--- conflicted
+++ resolved
@@ -139,7 +139,10 @@
 	return m.PcMac || m.GameConsole || m.MobileDevice || m.WebBrowser || m.Other
 }
 
-<<<<<<< HEAD
+func (m *OnboardingRequest) HasIdentificationFields() bool {
+	return m.Id != "" || (m.User != nil && m.User.Id != "")
+}
+
 func (p *KeyProduct) GetLocalizedName(lang string) (string, error) {
 	v, ok := p.Name[lang]
 	if !ok {
@@ -181,8 +184,3 @@
 
 	return 0, errors.New(fmt.Sprintf(productNoPriceInCurrency, group.Region))
 }
-=======
-func (m *OnboardingRequest) HasIdentificationFields() bool {
-	return m.Id != "" || (m.User != nil && m.User.Id != "")
-}
->>>>>>> 7939d9bb
