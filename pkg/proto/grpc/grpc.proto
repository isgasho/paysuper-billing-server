--- conflicted
+++ resolved
@@ -73,14 +73,12 @@
     rpc SetUserNotifySales(SetUserNotifyRequest) returns (EmptyResponse) {}
     rpc SetUserNotifyNewRegion(SetUserNotifyRequest) returns (EmptyResponse) {}
 
-<<<<<<< HEAD
     rpc CreateOrUpdatePaymentMethod(billing.PaymentMethod) returns (ChangePaymentMethodResponse) {}
     rpc CreateOrUpdatePaymentMethodProductionSettings(ChangePaymentMethodParamsRequest) returns (ChangePaymentMethodParamsResponse) {}
     rpc GetPaymentMethodProductionSettings(GetPaymentMethodProductionSettingsRequest) returns (billing.PaymentMethodParams) {}
     rpc DeletePaymentMethodProductionSettings(GetPaymentMethodProductionSettingsRequest) returns (ChangePaymentMethodParamsResponse) {}
-=======
+
     rpc FindByZipCode(FindByZipCodeRequest) returns (FindByZipCodeResponse) {}
->>>>>>> a01f097f
 }
 
 message EmptyRequest {
@@ -720,7 +718,6 @@
     string date = 5;
 }
 
-<<<<<<< HEAD
 message GetPaymentMethodProductionSettingsRequest {
     // @inject_tag: query:"payment_method_id" validate:"required,hexadecimal,len=24"
     string payment_method_id = 1;
@@ -750,7 +747,9 @@
 message ChangePaymentMethodParamsResponse {
     int32 status = 1;
     string message = 2;
-=======
+}
+
+
 message FindByZipCodeRequest {
     // @inject_tag: query:"country" validate:"required,len=2"
     string country = 1;
@@ -766,5 +765,4 @@
 message FindByZipCodeResponse {
     int32 count = 1;
     repeated billing.ZipCode items = 2;
->>>>>>> a01f097f
 }