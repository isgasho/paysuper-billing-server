--- conflicted
+++ resolved
@@ -2289,7 +2289,27 @@
     string utm_campaign = 7;
 }
 
-<<<<<<< HEAD
+message UserIpData {
+    // @inject_tag: json:"country"
+    string country = 1;
+    // @inject_tag: json:"city"
+    string city = 2;
+    // @inject_tag: json:"zip"
+    string zip = 3;
+}
+
+message PaymentFormDataChangeResponseItem {
+    // @inject_tag: json:"user_address_data_required"
+    bool user_address_data_required = 1;
+    // @inject_tag: json:"user_ip_data"
+    UserIpData user_ip_data = 2;
+    string brand = 3;
+    //@inject_tag: json:"country_payments_allowed"
+    bool country_payments_allowed = 18;
+    //@inject_tag: json:"country_change_allowed"
+    bool country_change_allowed = 19;
+}
+
 message OperatingCompany {
     // @inject_tag: bson:"_id" json:"id"
     string id = 1;
@@ -2330,25 +2350,4 @@
     google.protobuf.Timestamp created_at = 4;
     // @inject_tag: json:"updated_at"
     google.protobuf.Timestamp updated_at = 5;
-=======
-message UserIpData {
-    // @inject_tag: json:"country"
-    string country = 1;
-    // @inject_tag: json:"city"
-    string city = 2;
-    // @inject_tag: json:"zip"
-    string zip = 3;
-}
-
-message PaymentFormDataChangeResponseItem {
-    // @inject_tag: json:"user_address_data_required"
-    bool user_address_data_required = 1;
-    // @inject_tag: json:"user_ip_data"
-    UserIpData user_ip_data = 2;
-    string brand = 3;
-    //@inject_tag: json:"country_payments_allowed"
-    bool country_payments_allowed = 18;
-    //@inject_tag: json:"country_change_allowed"
-    bool country_change_allowed = 19;
->>>>>>> 7a55e616
 }