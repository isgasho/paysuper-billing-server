--- conflicted
+++ resolved
@@ -1302,7 +1302,6 @@
     string currency = 7; // royalty_currency (merchant payout currency)
     string reason = 8;
     string status = 9;
-<<<<<<< HEAD
     string country = 10;
     double original_amount = 11;
     string original_currency = 12;
@@ -1674,9 +1673,6 @@
     OrderViewMoney refund_fees_total = 65;
     // @inject_tag: json:"paysuper_refund_total_profit" bson:"paysuper_refund_total_profit"
     OrderViewMoney paysuper_refund_total_profit = 66;
-=======
-    google.protobuf.Timestamp created_at = 10;
-    google.protobuf.Timestamp available_on = 11;
 }
 
 message PriceGroupRecommendedPrice {
@@ -1704,5 +1700,4 @@
     double from = 1;
     // @inject_tag: json:"to"
     double to = 2;
->>>>>>> 28a165f1
 }