package billing

import (
	"errors"
	"github.com/globalsign/mgo/bson"
	"github.com/golang/protobuf/ptypes"
	"github.com/paysuper/paysuper-recurring-repository/pkg/constant"
	"github.com/paysuper/paysuper-recurring-repository/tools"
	"time"
)

const (
	errorInvalidObjectId = "invalid bson object id"
)

type MgoId struct {
	Id bson.ObjectId `bson:"_id"`
}

type MgoMultiLang struct {
	Lang  string `bson:"lang"`
	Value string `bson:"value"`
}

type MgoProject struct {
	Id                       bson.ObjectId   `bson:"_id"`
	MerchantId               bson.ObjectId   `bson:"merchant_id"`
	Name                     []*MgoMultiLang `bson:"name"`
	Image                    string          `bson:"image"`
	CallbackCurrency         string          `bson:"callback_currency"`
	CallbackProtocol         string          `bson:"callback_protocol"`
	CreateOrderAllowedUrls   []string        `bson:"create_order_allowed_urls"`
	AllowDynamicNotifyUrls   bool            `bson:"allow_dynamic_notify_urls"`
	AllowDynamicRedirectUrls bool            `bson:"allow_dynamic_redirect_urls"`
	LimitsCurrency           string          `bson:"limits_currency"`
	MinPaymentAmount         float64         `bson:"min_payment_amount"`
	MaxPaymentAmount         float64         `bson:"max_payment_amount"`
	NotifyEmails             []string        `bson:"notify_emails"`
	IsProductsCheckout       bool            `bson:"is_products_checkout"`
	SecretKey                string          `bson:"secret_key"`
	SignatureRequired        bool            `bson:"signature_required"`
	SendNotifyEmail          bool            `bson:"send_notify_email"`
	UrlCheckAccount          string          `bson:"url_check_account"`
	UrlProcessPayment        string          `bson:"url_process_payment"`
	UrlRedirectFail          string          `bson:"url_redirect_fail"`
	UrlRedirectSuccess       string          `bson:"url_redirect_success"`
	Status                   int32           `bson:"status"`
	CreatedAt                time.Time       `bson:"created_at"`
	UpdatedAt                time.Time       `bson:"updated_at"`
	ProductsCount            int32           `bson:"products_count"`
	IdString                 string          `bson:"id_string"`
	UrlChargebackPayment     string          `bson:"url_chargeback_payment"`
	UrlCancelPayment         string          `bson:"url_cancel_payment"`
	UrlFraudPayment          string          `bson:"url_fraud_payment"`
	UrlRefundPayment         string          `bson:"url_refund_payment"`
}

type MgoMerchantLastPayout struct {
	Date   time.Time `bson:"date"`
	Amount float64   `bson:"amount"`
}

type MgoMerchantPaymentMethodIdentification struct {
	Id   bson.ObjectId `bson:"id"`
	Name string        `bson:"name"`
}

type MgoMerchantPaymentMethod struct {
	PaymentMethod *MgoMerchantPaymentMethodIdentification `bson:"payment_method"`
	Commission    *MerchantPaymentMethodCommissions       `bson:"commission"`
	Integration   *MerchantPaymentMethodIntegration       `bson:"integration"`
	IsActive      bool                                    `bson:"is_active"`
}

type MgoMerchantAgreementSignatureDataSignUrl struct {
	SignUrl   string    `bson:"sign_url"`
	ExpiresAt time.Time `bson:"expires_at"`
}

type MgoMerchantAgreementSignatureData struct {
	DetailsUrl          string                                    `bson:"details_url"`
	FilesUrl            string                                    `bson:"files_url"`
	SignatureRequestId  string                                    `bson:"signature_request_id"`
	MerchantSignatureId string                                    `bson:"merchant_signature_id"`
	PsSignatureId       string                                    `bson:"ps_signature_id"`
	MerchantSignUrl     *MgoMerchantAgreementSignatureDataSignUrl `bson:"merchant_sign_url"`
	PsSignUrl           *MgoMerchantAgreementSignatureDataSignUrl `bson:"ps_sign_url"`
}

type MgoMerchantUser struct {
	Id               string    `bson:"id"`
	Email            string    `bson:"email"`
	FirstName        string    `bson:"first_name"`
	LastName         string    `bson:"last_name"`
	ProfileId        string    `bson:"profile_id"`
	RegistrationDate time.Time `bson:"registration_date"`
}

type MgoMerchant struct {
	Id                                            bson.ObjectId                        `bson:"_id"`
	User                                          *MgoMerchantUser                     `bson:"user"`
	Company                                       *MerchantCompanyInfo                 `bson:"company"`
	Contacts                                      *MerchantContact                     `bson:"contacts"`
	Banking                                       *MerchantBanking                     `bson:"banking"`
	Status                                        int32                                `bson:"status"`
	CreatedAt                                     time.Time                            `bson:"created_at"`
	UpdatedAt                                     time.Time                            `bson:"updated_at"`
	FirstPaymentAt                                time.Time                            `bson:"first_payment_at"`
	IsVatEnabled                                  bool                                 `bson:"is_vat_enabled"`
	IsCommissionToUserEnabled                     bool                                 `bson:"is_commission_to_user_enabled"`
	HasMerchantSignature                          bool                                 `bson:"has_merchant_signature"`
	HasPspSignature                               bool                                 `bson:"has_psp_signature"`
	LastPayout                                    *MgoMerchantLastPayout               `bson:"last_payout"`
	IsSigned                                      bool                                 `bson:"is_signed"`
	PaymentMethods                                map[string]*MgoMerchantPaymentMethod `bson:"payment_methods"`
	AgreementType                                 int32                                `bson:"agreement_type"`
	AgreementSentViaMail                          bool                                 `bson:"agreement_sent_via_mail"`
	MailTrackingLink                              string                               `bson:"mail_tracking_link"`
	S3AgreementName                               string                               `bson:"s3_agreement_name"`
	PayoutCostAmount                              float64                              `bson:"payout_cost_amount"`
	PayoutCostCurrency                            string                               `bson:"payout_cost_currency"`
	MinPayoutAmount                               float64                              `bson:"min_payout_amount"`
	RollingReserveThreshold                       float64                              `bson:"rolling_reserve_amount"`
	RollingReserveDays                            int32                                `bson:"rolling_reserve_days"`
	RollingReserveChargebackTransactionsThreshold float64                              `bson:"rolling_reserve_chargeback_transactions_threshold"`
	ItemMinCostAmount                             float64                              `bson:"item_min_cost_amount"`
	ItemMinCostCurrency                           string                               `bson:"item_min_cost_currency"`
	Tariff                                        *MerchantTariffRates                 `bson:"tariff"`
	AgreementSignatureData                        *MgoMerchantAgreementSignatureData   `bson:"agreement_signature_data"`
	Steps                                         *MerchantCompletedSteps              `bson:"steps"`
	AgreementTemplate                             string                               `bson:"agreement_template"`
	ReceivedDate                                  time.Time                            `bson:"received_date"`
	StatusLastUpdatedAt                           time.Time                            `bson:"status_last_updated_at"`
	AgreementNumber                               string                               `bson:"agreement_number"`
	MinimalPayoutLimit                            float32                              `bson:"minimal_payout_limit"`
}

type MgoCommission struct {
	Id struct {
		PaymentMethodId bson.ObjectId `bson:"pm_id"`
		ProjectId       bson.ObjectId `bson:"project_id"`
	} `bson:"_id"`
	PaymentMethodCommission float64   `bson:"pm_commission"`
	PspCommission           float64   `bson:"psp_commission"`
	ToUserCommission        float64   `bson:"total_commission_to_user"`
	StartDate               time.Time `bson:"start_date"`
}

type MgoCommissionBilling struct {
	Id                      bson.ObjectId `bson:"_id"`
	PaymentMethodId         bson.ObjectId `bson:"pm_id"`
	ProjectId               bson.ObjectId `bson:"project_id"`
	PaymentMethodCommission float64       `bson:"pm_commission"`
	PspCommission           float64       `bson:"psp_commission"`
	TotalCommissionToUser   float64       `bson:"total_commission_to_user"`
	StartDate               time.Time     `bson:"start_date"`
	CreatedAt               time.Time     `bson:"created_at"`
	UpdatedAt               time.Time     `bson:"updated_at"`
}

type MgoOrderProject struct {
	Id                      bson.ObjectId   `bson:"_id"`
	MerchantId              bson.ObjectId   `bson:"merchant_id"`
	Name                    []*MgoMultiLang `bson:"name"`
	UrlSuccess              string          `bson:"url_success"`
	UrlFail                 string          `bson:"url_fail"`
	NotifyEmails            []string        `bson:"notify_emails"`
	SecretKey               string          `bson:"secret_key"`
	SendNotifyEmail         bool            `bson:"send_notify_email"`
	UrlCheckAccount         string          `bson:"url_check_account"`
	UrlProcessPayment       string          `bson:"url_process_payment"`
	CallbackProtocol        string          `bson:"callback_protocol"`
	UrlChargebackPayment    string          `bson:"url_chargeback_payment"`
	UrlCancelPayment        string          `bson:"url_cancel_payment"`
	UrlFraudPayment         string          `bson:"url_fraud_payment"`
	UrlRefundPayment        string          `bson:"url_refund_payment"`
	Status                  int32           `bson:"status"`
	MerchantRoyaltyCurrency string          `bson:"merchant_royalty_currency"`
}

type MgoOrderPaymentMethod struct {
	Id              bson.ObjectId        `bson:"_id"`
	Name            string               `bson:"name"`
	Handler         string               `bson:"handler"`
	ExternalId      string               `bson:"external_id"`
	Params          *PaymentMethodParams `bson:"params"`
	PaymentSystemId bson.ObjectId        `bson:"payment_system_id"`
	Group           string               `bson:"group_alias"`
	Saved           bool                 `bson:"saved"`
	Card            *PaymentMethodCard   `bson:"card,omitempty"`
	Wallet          *PaymentMethodWallet `bson:"wallet,omitempty"`
	CryptoCurrency  *PaymentMethodCrypto `bson:"crypto_currency,omitempty"`
}

type MgoOrderNotificationRefund struct {
	Amount        float64 `bson:"amount"`
	Currency      string  `bson:"currency"`
	Reason        string  `bson:"reason"`
	Code          string  `bson:"code"`
	ReceiptNumber string  `bson:"receipt_number"`
	ReceiptUrl    string  `bson:"receipt_url"`
}

type MgoOrder struct {
	Id                         bson.ObjectId               `bson:"_id"`
	Uuid                       string                      `bson:"uuid"`
	Transaction                string                      `bson:"pm_order_id"`
	Object                     string                      `bson:"object"`
	Status                     string                      `bson:"status"`
	PrivateStatus              int32                       `bson:"private_status"`
	Description                string                      `bson:"description"`
	CreatedAt                  time.Time                   `bson:"created_at"`
	UpdatedAt                  time.Time                   `bson:"updated_at"`
	CanceledAt                 time.Time                   `bson:"canceled_at"`
	Canceled                   bool                        `bson:"canceled"`
	CancellationReason         string                      `bson:"cancellation_reason"`
	Refunded                   bool                        `bson:"refunded"`
	RefundedAt                 time.Time                   `bson:"refunded_at"`
	ReceiptEmail               string                      `bson:"receipt_email"`
	ReceiptPhone               string                      `bson:"receipt_phone"`
	ReceiptNumber              string                      `bson:"receipt_number"`
	ReceiptUrl                 string                      `bson:"receipt_url"`
	AgreementVersion           string                      `bson:"agreement_version"`
	AgreementAccepted          bool                        `bson:"agreement_accepted"`
	NotifySale                 bool                        `bson:"notify_sale"`
	NotifySaleEmail            string                      `bson:"notify_sale_email"`
	Issuer                     *OrderIssuer                `bson:"issuer"`
	TotalPaymentAmount         float64                     `bson:"total_payment_amount"`
	Currency                   string                      `bson:"currency"`
	User                       *OrderUser                  `bson:"user"`
	BillingAddress             *OrderBillingAddress        `bson:"billing_address"`
	Tax                        *OrderTax                   `bson:"tax"`
	PaymentMethod              *MgoOrderPaymentMethod      `bson:"payment_method"`
	Items                      []*MgoOrderItem             `bson:"items"`
	Refund                     *MgoOrderNotificationRefund `bson:"refund"`
	Metadata                   map[string]string           `bson:"metadata"`
	PrivateMetadata            map[string]string           `bson:"private_metadata"`
	Project                    *MgoOrderProject            `bson:"project"`
	ProjectOrderId             string                      `bson:"project_order_id"`
	ProjectAccount             string                      `bson:"project_account"`
	ProjectLastRequestedAt     time.Time                   `bson:"project_last_requested_at"`
	ProjectParams              map[string]string           `bson:"project_params"`
	PaymentMethodOrderClosedAt time.Time                   `bson:"pm_order_close_date"`
	IsJsonRequest              bool                        `bson:"created_by_json"`
	OrderAmount                float64                     `bson:"private_amount"`
	PaymentMethodPayerAccount  string                      `bson:"pm_account"`
	PaymentMethodTxnParams     map[string]string           `bson:"pm_txn_params"`
	PaymentRequisites          map[string]string           `bson:"payment_requisites"`
	ExpireDateToFormInput      time.Time                   `bson:"expire_date_to_form_input"`
	UserAddressDataRequired    bool                        `bson:"user_address_data_required"`
	Products                   []string                    `bson:"products"`
	IsNotificationsSent        map[string]bool             `bson:"is_notifications_sent"`
	CountryRestriction         *CountryRestriction         `bson:"country_restriction"`
	ParentId                   string                      `bson:"parent_id"`
	ParentPaymentAt            time.Time                   `bson:"parent_payment_at"`
	Type                       string                      `bson:"type"`
	IsVatDeduction             bool                        `bson:"is_vat_deduction"`
	CountryCode                string                      `bson:"country_code"`
	PlatformId                 string                      `bson:"platform_id"`
	ProductType                string                      `bson:"product_type"`
	Keys                       []string                    `bson:"keys"`
	IsKeyProductNotified       bool                        `bson:"is_key_product_notified"`
	ReceiptId                  string                      `bson:"receipt_id"`
}

type MgoOrderItem struct {
	Id          bson.ObjectId     `bson:"_id"`
	Object      string            `bson:"object"`
	Sku         string            `bson:"sku"`
	Name        string            `bson:"name"`
	Description string            `bson:"description"`
	Amount      float64           `bson:"amount"`
	Currency    string            `bson:"currency"`
	Images      []string          `bson:"images"`
	Url         string            `bson:"url"`
	Metadata    map[string]string `bson:"metadata"`
	Code        string            `bson:"code"`
	CreatedAt   time.Time         `bson:"created_at"`
	UpdatedAt   time.Time         `bson:"updated_at"`
	PlatformId  string            `bson:"platform_id"`
}

type MgoPaymentSystem struct {
	Id                 bson.ObjectId `bson:"_id"`
	Name               string        `bson:"name"`
	Handler            string        `bson:"handler"`
	Country            string        `bson:"country"`
	AccountingCurrency string        `bson:"accounting_currency"`
	AccountingPeriod   string        `bson:"accounting_period"`
	IsActive           bool          `bson:"is_active"`
	CreatedAt          time.Time     `bson:"created_at"`
	UpdatedAt          time.Time     `bson:"updated_at"`
}

type MgoPaymentMethod struct {
	Id                 bson.ObjectId            `bson:"_id"`
	Name               string                   `bson:"name"`
	Group              string                   `bson:"group_alias"`
	ExternalId         string                   `bson:"external_id"`
	Handler            string                   `bson:"handler"`
	MinPaymentAmount   float64                  `bson:"min_payment_amount"`
	MaxPaymentAmount   float64                  `bson:"max_payment_amount"`
	TestSettings       []*MgoPaymentMethodParam `bson:"test_settings"`
	ProductionSettings []*MgoPaymentMethodParam `bson:"production_settings"`
	IsActive           bool                     `bson:"is_active"`
	CreatedAt          time.Time                `bson:"created_at"`
	UpdatedAt          time.Time                `bson:"updated_at"`
	PaymentSystemId    bson.ObjectId            `bson:"payment_system_id"`
	Currencies         []string                 `bson:"currencies"`
	Type               string                   `bson:"type"`
	AccountRegexp      string                   `bson:"account_regexp"`
}

type MgoPaymentMethodParam struct {
	TerminalId     string `bson:"terminal_id"`
	Secret         string `bson:"secret"`
	SecretCallback string `bson:"secret_callback"`
	Currency       string `bson:"currency"`
}

type MgoNotification struct {
	Id         bson.ObjectId               `bson:"_id"`
	Message    string                      `bson:"message"`
	MerchantId bson.ObjectId               `bson:"merchant_id"`
	UserId     string                      `bson:"user_id"`
	IsSystem   bool                        `bson:"is_system"`
	IsRead     bool                        `bson:"is_read"`
	CreatedAt  time.Time                   `bson:"created_at"`
	UpdatedAt  time.Time                   `bson:"updated_at"`
	Statuses   *SystemNotificationStatuses `bson:"statuses"`
}

type MgoRefundOrder struct {
	Id   bson.ObjectId `bson:"id"`
	Uuid string        `bson:"uuid"`
}

type MgoRefund struct {
	Id             bson.ObjectId    `bson:"_id"`
	OriginalOrder  *MgoRefundOrder  `bson:"original_order"`
	ExternalId     string           `bson:"external_id"`
	Amount         float64          `bson:"amount"`
	CreatorId      bson.ObjectId    `bson:"creator_id"`
	Currency       string           `bson:"currency"`
	Status         int32            `bson:"status"`
	CreatedAt      time.Time        `bson:"created_at"`
	UpdatedAt      time.Time        `bson:"updated_at"`
	PayerData      *RefundPayerData `bson:"payer_data"`
	SalesTax       float32          `bson:"sales_tax"`
	IsChargeback   bool             `bson:"is_chargeback"`
	CreatedOrderId bson.ObjectId    `bson:"created_order_id,omitempty"`
	Reason         string           `bson:"reason"`
}

type MgoMerchantPaymentMethodHistory struct {
	Id            bson.ObjectId             `bson:"_id"`
	MerchantId    bson.ObjectId             `bson:"merchant_id"`
	PaymentMethod *MgoMerchantPaymentMethod `bson:"payment_method"`
	CreatedAt     time.Time                 `bson:"created_at" json:"created_at"`
	UserId        bson.ObjectId             `bson:"user_id"`
}

type MgoCustomerIdentity struct {
	MerchantId bson.ObjectId `bson:"merchant_id"`
	ProjectId  bson.ObjectId `bson:"project_id"`
	Type       string        `bson:"type"`
	Value      string        `bson:"value"`
	Verified   bool          `bson:"verified"`
	CreatedAt  time.Time     `bson:"created_at"`
}

type MgoCustomerIpHistory struct {
	Ip        []byte    `bson:"ip"`
	CreatedAt time.Time `bson:"created_at"`
}

type MgoCustomerAddressHistory struct {
	Country    string    `bson:"country"`
	City       string    `bson:"city"`
	PostalCode string    `bson:"postal_code"`
	State      string    `bson:"state"`
	CreatedAt  time.Time `bson:"created_at"`
}

type MgoCustomerStringValueHistory struct {
	Value     string    `bson:"value"`
	CreatedAt time.Time `bson:"created_at"`
}

type MgoCustomer struct {
	Id                    bson.ObjectId                    `bson:"_id"`
	TechEmail             string                           `bson:"tech_email"`
	ExternalId            string                           `bson:"external_id"`
	Email                 string                           `bson:"email"`
	EmailVerified         bool                             `bson:"email_verified"`
	Phone                 string                           `bson:"phone"`
	PhoneVerified         bool                             `bson:"phone_verified"`
	Name                  string                           `bson:"name"`
	Ip                    []byte                           `bson:"ip"`
	Locale                string                           `bson:"locale"`
	AcceptLanguage        string                           `bson:"accept_language"`
	UserAgent             string                           `bson:"user_agent"`
	Address               *OrderBillingAddress             `bson:"address"`
	Identity              []*MgoCustomerIdentity           `bson:"identity"`
	IpHistory             []*MgoCustomerIpHistory          `bson:"ip_history"`
	AddressHistory        []*MgoCustomerAddressHistory     `bson:"address_history"`
	LocaleHistory         []*MgoCustomerStringValueHistory `bson:"locale_history"`
	AcceptLanguageHistory []*MgoCustomerStringValueHistory `bson:"accept_language_history"`
	Metadata              map[string]string                `bson:"metadata"`
	CreatedAt             time.Time                        `bson:"created_at"`
	UpdatedAt             time.Time                        `bson:"updated_at"`
	NotifySale            bool                             `bson:"notify_sale"`
	NotifySaleEmail       string                           `bson:"notify_sale_email"`
	NotifyNewRegion       bool                             `bson:"notify_new_region"`
	NotifyNewRegionEmail  string                           `bson:"notify_new_region_email"`
}

type MgoPriceGroup struct {
	Id            bson.ObjectId `bson:"_id"`
	Currency      string        `bson:"currency"`
	Region        string        `bson:"region"`
	InflationRate float64       `bson:"inflation_rate"`
	Fraction      float64       `bson:"fraction"`
	IsActive      bool          `bson:"is_active"`
	CreatedAt     time.Time     `bson:"created_at"`
	UpdatedAt     time.Time     `bson:"updated_at"`
}

type MgoCountry struct {
	Id                     bson.ObjectId        `bson:"_id"`
	IsoCodeA2              string               `bson:"iso_code_a2"`
	Region                 string               `bson:"region"`
	Currency               string               `bson:"currency"`
	PaymentsAllowed        bool                 `bson:"payments_allowed"`
	ChangeAllowed          bool                 `bson:"change_allowed"`
	VatEnabled             bool                 `bson:"vat_enabled"`
	VatCurrency            string               `bson:"vat_currency"`
	PriceGroupId           string               `bson:"price_group_id"`
	VatThreshold           *CountryVatThreshold `bson:"vat_threshold"`
	VatPeriodMonth         int32                `bson:"vat_period_month"`
	VatDeadlineDays        int32                `bson:"vat_deadline_days"`
	VatStoreYears          int32                `bson:"vat_store_years"`
	VatCurrencyRatesPolicy string               `bson:"vat_currency_rates_policy"`
	VatCurrencyRatesSource string               `bson:"vat_currency_rates_source"`
	CreatedAt              time.Time            `bson:"created_at"`
	UpdatedAt              time.Time            `bson:"updated_at"`
}

type MgoPayoutCostSystem struct {
	Id                    bson.ObjectId `bson:"_id"`
	IntrabankCostAmount   float64       `bson:"intrabank_cost_amount"`
	IntrabankCostCurrency string        `bson:"intrabank_cost_currency"`
	InterbankCostAmount   float64       `bson:"interbank_cost_amount"`
	InterbankCostCurrency string        `bson:"interbank_cost_currency"`
	IsActive              bool          `bson:"is_active"`
	CreatedAt             time.Time     `bson:"created_at"`
}

type MgoZipCode struct {
	Zip       string        `bson:"zip"`
	Country   string        `bson:"country"`
	City      string        `bson:"city"`
	State     *ZipCodeState `bson:"state"`
	CreatedAt time.Time     `bson:"created_at"`
}

type MgoPaymentChannelCostSystem struct {
	Id                bson.ObjectId `bson:"_id"`
	Name              string        `bson:"name"`
	Region            string        `bson:"region"`
	Country           string        `bson:"country"`
	Percent           float64       `bson:"percent"`
	FixAmount         float64       `bson:"fix_amount"`
	FixAmountCurrency string        `bson:"fix_amount_currency"`
	CreatedAt         time.Time     `bson:"created_at"`
	UpdatedAt         time.Time     `bson:"updated_at"`
	IsActive          bool          `bson:"is_active"`
}

type MgoPaymentChannelCostMerchant struct {
	Id                      bson.ObjectId `bson:"_id"`
	MerchantId              bson.ObjectId `bson:"merchant_id"`
	Name                    string        `bson:"name"`
	PayoutCurrency          string        `bson:"payout_currency"`
	MinAmount               float64       `bson:"min_amount"`
	Region                  string        `bson:"region"`
	Country                 string        `bson:"country"`
	MethodPercent           float64       `bson:"method_percent"`
	MethodFixAmount         float64       `bson:"method_fix_amount"`
	MethodFixAmountCurrency string        `bson:"method_fix_amount_currency"`
	PsPercent               float64       `bson:"ps_percent"`
	PsFixedFee              float64       `bson:"ps_fixed_fee"`
	PsFixedFeeCurrency      string        `bson:"ps_fixed_fee_currency"`
	CreatedAt               time.Time     `bson:"created_at"`
	UpdatedAt               time.Time     `bson:"updated_at"`
	IsActive                bool          `bson:"is_active"`
}

type MgoMoneyBackCostSystem struct {
	Id             bson.ObjectId `bson:"_id"`
	Name           string        `bson:"name"`
	PayoutCurrency string        `bson:"payout_currency"`
	UndoReason     string        `bson:"undo_reason"`
	Region         string        `bson:"region"`
	Country        string        `bson:"country"`
	DaysFrom       int32         `bson:"days_from"`
	PaymentStage   int32         `bson:"payment_stage"`
	Percent        float64       `bson:"percent"`
	FixAmount      float64       `bson:"fix_amount"`
	CreatedAt      time.Time     `bson:"created_at"`
	UpdatedAt      time.Time     `bson:"updated_at"`
	IsActive       bool          `bson:"is_active"`
}

type MgoMoneyBackCostMerchant struct {
	Id                bson.ObjectId `bson:"_id"`
	MerchantId        bson.ObjectId `bson:"merchant_id"`
	Name              string        `bson:"name"`
	PayoutCurrency    string        `bson:"payout_currency"`
	UndoReason        string        `bson:"undo_reason"`
	Region            string        `bson:"region"`
	Country           string        `bson:"country"`
	DaysFrom          int32         `bson:"days_from"`
	PaymentStage      int32         `bson:"payment_stage"`
	Percent           float64       `bson:"percent"`
	FixAmount         float64       `bson:"fix_amount"`
	FixAmountCurrency string        `bson:"fix_amount_currency"`
	IsPaidByMerchant  bool          `bson:"is_paid_by_merchant"`
	CreatedAt         time.Time     `bson:"created_at"`
	UpdatedAt         time.Time     `bson:"updated_at"`
	IsActive          bool          `bson:"is_active"`
}

type MgoPriceTable struct {
	Id         bson.ObjectId            `bson:"_id"`
	Currencies []*MgoPriceTableCurrency `bson:"currencies"`
	From       float64                  `bson:"from"`
	To         float64                  `bson:"to"`
}

type MgoPriceTableCurrency struct {
	Currency string  `bson:"currency"`
	From     float64 `bson:"from"`
	To       float64 `bson:"to"`
}

type MgoAccountingEntrySource struct {
	Id   bson.ObjectId `bson:"id"`
	Type string        `bson:"type"`
}

type MgoAccountingEntry struct {
	Id               bson.ObjectId             `bson:"_id"`
	Object           string                    `bson:"object"`
	Type             string                    `bson:"type"`
	Source           *MgoAccountingEntrySource `bson:"source"`
	MerchantId       bson.ObjectId             `bson:"merchant_id"`
	Amount           float64                   `bson:"amount"`
	Currency         string                    `bson:"currency"`
	Reason           string                    `bson:"reason"`
	Status           string                    `bson:"status"`
	Country          string                    `bson:"country"`
	OriginalAmount   float64                   `bson:"original_amount"`
	OriginalCurrency string                    `bson:"original_currency"`
	LocalAmount      float64                   `bson:"local_amount"`
	LocalCurrency    string                    `bson:"local_currency"`
	CreatedAt        time.Time                 `bson:"created_at"`
	AvailableOn      time.Time                 `bson:"available_on"`
}

type MgoRoyaltyReport struct {
	Id               bson.ObjectId         `bson:"_id"`
	MerchantId       bson.ObjectId         `bson:"merchant_id"`
	CreatedAt        time.Time             `bson:"created_at"`
	UpdatedAt        time.Time             `bson:"updated_at"`
	PayoutDate       time.Time             `bson:"payout_date"`
	Status           string                `bson:"status"`
	PeriodFrom       time.Time             `bson:"period_from"`
	PeriodTo         time.Time             `bson:"period_to"`
	AcceptExpireAt   time.Time             `bson:"accept_expire_at"`
	AcceptedAt       time.Time             `bson:"accepted_at"`
	Totals           *RoyaltyReportTotals  `bson:"totals"`
	Currency         string                `bson:"currency"`
	Summary          *RoyaltyReportSummary `bson:"summary"`
	DisputeReason    string                `bson:"dispute_reason"`
	DisputeStartedAt time.Time             `bson:"dispute_started_at"`
	DisputeClosedAt  time.Time             `bson:"dispute_closed_at"`
	IsAutoAccepted   bool                  `bson:"is_auto_accepted"`
	PayoutDocumentId string                `bson:"payout_document_id"`
}

type MgoRoyaltyReportCorrectionItem struct {
	AccountingEntryId bson.ObjectId `bson:"accounting_entry_id"`
	Amount            float64       `bson:"amount"`
	Currency          string        `bson:"currency"`
	Reason            string        `bson:"reason"`
	EntryDate         time.Time     `bson:"entry_date"`
}

type MgoRoyaltyReportChanges struct {
	Id              bson.ObjectId `bson:"_id"`
	RoyaltyReportId bson.ObjectId `bson:"royalty_report_id"`
	Source          string        `bson:"source"`
	Ip              string        `bson:"ip"`
	Hash            string        `bson:"hash"`
	CreatedAt       time.Time     `bson:"created_at"`
}

type MgoVatReport struct {
	Id                    bson.ObjectId `bson:"_id"`
	Country               string        `bson:"country"`
	VatRate               float64       `bson:"vat_rate"`
	Currency              string        `bson:"currency"`
	TransactionsCount     int32         `bson:"transactions_count"`
	GrossRevenue          float64       `bson:"gross_revenue"`
	VatAmount             float64       `bson:"vat_amount"`
	FeesAmount            float64       `bson:"fees_amount"`
	DeductionAmount       float64       `bson:"deduction_amount"`
	CorrectionAmount      float64       `bson:"correction_amount"`
	Status                string        `bson:"status"`
	CountryAnnualTurnover float64       `bson:"country_annual_turnover"`
	WorldAnnualTurnover   float64       `bson:"world_annual_turnover"`
	AmountsApproximate    bool          `bson:"amounts_approximate"`
	DateFrom              time.Time     `bson:"date_from"`
	DateTo                time.Time     `bson:"date_to"`
	PayUntilDate          time.Time     `bson:"pay_until_date"`
	CreatedAt             time.Time     `bson:"created_at"`
	UpdatedAt             time.Time     `bson:"updated_at"`
	PaidAt                time.Time     `bson:"paid_at"`
}

type MgoOrderViewPrivate struct {
	Id                                         bson.ObjectId          `bson:"_id" json:"-"`
	Uuid                                       string                 `bson:"uuid" json:"uuid"`
	TotalPaymentAmount                         float64                `bson:"total_payment_amount" json:"total_payment_amount"`
	Currency                                   string                 `bson:"currency" json:"currency"`
	Project                                    *MgoOrderProject       `bson:"project" json:"project"`
	CreatedAt                                  time.Time              `bson:"created_at" json:"created_at"`
	Transaction                                string                 `bson:"pm_order_id" json:"transaction"`
	PaymentMethod                              *MgoOrderPaymentMethod `bson:"payment_method" json:"payment_method"`
	CountryCode                                string                 `bson:"country_code" json:"country_code"`
	MerchantId                                 bson.ObjectId          `bson:"merchant_id" json:"merchant_id"`
	Locale                                     string                 `bson:"locale" json:"locale"`
	Status                                     string                 `bson:"status" json:"status"`
	TransactionDate                            time.Time              `bson:"pm_order_close_date" json:"transaction_date"`
	User                                       *OrderUser             `bson:"user" json:"user"`
	BillingAddress                             *OrderBillingAddress   `bson:"billing_address" json:"billing_address"`
	Type                                       string                 `bson:"type" json:"type"`
	IsVatDeduction                             bool                   `bson:"is_vat_deduction" json:"is_vat_deduction"`
	PaymentGrossRevenueLocal                   *OrderViewMoney        `bson:"payment_gross_revenue_local" json:"payment_gross_revenue_local"`
	PaymentGrossRevenueOrigin                  *OrderViewMoney        `bson:"payment_gross_revenue_origin" json:"payment_gross_revenue_origin"`
	PaymentGrossRevenue                        *OrderViewMoney        `bson:"payment_gross_revenue" json:"payment_gross_revenue"`
	PaymentTaxFee                              *OrderViewMoney        `bson:"payment_tax_fee" json:"payment_tax_fee"`
	PaymentTaxFeeLocal                         *OrderViewMoney        `bson:"payment_tax_fee_local" json:"payment_tax_fee_local"`
	PaymentTaxFeeOrigin                        *OrderViewMoney        `bson:"payment_tax_fee_origin" json:"payment_tax_fee_origin"`
	PaymentTaxFeeCurrencyExchangeFee           *OrderViewMoney        `bson:"payment_tax_fee_currency_exchange_fee" json:"payment_tax_fee_currency_exchange_fee"`
	PaymentTaxFeeTotal                         *OrderViewMoney        `bson:"payment_tax_fee_total" json:"payment_tax_fee_total"`
	PaymentGrossRevenueFx                      *OrderViewMoney        `bson:"payment_gross_revenue_fx" json:"payment_gross_revenue_fx"`
	PaymentGrossRevenueFxTaxFee                *OrderViewMoney        `bson:"payment_gross_revenue_fx_tax_fee" json:"payment_gross_revenue_fx_tax_fee"`
	PaymentGrossRevenueFxProfit                *OrderViewMoney        `bson:"payment_gross_revenue_fx_profit" json:"payment_gross_revenue_fx_profit"`
	GrossRevenue                               *OrderViewMoney        `bson:"gross_revenue" json:"gross_revenue"`
	TaxFee                                     *OrderViewMoney        `bson:"tax_fee" json:"tax_fee"`
	TaxFeeCurrencyExchangeFee                  *OrderViewMoney        `bson:"tax_fee_currency_exchange_fee" json:"tax_fee_currency_exchange_fee"`
	TaxFeeTotal                                *OrderViewMoney        `bson:"tax_fee_total" json:"tax_fee_total"`
	MethodFeeTotal                             *OrderViewMoney        `bson:"method_fee_total" json:"method_fee_total"`
	MethodFeeTariff                            *OrderViewMoney        `bson:"method_fee_tariff" json:"method_fee_tariff"`
	PaysuperMethodFeeTariffSelfCost            *OrderViewMoney        `bson:"paysuper_method_fee_tariff_self_cost" json:"paysuper_method_fee_tariff_self_cost"`
	PaysuperMethodFeeProfit                    *OrderViewMoney        `bson:"paysuper_method_fee_profit" json:"paysuper_method_fee_profit"`
	MethodFixedFeeTariff                       *OrderViewMoney        `bson:"method_fixed_fee_tariff" json:"method_fixed_fee_tariff"`
	PaysuperMethodFixedFeeTariffFxProfit       *OrderViewMoney        `bson:"paysuper_method_fixed_fee_tariff_fx_profit" json:"paysuper_method_fixed_fee_tariff_fx_profit"`
	PaysuperMethodFixedFeeTariffSelfCost       *OrderViewMoney        `bson:"paysuper_method_fixed_fee_tariff_self_cost" json:"paysuper_method_fixed_fee_tariff_self_cost"`
	PaysuperMethodFixedFeeTariffTotalProfit    *OrderViewMoney        `bson:"paysuper_method_fixed_fee_tariff_total_profit" json:"paysuper_method_fixed_fee_tariff_total_profit"`
	PaysuperFixedFee                           *OrderViewMoney        `bson:"paysuper_fixed_fee" json:"paysuper_fixed_fee"`
	PaysuperFixedFeeFxProfit                   *OrderViewMoney        `bson:"paysuper_fixed_fee_fx_profit" json:"paysuper_fixed_fee_fx_profit"`
	FeesTotal                                  *OrderViewMoney        `bson:"fees_total" json:"fees_total"`
	FeesTotalLocal                             *OrderViewMoney        `bson:"fees_total_local" json:"fees_total_local"`
	NetRevenue                                 *OrderViewMoney        `bson:"net_revenue" json:"net_revenue"`
	PaysuperMethodTotalProfit                  *OrderViewMoney        `bson:"paysuper_method_total_profit" json:"paysuper_method_total_profit"`
	PaysuperTotalProfit                        *OrderViewMoney        `bson:"paysuper_total_profit" json:"paysuper_total_profit"`
	PaymentRefundGrossRevenueLocal             *OrderViewMoney        `bson:"payment_refund_gross_revenue_local" json:"payment_refund_gross_revenue_local"`
	PaymentRefundGrossRevenueOrigin            *OrderViewMoney        `bson:"payment_refund_gross_revenue_origin" json:"payment_refund_gross_revenue_origin"`
	PaymentRefundGrossRevenue                  *OrderViewMoney        `bson:"payment_refund_gross_revenue" json:"payment_refund_gross_revenue"`
	PaymentRefundTaxFee                        *OrderViewMoney        `bson:"payment_refund_tax_fee" json:"payment_refund_tax_fee"`
	PaymentRefundTaxFeeLocal                   *OrderViewMoney        `bson:"payment_refund_tax_fee_local" json:"payment_refund_tax_fee_local"`
	PaymentRefundTaxFeeOrigin                  *OrderViewMoney        `bson:"payment_refund_tax_fee_origin" json:"payment_refund_tax_fee_origin"`
	PaymentRefundFeeTariff                     *OrderViewMoney        `bson:"payment_refund_fee_tariff" json:"payment_refund_fee_tariff"`
	MethodRefundFixedFeeTariff                 *OrderViewMoney        `bson:"method_refund_fixed_fee_tariff" json:"method_refund_fixed_fee_tariff"`
	RefundGrossRevenue                         *OrderViewMoney        `bson:"refund_gross_revenue" json:"refund_gross_revenue"`
	RefundGrossRevenueFx                       *OrderViewMoney        `bson:"refund_gross_revenue_fx" json:"refund_gross_revenue_fx"`
	MethodRefundFeeTariff                      *OrderViewMoney        `bson:"method_refund_fee_tariff" json:"method_refund_fee_tariff"`
	PaysuperMethodRefundFeeTariffProfit        *OrderViewMoney        `bson:"paysuper_method_refund_fee_tariff_profit" json:"paysuper_method_refund_fee_tariff_profit"`
	PaysuperMethodRefundFixedFeeTariffSelfCost *OrderViewMoney        `bson:"paysuper_method_refund_fixed_fee_tariff_self_cost" json:"paysuper_method_refund_fixed_fee_tariff_self_cost"`
	MerchantRefundFixedFeeTariff               *OrderViewMoney        `bson:"merchant_refund_fixed_fee_tariff" json:"merchant_refund_fixed_fee_tariff"`
	PaysuperMethodRefundFixedFeeTariffProfit   *OrderViewMoney        `bson:"paysuper_method_refund_fixed_fee_tariff_profit" json:"paysuper_method_refund_fixed_fee_tariff_profit"`
	RefundTaxFee                               *OrderViewMoney        `bson:"refund_tax_fee" json:"refund_tax_fee"`
	RefundTaxFeeCurrencyExchangeFee            *OrderViewMoney        `bson:"refund_tax_fee_currency_exchange_fee" json:"refund_tax_fee_currency_exchange_fee"`
	PaysuperRefundTaxFeeCurrencyExchangeFee    *OrderViewMoney        `bson:"paysuper_refund_tax_fee_currency_exchange_fee" json:"paysuper_refund_tax_fee_currency_exchange_fee"`
	RefundTaxFeeTotal                          *OrderViewMoney        `bson:"refund_tax_fee_total" json:"refund_tax_fee_total"`
	RefundReverseRevenue                       *OrderViewMoney        `bson:"refund_reverse_revenue" json:"refund_reverse_revenue"`
	RefundFeesTotal                            *OrderViewMoney        `bson:"refund_fees_total" json:"refund_fees_total"`
	RefundFeesTotalLocal                       *OrderViewMoney        `bson:"refund_fees_total_local" json:"refund_fees_total_local"`
	PaysuperRefundTotalProfit                  *OrderViewMoney        `bson:"paysuper_refund_total_profit" json:"paysuper_refund_total_profit"`
	Issuer                                     *OrderIssuer           `bson:"issuer"`
	Items                                      []*MgoOrderItem        `bson:"items"`
	MerchantPayoutCurrency                     string                 `bson:"merchant_payout_currency"`
}

type MgoOrderViewPublic struct {
	Id                                      bson.ObjectId          `bson:"_id"`
	Uuid                                    string                 `bson:"uuid"`
	TotalPaymentAmount                      float64                `bson:"total_payment_amount"`
	Currency                                string                 `bson:"currency"`
	Project                                 *MgoOrderProject       `bson:"project"`
	CreatedAt                               time.Time              `bson:"created_at"`
	Transaction                             string                 `bson:"pm_order_id"`
	PaymentMethod                           *MgoOrderPaymentMethod `bson:"payment_method"`
	CountryCode                             string                 `bson:"country_code"`
	MerchantId                              bson.ObjectId          `bson:"merchant_id"`
	Locale                                  string                 `bson:"locale"`
	Status                                  string                 `bson:"status"`
	TransactionDate                         time.Time              `bson:"pm_order_close_date"`
	User                                    *OrderUser             `bson:"user"`
	BillingAddress                          *OrderBillingAddress   `bson:"billing_address"`
	Type                                    string                 `bson:"type"`
	IsVatDeduction                          bool                   `bson:"is_vat_deduction"`
	GrossRevenue                            *OrderViewMoney        `bson:"gross_revenue"`
	TaxFee                                  *OrderViewMoney        `bson:"tax_fee"`
	TaxFeeCurrencyExchangeFee               *OrderViewMoney        `bson:"tax_fee_currency_exchange_fee"`
	TaxFeeTotal                             *OrderViewMoney        `bson:"tax_fee_total"`
	MethodFeeTotal                          *OrderViewMoney        `bson:"method_fee_total"`
	MethodFeeTariff                         *OrderViewMoney        `bson:"method_fee_tariff"`
	MethodFixedFeeTariff                    *OrderViewMoney        `bson:"method_fixed_fee_tariff"`
	PaysuperFixedFee                        *OrderViewMoney        `bson:"paysuper_fixed_fee"`
	FeesTotal                               *OrderViewMoney        `bson:"fees_total"`
	FeesTotalLocal                          *OrderViewMoney        `bson:"fees_total_local"`
	NetRevenue                              *OrderViewMoney        `bson:"net_revenue"`
	RefundGrossRevenue                      *OrderViewMoney        `bson:"refund_gross_revenue"`
	MethodRefundFeeTariff                   *OrderViewMoney        `bson:"method_refund_fee_tariff"`
	MerchantRefundFixedFeeTariff            *OrderViewMoney        `bson:"merchant_refund_fixed_fee_tariff"`
	RefundTaxFee                            *OrderViewMoney        `bson:"refund_tax_fee"`
	RefundTaxFeeCurrencyExchangeFee         *OrderViewMoney        `bson:"refund_tax_fee_currency_exchange_fee"`
	PaysuperRefundTaxFeeCurrencyExchangeFee *OrderViewMoney        `bson:"paysuper_refund_tax_fee_currency_exchange_fee"`
	RefundReverseRevenue                    *OrderViewMoney        `bson:"refund_reverse_revenue"`
	RefundFeesTotal                         *OrderViewMoney        `bson:"refund_fees_total"`
	RefundFeesTotalLocal                    *OrderViewMoney        `bson:"refund_fees_total_local"`
	Issuer                                  *OrderIssuer           `bson:"issuer"`
	Items                                   []*MgoOrderItem        `bson:"items"`
	MerchantPayoutCurrency                  string                 `bson:"merchant_payout_currency"`
}

type MgoMerchantTariffRates struct {
	Id         bson.ObjectId                   `bson:"_id"`
	Payment    []*MerchantTariffRatesPayments  `bson:"payment"`
	MoneyBack  []*MerchantTariffRatesMoneyBack `bson:"money_back"`
	Payout     *TariffRatesItem                `bson:"payout"`
	Chargeback *TariffRatesItem                `bson:"chargeback"`
	Region     string                          `bson:"region"`
	CreatedAt  time.Time                       `bson:"created_at"`
	UpdatedAt  time.Time                       `bson:"updated_at"`
}

type MgoKey struct {
	Id           bson.ObjectId  `bson:"_id"`
	Code         string         `bson:"code"`
	KeyProductId bson.ObjectId  `bson:"key_product_id"`
	PlatformId   string         `bson:"platform_id"`
	OrderId      *bson.ObjectId `bson:"order_id"`
	CreatedAt    time.Time      `bson:"created_at"`
	ReservedTo   time.Time      `bson:"reserved_to"`
	RedeemedAt   time.Time      `bson:"redeemed_at"`
}

type MgoPayoutDocument struct {
	Id                      bson.ObjectId                   `bson:"_id"`
	MerchantId              bson.ObjectId                   `bson:"merchant_id"`
	SourceId                []string                        `bson:"source_id"`
	TotalFees               float64                         `bson:"total_fees"`
	Balance                 float64                         `bson:"balance"`
	Currency                string                          `bson:"currency"`
	PeriodFrom              time.Time                       `bson:"period_from"`
	PeriodTo                time.Time                       `bson:"period_to"`
	TotalTransactions       int32                           `bson:"total_transactions"`
	Description             string                          `bson:"description"`
	Destination             *MerchantBanking                `bson:"destination"`
	MerchantAgreementNumber string                          `bson:"merchant_agreement_number"`
	Company                 *MerchantCompanyInfo            `bson:"company"`
	Status                  string                          `bson:"status"`
	Transaction             string                          `bson:"transaction"`
	FailureCode             string                          `bson:"failure_code"`
	FailureMessage          string                          `bson:"failure_message"`
	FailureTransaction      string                          `bson:"failure_transaction"`
	SignatureData           *MgoPayoutDocumentSignatureData `bson:"signature_data"`
	HasMerchantSignature    bool                            `bson:"has_merchant_signature"`
	HasPspSignature         bool                            `bson:"has_psp_signature"`
	SignedDocumentFileUrl   string                          `bson:"signed_document_file_url"`
	RenderedDocumentFileUrl string                          `bson:"rendered_document_file_url"`
	CreatedAt               time.Time                       `bson:"created_at"`
	UpdatedAt               time.Time                       `bson:"updated_at"`
	ArrivalDate             time.Time                       `bson:"arrival_date"`
}

type MgoPayoutDocumentSignatureDataSignUrl struct {
	SignUrl   string    `bson:"sign_url"`
	ExpiresAt time.Time `bson:"expires_at"`
}

type MgoPayoutDocumentSignatureData struct {
	DetailsUrl          string                                 `bson:"details_url"`
	FilesUrl            string                                 `bson:"files_url"`
	SignatureRequestId  string                                 `bson:"signature_request_id"`
	MerchantSignatureId string                                 `bson:"merchant_signature_id"`
	PsSignatureId       string                                 `bson:"ps_signature_id"`
	MerchantSignUrl     *MgoPayoutDocumentSignatureDataSignUrl `bson:"merchant_sign_url"`
	PsSignUrl           *MgoPayoutDocumentSignatureDataSignUrl `bson:"ps_sign_url"`
}

type MgoPayoutDocumentChanges struct {
	Id               bson.ObjectId `bson:"_id"`
	PayoutDocumentId bson.ObjectId `bson:"payout_document_id"`
	Source           string        `bson:"source"`
	Ip               string        `bson:"ip"`
	CreatedAt        time.Time     `bson:"created_at"`
}

type MgoMerchantBalance struct {
	Id             bson.ObjectId `bson:"_id"`
	MerchantId     bson.ObjectId `bson:"merchant_id"`
	Currency       string        `bson:"currency"`
	Debit          float64       `bson:"debit"`
	Credit         float64       `bson:"credit"`
	RollingReserve float64       `bson:"rolling_reserve"`
	Total          float64       `bson:"total"`
	CreatedAt      time.Time     `bson:"created_at"`
}

type MgoUserRoleProfile struct {
	Id        bson.ObjectId `bson:"_id"`
	UserId    bson.ObjectId `bson:"user_id"`
	FirstName string        `bson:"first_name"`
	LastName  string        `bson:"last_name"`
	Email     string        `bson:"email"`
	Status    string        `bson:"status"`
	CreatedAt time.Time     `bson:"created_at"`
	UpdatedAt time.Time     `bson:"updated_at"`
}

type MgoUserRoleProject struct {
	ProjectId bson.ObjectId `bson:"project_id"`
	Role      string        `bson:"role"`
}

type MgoUserRoleMerchant struct {
	Id          bson.ObjectId      `bson:"_id"`
	User        *UserRoleProfile   `bson:"user"`
	MerchantId  bson.ObjectId      `bson:"merchant_id"`
	ProjectRole []*UserRoleProject `bson:"project_role"`
	CreatedAt   time.Time          `bson:"created_at"`
	UpdatedAt   time.Time          `bson:"updated_at"`
}

type MgoUserRoleAdmin struct {
<<<<<<< HEAD
	Id        bson.ObjectId    `bson:"_id"`
	User      *UserRoleProfile `bson:"user"`
	Role      string           `bson:"role"`
	CreatedAt time.Time        `bson:"created_at"`
	UpdatedAt time.Time        `bson:"updated_at"`
=======
	Id          bson.ObjectId      `bson:"_id"`
	User        *UserRoleProfile   `bson:"user"`
	ProjectRole []*UserRoleProject `bson:"project_role"`
	CreatedAt   time.Time          `bson:"created_at"`
	UpdatedAt   time.Time          `bson:"updated_at"`
>>>>>>> a7041b07
}

func (m *PayoutDocument) GetBSON() (interface{}, error) {
	st := &MgoPayoutDocument{
		SourceId:                m.SourceId,
		TotalFees:               m.TotalFees,
		Balance:                 m.Balance,
		Currency:                m.Currency,
		TotalTransactions:       m.TotalTransactions,
		Description:             m.Description,
		MerchantAgreementNumber: m.MerchantAgreementNumber,
		Status:                  m.Status,
		Transaction:             m.Transaction,
		FailureCode:             m.FailureCode,
		FailureMessage:          m.FailureMessage,
		FailureTransaction:      m.FailureTransaction,
		HasMerchantSignature:    m.HasMerchantSignature,
		HasPspSignature:         m.HasPspSignature,
		SignedDocumentFileUrl:   m.SignedDocumentFileUrl,
		RenderedDocumentFileUrl: m.RenderedDocumentFileUrl,
		Destination:             m.Destination,
		Company:                 m.Company,
	}
	if len(m.Id) <= 0 {
		st.Id = bson.NewObjectId()
	} else {
		if bson.IsObjectIdHex(m.Id) == false {
			return nil, errors.New(errorInvalidObjectId)
		}

		st.Id = bson.ObjectIdHex(m.Id)
	}

	if bson.IsObjectIdHex(m.MerchantId) == false {
		return nil, errors.New(errorInvalidObjectId)
	}
	st.MerchantId = bson.ObjectIdHex(m.MerchantId)

	if m.CreatedAt != nil {
		t, err := ptypes.Timestamp(m.CreatedAt)

		if err != nil {
			return nil, err
		}

		st.CreatedAt = t
	} else {
		st.CreatedAt = time.Now()
	}

	if m.UpdatedAt != nil {
		t, err := ptypes.Timestamp(m.UpdatedAt)

		if err != nil {
			return nil, err
		}

		st.UpdatedAt = t
	} else {
		st.UpdatedAt = time.Now()
	}

	if m.ArrivalDate != nil {
		t, err := ptypes.Timestamp(m.ArrivalDate)

		if err != nil {
			return nil, err
		}

		st.ArrivalDate = t
	} else {
		st.ArrivalDate = time.Now()
	}

	if m.PeriodFrom != nil {
		t, err := ptypes.Timestamp(m.PeriodFrom)

		if err != nil {
			return nil, err
		}

		st.PeriodFrom = t
	}

	if m.PeriodTo != nil {
		t, err := ptypes.Timestamp(m.PeriodTo)

		if err != nil {
			return nil, err
		}

		st.PeriodTo = t
	}

	if m.SignatureData != nil {
		st.SignatureData = &MgoPayoutDocumentSignatureData{
			DetailsUrl:          m.SignatureData.DetailsUrl,
			FilesUrl:            m.SignatureData.FilesUrl,
			SignatureRequestId:  m.SignatureData.SignatureRequestId,
			MerchantSignatureId: m.SignatureData.MerchantSignatureId,
			PsSignatureId:       m.SignatureData.PsSignatureId,
		}

		if m.SignatureData.MerchantSignUrl != nil {
			st.SignatureData.MerchantSignUrl = &MgoPayoutDocumentSignatureDataSignUrl{
				SignUrl: m.SignatureData.MerchantSignUrl.SignUrl,
			}

			t, err := ptypes.Timestamp(m.SignatureData.MerchantSignUrl.ExpiresAt)

			if err != nil {
				return nil, err
			}

			st.SignatureData.MerchantSignUrl.ExpiresAt = t
		}

		if m.SignatureData.PsSignUrl != nil {
			st.SignatureData.PsSignUrl = &MgoPayoutDocumentSignatureDataSignUrl{
				SignUrl: m.SignatureData.PsSignUrl.SignUrl,
			}

			t, err := ptypes.Timestamp(m.SignatureData.PsSignUrl.ExpiresAt)

			if err != nil {
				return nil, err
			}

			st.SignatureData.PsSignUrl.ExpiresAt = t
		}
	}

	return st, nil
}

func (m *PayoutDocument) SetBSON(raw bson.Raw) error {
	decoded := new(MgoPayoutDocument)
	err := raw.Unmarshal(decoded)

	if err != nil {
		return err
	}

	m.Id = decoded.Id.Hex()
	m.MerchantId = decoded.MerchantId.Hex()
	m.SourceId = decoded.SourceId
	m.TotalFees = decoded.TotalFees
	m.Balance = decoded.Balance
	m.Currency = decoded.Currency
	m.TotalTransactions = decoded.TotalTransactions
	m.Description = decoded.Description
	m.MerchantAgreementNumber = decoded.MerchantAgreementNumber
	m.Status = decoded.Status
	m.Transaction = decoded.Transaction
	m.FailureCode = decoded.FailureCode
	m.FailureMessage = decoded.FailureMessage
	m.FailureTransaction = decoded.FailureTransaction
	m.SignedDocumentFileUrl = decoded.SignedDocumentFileUrl
	m.RenderedDocumentFileUrl = decoded.RenderedDocumentFileUrl
	m.HasMerchantSignature = decoded.HasMerchantSignature
	m.HasPspSignature = decoded.HasPspSignature
	m.Destination = decoded.Destination
	m.Company = decoded.Company

	m.CreatedAt, err = ptypes.TimestampProto(decoded.CreatedAt)
	if err != nil {
		return err
	}

	m.UpdatedAt, err = ptypes.TimestampProto(decoded.UpdatedAt)
	if err != nil {
		return err
	}

	m.ArrivalDate, err = ptypes.TimestampProto(decoded.ArrivalDate)
	if err != nil {
		return err
	}

	m.PeriodFrom, err = ptypes.TimestampProto(decoded.PeriodFrom)
	if err != nil {
		return err
	}

	m.PeriodTo, err = ptypes.TimestampProto(decoded.PeriodTo)
	if err != nil {
		return err
	}

	if decoded.SignatureData != nil {
		m.SignatureData = &PayoutDocumentSignatureData{
			DetailsUrl:          decoded.SignatureData.DetailsUrl,
			FilesUrl:            decoded.SignatureData.FilesUrl,
			SignatureRequestId:  decoded.SignatureData.SignatureRequestId,
			MerchantSignatureId: decoded.SignatureData.MerchantSignatureId,
			PsSignatureId:       decoded.SignatureData.PsSignatureId,
		}

		if decoded.SignatureData.MerchantSignUrl != nil {
			m.SignatureData.MerchantSignUrl = &PayoutDocumentSignatureDataSignUrl{
				SignUrl: decoded.SignatureData.MerchantSignUrl.SignUrl,
			}

			t, err := ptypes.TimestampProto(decoded.SignatureData.MerchantSignUrl.ExpiresAt)

			if err != nil {
				return err
			}

			m.SignatureData.MerchantSignUrl.ExpiresAt = t
		}

		if decoded.SignatureData.PsSignUrl != nil {
			m.SignatureData.PsSignUrl = &PayoutDocumentSignatureDataSignUrl{
				SignUrl: decoded.SignatureData.PsSignUrl.SignUrl,
			}

			t, err := ptypes.TimestampProto(decoded.SignatureData.PsSignUrl.ExpiresAt)

			if err != nil {
				return err
			}

			m.SignatureData.PsSignUrl.ExpiresAt = t
		}
	}

	return nil
}

func (m *PayoutDocumentChanges) GetBSON() (interface{}, error) {
	st := &MgoPayoutDocumentChanges{
		Source: m.Source,
		Ip:     m.Ip,
	}
	if len(m.Id) <= 0 {
		st.Id = bson.NewObjectId()
	} else {
		if bson.IsObjectIdHex(m.Id) == false {
			return nil, errors.New(errorInvalidObjectId)
		}
		st.Id = bson.ObjectIdHex(m.Id)
	}

	if bson.IsObjectIdHex(m.PayoutDocumentId) == false {
		return nil, errors.New(errorInvalidObjectId)
	}
	st.PayoutDocumentId = bson.ObjectIdHex(m.PayoutDocumentId)

	if m.CreatedAt != nil {
		t, err := ptypes.Timestamp(m.CreatedAt)

		if err != nil {
			return nil, err
		}

		st.CreatedAt = t
	} else {
		st.CreatedAt = time.Now()
	}

	return st, nil
}

func (m *PayoutDocumentChanges) SetBSON(raw bson.Raw) error {
	decoded := new(MgoPayoutDocumentChanges)
	err := raw.Unmarshal(decoded)

	if err != nil {
		return err
	}

	m.Id = decoded.Id.Hex()
	m.PayoutDocumentId = decoded.PayoutDocumentId.Hex()
	m.Source = decoded.Source
	m.Ip = decoded.Ip

	m.CreatedAt, err = ptypes.TimestampProto(decoded.CreatedAt)
	if err != nil {
		return err
	}

	return nil
}

func (m *MerchantBalance) GetBSON() (interface{}, error) {
	st := &MgoMerchantBalance{
		Currency:       m.Currency,
		Debit:          m.Debit,
		Credit:         m.Credit,
		RollingReserve: m.RollingReserve,
		Total:          m.Total,
	}
	if len(m.Id) <= 0 {
		st.Id = bson.NewObjectId()
	} else {
		if bson.IsObjectIdHex(m.Id) == false {
			return nil, errors.New(errorInvalidObjectId)
		}

		st.Id = bson.ObjectIdHex(m.Id)
	}

	if bson.IsObjectIdHex(m.MerchantId) == false {
		return nil, errors.New(errorInvalidObjectId)
	}

	st.MerchantId = bson.ObjectIdHex(m.MerchantId)

	if m.CreatedAt != nil {
		t, err := ptypes.Timestamp(m.CreatedAt)

		if err != nil {
			return nil, err
		}

		st.CreatedAt = t
	} else {
		st.CreatedAt = time.Now()
	}

	return st, nil
}

func (m *MerchantBalance) SetBSON(raw bson.Raw) error {
	decoded := new(MgoMerchantBalance)
	err := raw.Unmarshal(decoded)

	if err != nil {
		return err
	}

	m.Id = decoded.Id.Hex()
	m.MerchantId = decoded.MerchantId.Hex()
	m.Currency = decoded.Currency
	m.Debit = decoded.Debit
	m.Credit = decoded.Credit
	m.RollingReserve = decoded.RollingReserve
	m.Total = decoded.Total

	m.CreatedAt, err = ptypes.TimestampProto(decoded.CreatedAt)
	if err != nil {
		return err
	}

	return nil
}

func (m *Country) GetBSON() (interface{}, error) {
	st := &MgoCountry{
		IsoCodeA2:              m.IsoCodeA2,
		Region:                 m.Region,
		Currency:               m.Currency,
		PaymentsAllowed:        m.PaymentsAllowed,
		ChangeAllowed:          m.ChangeAllowed,
		VatEnabled:             m.VatEnabled,
		PriceGroupId:           m.PriceGroupId,
		VatCurrency:            m.VatCurrency,
		VatThreshold:           m.VatThreshold,
		VatPeriodMonth:         m.VatPeriodMonth,
		VatStoreYears:          m.VatStoreYears,
		VatCurrencyRatesPolicy: m.VatCurrencyRatesPolicy,
		VatCurrencyRatesSource: m.VatCurrencyRatesSource,
	}
	if len(m.Id) <= 0 {
		st.Id = bson.NewObjectId()
	} else {
		if bson.IsObjectIdHex(m.Id) == false {
			return nil, errors.New(errorInvalidObjectId)
		}

		st.Id = bson.ObjectIdHex(m.Id)
	}

	if m.CreatedAt != nil {
		t, err := ptypes.Timestamp(m.CreatedAt)

		if err != nil {
			return nil, err
		}

		st.CreatedAt = t
	} else {
		st.CreatedAt = time.Now()
	}

	if m.UpdatedAt != nil {
		t, err := ptypes.Timestamp(m.UpdatedAt)

		if err != nil {
			return nil, err
		}

		st.UpdatedAt = t
	} else {
		st.UpdatedAt = time.Now()
	}

	return st, nil
}

func (m *Country) SetBSON(raw bson.Raw) error {
	decoded := new(MgoCountry)
	err := raw.Unmarshal(decoded)

	if err != nil {
		return err
	}

	m.Id = decoded.Id.Hex()
	m.IsoCodeA2 = decoded.IsoCodeA2
	m.Region = decoded.Region
	m.Currency = decoded.Currency
	m.PaymentsAllowed = decoded.PaymentsAllowed
	m.ChangeAllowed = decoded.ChangeAllowed
	m.VatEnabled = decoded.VatEnabled
	m.PriceGroupId = decoded.PriceGroupId
	m.VatCurrency = decoded.VatCurrency
	m.VatThreshold = decoded.VatThreshold
	m.VatPeriodMonth = decoded.VatPeriodMonth
	m.VatDeadlineDays = decoded.VatDeadlineDays
	m.VatStoreYears = decoded.VatStoreYears
	m.VatCurrencyRatesPolicy = decoded.VatCurrencyRatesPolicy
	m.VatCurrencyRatesSource = decoded.VatCurrencyRatesSource

	m.CreatedAt, err = ptypes.TimestampProto(decoded.CreatedAt)

	if err != nil {
		return err
	}

	m.UpdatedAt, err = ptypes.TimestampProto(decoded.UpdatedAt)

	if err != nil {
		return err
	}

	return nil
}

func (m *PriceGroup) GetBSON() (interface{}, error) {
	st := &MgoPriceGroup{
		Region:        m.Region,
		Currency:      m.Currency,
		InflationRate: m.InflationRate,
		Fraction:      m.Fraction,
		IsActive:      m.IsActive,
	}
	if len(m.Id) <= 0 {
		st.Id = bson.NewObjectId()
	} else {
		if bson.IsObjectIdHex(m.Id) == false {
			return nil, errors.New(errorInvalidObjectId)
		}

		st.Id = bson.ObjectIdHex(m.Id)
	}

	if m.CreatedAt != nil {
		t, err := ptypes.Timestamp(m.CreatedAt)

		if err != nil {
			return nil, err
		}

		st.CreatedAt = t
	} else {
		st.CreatedAt = time.Now()
	}

	if m.UpdatedAt != nil {
		t, err := ptypes.Timestamp(m.UpdatedAt)

		if err != nil {
			return nil, err
		}

		st.UpdatedAt = t
	} else {
		st.UpdatedAt = time.Now()
	}

	return st, nil
}

func (m *PriceGroup) SetBSON(raw bson.Raw) error {
	decoded := new(MgoPriceGroup)
	err := raw.Unmarshal(decoded)

	if err != nil {
		return err
	}

	m.Id = decoded.Id.Hex()
	m.Region = decoded.Region
	m.Currency = decoded.Currency
	m.InflationRate = decoded.InflationRate
	m.Fraction = decoded.Fraction
	m.IsActive = decoded.IsActive

	m.CreatedAt, err = ptypes.TimestampProto(decoded.CreatedAt)

	if err != nil {
		return err
	}

	m.UpdatedAt, err = ptypes.TimestampProto(decoded.UpdatedAt)

	if err != nil {
		return err
	}

	return nil
}

func (m *Project) GetBSON() (interface{}, error) {
	st := &MgoProject{
		MerchantId:               bson.ObjectIdHex(m.MerchantId),
		Image:                    m.Image,
		CallbackCurrency:         m.CallbackCurrency,
		CallbackProtocol:         m.CallbackProtocol,
		CreateOrderAllowedUrls:   m.CreateOrderAllowedUrls,
		AllowDynamicNotifyUrls:   m.AllowDynamicNotifyUrls,
		AllowDynamicRedirectUrls: m.AllowDynamicRedirectUrls,
		LimitsCurrency:           m.LimitsCurrency,
		MaxPaymentAmount:         m.MaxPaymentAmount,
		MinPaymentAmount:         m.MinPaymentAmount,
		NotifyEmails:             m.NotifyEmails,
		IsProductsCheckout:       m.IsProductsCheckout,
		SecretKey:                m.SecretKey,
		SignatureRequired:        m.SignatureRequired,
		SendNotifyEmail:          m.SendNotifyEmail,
		UrlCheckAccount:          m.UrlCheckAccount,
		UrlProcessPayment:        m.UrlProcessPayment,
		UrlRedirectFail:          m.UrlRedirectFail,
		UrlRedirectSuccess:       m.UrlRedirectSuccess,
		Status:                   m.Status,
		UrlChargebackPayment:     m.UrlChargebackPayment,
		UrlCancelPayment:         m.UrlCancelPayment,
		UrlFraudPayment:          m.UrlFraudPayment,
		UrlRefundPayment:         m.UrlRefundPayment,
	}

	if len(m.Name) > 0 {
		for k, v := range m.Name {
			st.Name = append(st.Name, &MgoMultiLang{Lang: k, Value: v})
		}
	}

	if len(m.Id) <= 0 {
		st.Id = bson.NewObjectId()
	} else {
		if bson.IsObjectIdHex(m.Id) == false {
			return nil, errors.New(errorInvalidObjectId)
		}

		st.Id = bson.ObjectIdHex(m.Id)
	}

	st.IdString = st.Id.Hex()

	if m.CreatedAt != nil {
		t, err := ptypes.Timestamp(m.CreatedAt)

		if err != nil {
			return nil, err
		}

		st.CreatedAt = t
	} else {
		st.CreatedAt = time.Now()
	}

	if m.UpdatedAt != nil {
		t, err := ptypes.Timestamp(m.UpdatedAt)

		if err != nil {
			return nil, err
		}

		st.UpdatedAt = t
	} else {
		st.UpdatedAt = time.Now()
	}

	return st, nil
}

func (m *Project) SetBSON(raw bson.Raw) error {
	decoded := new(MgoProject)
	err := raw.Unmarshal(decoded)

	if err != nil {
		return err
	}

	m.Id = decoded.Id.Hex()
	m.MerchantId = decoded.MerchantId.Hex()
	m.Image = decoded.Image
	m.CallbackCurrency = decoded.CallbackCurrency
	m.CallbackProtocol = decoded.CallbackProtocol
	m.CreateOrderAllowedUrls = decoded.CreateOrderAllowedUrls
	m.AllowDynamicNotifyUrls = decoded.AllowDynamicNotifyUrls
	m.AllowDynamicRedirectUrls = decoded.AllowDynamicRedirectUrls
	m.LimitsCurrency = decoded.LimitsCurrency
	m.MaxPaymentAmount = decoded.MaxPaymentAmount
	m.MinPaymentAmount = decoded.MinPaymentAmount
	m.NotifyEmails = decoded.NotifyEmails
	m.IsProductsCheckout = decoded.IsProductsCheckout
	m.SecretKey = decoded.SecretKey
	m.SignatureRequired = decoded.SignatureRequired
	m.SendNotifyEmail = decoded.SendNotifyEmail
	m.UrlCheckAccount = decoded.UrlCheckAccount
	m.UrlProcessPayment = decoded.UrlProcessPayment
	m.UrlRedirectFail = decoded.UrlRedirectFail
	m.UrlRedirectSuccess = decoded.UrlRedirectSuccess
	m.Status = decoded.Status
	m.UrlChargebackPayment = decoded.UrlChargebackPayment
	m.UrlCancelPayment = decoded.UrlCancelPayment
	m.UrlFraudPayment = decoded.UrlFraudPayment
	m.UrlRefundPayment = decoded.UrlRefundPayment

	nameLen := len(decoded.Name)

	if nameLen > 0 {
		m.Name = make(map[string]string, nameLen)

		for _, v := range decoded.Name {
			m.Name[v.Lang] = v.Value
		}
	}

	if decoded.ProductsCount > 0 {
		m.ProductsCount = decoded.ProductsCount
	}

	m.CreatedAt, err = ptypes.TimestampProto(decoded.CreatedAt)

	if err != nil {
		return err
	}

	m.UpdatedAt, err = ptypes.TimestampProto(decoded.UpdatedAt)

	if err != nil {
		return err
	}

	return nil
}

func (m *Commission) GetBSON() (interface{}, error) {
	st := &MgoCommissionBilling{
		PaymentMethodId:         bson.ObjectIdHex(m.PaymentMethodId),
		ProjectId:               bson.ObjectIdHex(m.ProjectId),
		PaymentMethodCommission: m.PaymentMethodCommission,
		PspCommission:           m.PspCommission,
		TotalCommissionToUser:   m.TotalCommissionToUser,
	}

	t, err := ptypes.Timestamp(m.StartDate)

	if err != nil {
		return nil, err
	}

	st.StartDate = t

	if len(m.Id) <= 0 {
		st.Id = bson.NewObjectId()
	} else {
		if bson.IsObjectIdHex(m.Id) == false {
			return nil, errors.New(errorInvalidObjectId)
		}

		st.Id = bson.ObjectIdHex(m.Id)
	}

	if m.CreatedAt != nil {
		t, err := ptypes.Timestamp(m.CreatedAt)

		if err != nil {
			return nil, err
		}

		st.CreatedAt = t
	} else {
		st.CreatedAt = time.Now()
	}

	if m.UpdatedAt != nil {
		t, err := ptypes.Timestamp(m.UpdatedAt)

		if err != nil {
			return nil, err
		}

		st.UpdatedAt = t
	} else {
		st.UpdatedAt = time.Now()
	}

	return st, nil
}

func (m *Commission) SetBSON(raw bson.Raw) error {
	decoded := new(MgoCommissionBilling)
	err := raw.Unmarshal(decoded)

	if err != nil {
		return err
	}

	m.Id = decoded.Id.Hex()
	m.PaymentMethodId = decoded.PaymentMethodId.Hex()
	m.ProjectId = decoded.ProjectId.Hex()
	m.PaymentMethodCommission = decoded.PaymentMethodCommission
	m.PspCommission = decoded.PspCommission
	m.TotalCommissionToUser = decoded.TotalCommissionToUser

	m.StartDate, err = ptypes.TimestampProto(decoded.StartDate)

	if err != nil {
		return err
	}

	m.CreatedAt, err = ptypes.TimestampProto(decoded.CreatedAt)

	if err != nil {
		return err
	}

	m.UpdatedAt, err = ptypes.TimestampProto(decoded.UpdatedAt)

	return err
}

func (m *Order) GetBSON() (interface{}, error) {
	st := &MgoOrder{
		Uuid:               m.Uuid,
		Transaction:        m.Transaction,
		Object:             "order",
		Status:             m.GetPublicStatus(),
		PrivateStatus:      m.PrivateStatus,
		Description:        m.Description,
		Canceled:           m.PrivateStatus == constant.OrderStatusPaymentSystemCanceled,
		CancellationReason: m.CancellationReason,
		Refunded:           m.PrivateStatus == constant.OrderStatusRefund,
		ReceiptEmail:       m.GetReceiptUserEmail(),
		ReceiptPhone:       m.GetReceiptUserPhone(),
		ReceiptNumber:      m.ReceiptNumber,
		ReceiptUrl:         m.ReceiptUrl,
		AgreementVersion:   m.AgreementVersion,
		AgreementAccepted:  m.AgreementAccepted,
		NotifySale:         m.NotifySale,
		NotifySaleEmail:    m.NotifySaleEmail,
		Issuer:             m.Issuer,
		TotalPaymentAmount: m.TotalPaymentAmount,
		Currency:           m.Currency,
		User:               m.User,
		BillingAddress:     m.BillingAddress,
		Tax:                m.Tax,
		Items:              []*MgoOrderItem{},
		Metadata:           m.Metadata,
		PrivateMetadata:    m.PrivateMetadata,
		Project: &MgoOrderProject{
			Id:                      bson.ObjectIdHex(m.Project.Id),
			MerchantId:              bson.ObjectIdHex(m.Project.MerchantId),
			UrlSuccess:              m.Project.UrlSuccess,
			UrlFail:                 m.Project.UrlFail,
			NotifyEmails:            m.Project.NotifyEmails,
			SendNotifyEmail:         m.Project.SendNotifyEmail,
			SecretKey:               m.Project.SecretKey,
			UrlCheckAccount:         m.Project.UrlCheckAccount,
			UrlProcessPayment:       m.Project.UrlProcessPayment,
			CallbackProtocol:        m.Project.CallbackProtocol,
			UrlChargebackPayment:    m.Project.UrlChargebackPayment,
			UrlCancelPayment:        m.Project.UrlCancelPayment,
			UrlRefundPayment:        m.Project.UrlRefundPayment,
			UrlFraudPayment:         m.Project.UrlFraudPayment,
			Status:                  m.Project.Status,
			MerchantRoyaltyCurrency: m.Project.MerchantRoyaltyCurrency,
		},
		ProjectOrderId:            m.ProjectOrderId,
		ProjectAccount:            m.ProjectAccount,
		ProjectParams:             m.ProjectParams,
		IsJsonRequest:             m.IsJsonRequest,
		OrderAmount:               m.OrderAmount,
		PaymentMethodPayerAccount: m.PaymentMethodPayerAccount,
		PaymentMethodTxnParams:    m.PaymentMethodTxnParams,
		PaymentRequisites:         m.PaymentRequisites,
		UserAddressDataRequired:   m.UserAddressDataRequired,
		Products:                  m.Products,
		IsNotificationsSent:       m.IsNotificationsSent,
		CountryRestriction:        m.CountryRestriction,
		ParentId:                  m.ParentId,
		Type:                      m.Type,
		IsVatDeduction:            m.IsVatDeduction,
		CountryCode:               m.GetCountry(),
		ProductType:               m.ProductType,
		PlatformId:                m.PlatformId,
		Keys:                      m.Keys,
		IsKeyProductNotified:      m.IsKeyProductNotified,
		ReceiptId:                 m.ReceiptId,
	}

	if m.Refund != nil {
		st.Refund = &MgoOrderNotificationRefund{
			Amount:        m.Refund.Amount,
			Currency:      m.Refund.Currency,
			Reason:        m.Refund.Reason,
			Code:          m.Refund.Code,
			ReceiptNumber: m.Refund.ReceiptNumber,
			ReceiptUrl:    m.Refund.ReceiptUrl,
		}
	}

	for _, v := range m.Items {
		item := &MgoOrderItem{
			Object:      v.Object,
			Sku:         v.Sku,
			Name:        v.Name,
			Description: v.Description,
			Amount:      v.Amount,
			Currency:    v.Currency,
			Images:      v.Images,
			Url:         v.Url,
			Metadata:    v.Metadata,
			Code:        v.Code,
			PlatformId:  v.PlatformId,
		}

		if len(v.Id) <= 0 {
			item.Id = bson.NewObjectId()
		} else {
			if bson.IsObjectIdHex(v.Id) == false {
				return nil, errors.New(errorInvalidObjectId)
			}
			item.Id = bson.ObjectIdHex(v.Id)
		}

		item.CreatedAt, _ = ptypes.Timestamp(v.CreatedAt)
		item.CreatedAt, _ = ptypes.Timestamp(v.UpdatedAt)
		st.Items = append(st.Items, item)
	}

	if m.PaymentMethod != nil {
		st.PaymentMethod = &MgoOrderPaymentMethod{
			Id:              bson.ObjectIdHex(m.PaymentMethod.Id),
			Name:            m.PaymentMethod.Name,
			ExternalId:      m.PaymentMethod.ExternalId,
			Params:          m.PaymentMethod.Params,
			PaymentSystemId: bson.ObjectIdHex(m.PaymentMethod.PaymentSystemId),
			Group:           m.PaymentMethod.Group,
			Saved:           m.PaymentMethod.Saved,
			Handler:         m.PaymentMethod.Handler,
		}

		if m.PaymentMethod.Card != nil {
			st.PaymentMethod.Card = m.PaymentMethod.Card
		}
		if m.PaymentMethod.Wallet != nil {
			st.PaymentMethod.Wallet = m.PaymentMethod.Wallet
		}
		if m.PaymentMethod.CryptoCurrency != nil {
			st.PaymentMethod.CryptoCurrency = m.PaymentMethod.CryptoCurrency
		}
	}

	if len(m.Id) <= 0 {
		st.Id = bson.NewObjectId()
	} else {
		if bson.IsObjectIdHex(m.Id) == false {
			return nil, errors.New(errorInvalidObjectId)
		}

		st.Id = bson.ObjectIdHex(m.Id)
	}

	if m.CreatedAt != nil {
		t, err := ptypes.Timestamp(m.CreatedAt)

		if err != nil {
			return nil, err
		}

		st.CreatedAt = t
	} else {
		st.CreatedAt = time.Now()
	}

	if m.UpdatedAt != nil {
		t, err := ptypes.Timestamp(m.UpdatedAt)

		if err != nil {
			return nil, err
		}

		st.UpdatedAt = t
	} else {
		st.UpdatedAt = time.Now()
	}

	if m.ProjectLastRequestedAt != nil {
		t, err := ptypes.Timestamp(m.ProjectLastRequestedAt)

		if err != nil {
			return nil, err
		}

		st.ProjectLastRequestedAt = t
	}

	if m.PaymentMethodOrderClosedAt != nil {
		t, err := ptypes.Timestamp(m.PaymentMethodOrderClosedAt)

		if err != nil {
			return nil, err
		}

		st.PaymentMethodOrderClosedAt = t
	}

	if m.ExpireDateToFormInput != nil {
		t, err := ptypes.Timestamp(m.ExpireDateToFormInput)

		if err != nil {
			return nil, err
		}

		st.ExpireDateToFormInput = t
	} else {
		st.ExpireDateToFormInput = time.Now()
	}

	if m.Project != nil && len(m.Project.Name) > 0 {
		for k, v := range m.Project.Name {
			st.Project.Name = append(st.Project.Name, &MgoMultiLang{Lang: k, Value: v})
		}
	}

	if m.CanceledAt != nil {
		t, err := ptypes.Timestamp(m.CanceledAt)

		if err != nil {
			return nil, err
		}

		st.CanceledAt = t
	}

	if m.RefundedAt != nil {
		t, err := ptypes.Timestamp(m.RefundedAt)

		if err != nil {
			return nil, err
		}

		st.RefundedAt = t
	}

	if m.ParentPaymentAt != nil {
		t, err := ptypes.Timestamp(m.ParentPaymentAt)

		if err != nil {
			return nil, err
		}

		st.ParentPaymentAt = t
	}

	return st, nil
}

func (m *Order) SetBSON(raw bson.Raw) error {
	decoded := new(MgoOrder)
	err := raw.Unmarshal(decoded)

	if err != nil {
		return err
	}

	m.Id = decoded.Id.Hex()
	m.Uuid = decoded.Uuid
	m.Transaction = decoded.Transaction
	m.Object = decoded.Object
	m.Status = decoded.Status
	m.PrivateStatus = decoded.PrivateStatus
	m.Description = decoded.Description
	m.Canceled = decoded.Canceled
	m.CancellationReason = decoded.CancellationReason
	m.Refunded = decoded.Refunded
	m.ReceiptEmail = decoded.ReceiptEmail
	m.ReceiptPhone = decoded.ReceiptPhone
	m.ReceiptNumber = decoded.ReceiptNumber
	m.ReceiptUrl = decoded.ReceiptUrl
	m.AgreementVersion = decoded.AgreementVersion
	m.AgreementAccepted = decoded.AgreementAccepted
	m.NotifySale = decoded.NotifySale
	m.NotifySaleEmail = decoded.NotifySaleEmail
	m.Issuer = decoded.Issuer
	m.TotalPaymentAmount = decoded.TotalPaymentAmount
	m.Currency = decoded.Currency
	m.User = decoded.User
	m.BillingAddress = decoded.BillingAddress
	m.Tax = decoded.Tax
	m.PaymentMethod = getPaymentMethodOrder(decoded.PaymentMethod)
	m.Items = []*OrderItem{}
	m.PlatformId = decoded.PlatformId
	m.ProductType = decoded.ProductType
	m.Keys = decoded.Keys
	m.IsKeyProductNotified = decoded.IsKeyProductNotified
	m.ReceiptId = decoded.ReceiptId

	if decoded.Refund != nil {
		m.Refund = &OrderNotificationRefund{
			Amount:        decoded.Refund.Amount,
			Currency:      decoded.Refund.Currency,
			Reason:        decoded.Refund.Reason,
			Code:          decoded.Refund.Code,
			ReceiptNumber: decoded.Refund.ReceiptNumber,
			ReceiptUrl:    decoded.Refund.ReceiptUrl,
		}
	}
	m.Metadata = decoded.Metadata
	m.PrivateMetadata = decoded.PrivateMetadata
	m.Project = getOrderProject(decoded.Project)

	for _, v := range decoded.Items {
		item := &OrderItem{
			Id:          v.Id.Hex(),
			Object:      v.Object,
			Sku:         v.Sku,
			Name:        v.Name,
			Description: v.Description,
			Amount:      v.Amount,
			Currency:    v.Currency,
			Images:      v.Images,
			Url:         v.Url,
			Metadata:    v.Metadata,
			Code:        v.Code,
			PlatformId:  v.PlatformId,
		}
		item.CreatedAt, _ = ptypes.TimestampProto(v.CreatedAt)
		item.UpdatedAt, _ = ptypes.TimestampProto(v.UpdatedAt)
		m.Items = append(m.Items, item)
	}

	if decoded.Project != nil {
		nameLen := len(decoded.Project.Name)
		if nameLen > 0 {
			m.Project.Name = make(map[string]string, nameLen)

			for _, v := range decoded.Project.Name {
				m.Project.Name[v.Lang] = v.Value
			}
		}
	}

	m.ProjectOrderId = decoded.ProjectOrderId
	m.ProjectAccount = decoded.ProjectAccount
	m.ProjectParams = decoded.ProjectParams
	m.IsJsonRequest = decoded.IsJsonRequest
	m.OrderAmount = decoded.OrderAmount
	m.PaymentMethodPayerAccount = decoded.PaymentMethodPayerAccount
	m.PaymentMethodTxnParams = decoded.PaymentMethodTxnParams
	m.PaymentRequisites = decoded.PaymentRequisites
	m.UserAddressDataRequired = decoded.UserAddressDataRequired
	m.Products = decoded.Products
	m.IsNotificationsSent = decoded.IsNotificationsSent
	m.CountryRestriction = decoded.CountryRestriction
	m.ParentId = decoded.ParentId
	m.Type = decoded.Type
	m.IsVatDeduction = decoded.IsVatDeduction
	m.CountryCode = decoded.CountryCode

	m.PaymentMethodOrderClosedAt, err = ptypes.TimestampProto(decoded.PaymentMethodOrderClosedAt)
	if err != nil {
		return err
	}

	m.ParentPaymentAt, err = ptypes.TimestampProto(decoded.ParentPaymentAt)

	if err != nil {
		return err
	}

	m.ProjectLastRequestedAt, err = ptypes.TimestampProto(decoded.ProjectLastRequestedAt)
	if err != nil {
		return err
	}

	m.CreatedAt, err = ptypes.TimestampProto(decoded.CreatedAt)
	if err != nil {
		return err
	}

	m.UpdatedAt, err = ptypes.TimestampProto(decoded.UpdatedAt)
	if err != nil {
		return err
	}
	m.CanceledAt, err = ptypes.TimestampProto(decoded.CanceledAt)
	if err != nil {
		return err
	}

	m.RefundedAt, err = ptypes.TimestampProto(decoded.RefundedAt)
	if err != nil {
		return err
	}

	m.ExpireDateToFormInput, err = ptypes.TimestampProto(decoded.ExpireDateToFormInput)
	if err != nil {
		return err
	}

	return nil
}

func (m *PaymentMethod) GetBSON() (interface{}, error) {
	st := &MgoPaymentMethod{
		Name:             m.Name,
		Group:            m.Group,
		ExternalId:       m.ExternalId,
		MinPaymentAmount: m.MinPaymentAmount,
		MaxPaymentAmount: m.MaxPaymentAmount,
		Type:             m.Type,
		AccountRegexp:    m.AccountRegexp,
		IsActive:         m.IsActive,
	}

	if len(m.Id) <= 0 {
		st.Id = bson.NewObjectId()
	} else {
		if bson.IsObjectIdHex(m.Id) == false {
			return nil, errors.New(errorInvalidObjectId)
		}

		st.Id = bson.ObjectIdHex(m.Id)
	}

	if m.TestSettings != nil {
		for key, value := range m.TestSettings {
			st.TestSettings = append(st.TestSettings, &MgoPaymentMethodParam{
				Currency:       key,
				TerminalId:     value.TerminalId,
				Secret:         value.Secret,
				SecretCallback: value.SecretCallback,
			})
		}
	}

	if m.ProductionSettings != nil {
		for key, value := range m.ProductionSettings {
			st.ProductionSettings = append(st.ProductionSettings, &MgoPaymentMethodParam{
				Currency:       key,
				TerminalId:     value.TerminalId,
				Secret:         value.Secret,
				SecretCallback: value.SecretCallback,
			})
		}
	}

	if m.CreatedAt != nil {
		t, err := ptypes.Timestamp(m.CreatedAt)

		if err != nil {
			return nil, err
		}

		st.CreatedAt = t
	} else {
		st.CreatedAt = time.Now()
	}

	if m.UpdatedAt != nil {
		t, err := ptypes.Timestamp(m.UpdatedAt)

		if err != nil {
			return nil, err
		}

		st.UpdatedAt = t
	} else {
		st.UpdatedAt = time.Now()
	}

	if m.PaymentSystemId != "" {
		if bson.IsObjectIdHex(m.PaymentSystemId) == false {
			return nil, errors.New(errorInvalidObjectId)
		}

		st.PaymentSystemId = bson.ObjectIdHex(m.PaymentSystemId)
	}

	return st, nil
}

func (m *PaymentMethod) SetBSON(raw bson.Raw) error {
	decoded := new(MgoPaymentMethod)
	err := raw.Unmarshal(decoded)

	if err != nil {
		return err
	}

	m.Id = decoded.Id.Hex()
	m.Name = decoded.Name
	m.Group = decoded.Group
	m.ExternalId = decoded.ExternalId
	m.MinPaymentAmount = decoded.MinPaymentAmount
	m.MaxPaymentAmount = decoded.MaxPaymentAmount
	m.Type = decoded.Type
	m.AccountRegexp = decoded.AccountRegexp
	m.IsActive = decoded.IsActive
	m.PaymentSystemId = decoded.PaymentSystemId.Hex()

	if decoded.TestSettings != nil {
		pmp := make(map[string]*PaymentMethodParams, len(decoded.TestSettings))
		for _, value := range decoded.TestSettings {
			pmp[value.Currency] = &PaymentMethodParams{
				Currency:       value.Currency,
				TerminalId:     value.TerminalId,
				Secret:         value.Secret,
				SecretCallback: value.SecretCallback,
			}
		}
		m.TestSettings = pmp
	}

	if decoded.ProductionSettings != nil {
		pmp := make(map[string]*PaymentMethodParams, len(decoded.ProductionSettings))
		for _, value := range decoded.ProductionSettings {
			pmp[value.Currency] = &PaymentMethodParams{
				Currency:       value.Currency,
				TerminalId:     value.TerminalId,
				Secret:         value.Secret,
				SecretCallback: value.SecretCallback,
			}
		}
		m.ProductionSettings = pmp
	}

	m.CreatedAt, err = ptypes.TimestampProto(decoded.CreatedAt)

	if err != nil {
		return err
	}

	m.UpdatedAt, err = ptypes.TimestampProto(decoded.UpdatedAt)

	if err != nil {
		return err
	}

	return nil
}

func (m *PaymentSystem) GetBSON() (interface{}, error) {
	st := &MgoPaymentSystem{
		Name:               m.Name,
		Country:            m.Country,
		AccountingCurrency: m.AccountingCurrency,
		AccountingPeriod:   m.AccountingPeriod,
		IsActive:           m.IsActive,
		Handler:            m.Handler,
	}

	if len(m.Id) <= 0 {
		st.Id = bson.NewObjectId()
	} else {
		if bson.IsObjectIdHex(m.Id) == false {
			return nil, errors.New(errorInvalidObjectId)
		}

		st.Id = bson.ObjectIdHex(m.Id)
	}

	if m.CreatedAt != nil {
		t, err := ptypes.Timestamp(m.CreatedAt)

		if err != nil {
			return nil, err
		}

		st.CreatedAt = t
	} else {
		st.CreatedAt = time.Now()
	}

	if m.UpdatedAt != nil {
		t, err := ptypes.Timestamp(m.UpdatedAt)

		if err != nil {
			return nil, err
		}

		st.UpdatedAt = t
	} else {
		st.UpdatedAt = time.Now()
	}

	return st, nil
}

func (m *PaymentSystem) SetBSON(raw bson.Raw) error {
	decoded := new(MgoPaymentSystem)
	err := raw.Unmarshal(decoded)

	if err != nil {
		return err
	}

	m.Id = decoded.Id.Hex()
	m.Name = decoded.Name
	m.Country = decoded.Country
	m.AccountingCurrency = decoded.AccountingCurrency
	m.AccountingPeriod = decoded.AccountingPeriod
	m.IsActive = decoded.IsActive
	m.Handler = decoded.Handler

	m.CreatedAt, err = ptypes.TimestampProto(decoded.CreatedAt)

	if err != nil {
		return err
	}

	m.UpdatedAt, err = ptypes.TimestampProto(decoded.UpdatedAt)

	if err != nil {
		return err
	}

	return nil
}

func (m *Merchant) GetBSON() (interface{}, error) {
	st := &MgoMerchant{
		Company:                   m.Company,
		Contacts:                  m.Contacts,
		Banking:                   m.Banking,
		Status:                    m.Status,
		IsVatEnabled:              m.IsVatEnabled,
		IsCommissionToUserEnabled: m.IsCommissionToUserEnabled,
		HasMerchantSignature:      m.HasMerchantSignature,
		HasPspSignature:           m.HasPspSignature,
		IsSigned:                  m.IsSigned,
		AgreementType:             m.AgreementType,
		AgreementSentViaMail:      m.AgreementSentViaMail,
		MailTrackingLink:          m.MailTrackingLink,
		S3AgreementName:           m.S3AgreementName,
		PayoutCostAmount:          m.PayoutCostAmount,
		PayoutCostCurrency:        m.PayoutCostCurrency,
		MinPayoutAmount:           m.MinPayoutAmount,
		RollingReserveThreshold:   m.RollingReserveThreshold,
		RollingReserveDays:        m.RollingReserveDays,
		RollingReserveChargebackTransactionsThreshold: m.RollingReserveChargebackTransactionsThreshold,
		ItemMinCostAmount:   m.ItemMinCostAmount,
		ItemMinCostCurrency: m.ItemMinCostCurrency,
		Tariff:              m.Tariff,
		Steps:               m.Steps,
		AgreementTemplate:   m.AgreementTemplate,
		AgreementNumber:     m.AgreementNumber,
		MinimalPayoutLimit:  m.MinimalPayoutLimit,
	}

	if len(m.Id) <= 0 {
		st.Id = bson.NewObjectId()
	} else {
		if bson.IsObjectIdHex(m.Id) == false {
			return nil, errors.New(errorInvalidObjectId)
		}

		st.Id = bson.ObjectIdHex(m.Id)
	}

	if m.User != nil {
		st.User = &MgoMerchantUser{
			Id:        m.User.Id,
			Email:     m.User.Email,
			FirstName: m.User.FirstName,
			LastName:  m.User.LastName,
			ProfileId: m.User.ProfileId,
		}

		if m.User.RegistrationDate != nil {
			t, err := ptypes.Timestamp(m.User.RegistrationDate)

			if err != nil {
				return nil, err
			}

			st.User.RegistrationDate = t
		}
	}

	if m.ReceivedDate != nil {
		t, err := ptypes.Timestamp(m.ReceivedDate)

		if err != nil {
			return nil, err
		}

		st.ReceivedDate = t
	}

	if m.StatusLastUpdatedAt != nil {
		t, err := ptypes.Timestamp(m.StatusLastUpdatedAt)

		if err != nil {
			return nil, err
		}

		st.StatusLastUpdatedAt = t
	}

	if m.FirstPaymentAt != nil {
		t, err := ptypes.Timestamp(m.FirstPaymentAt)

		if err != nil {
			return nil, err
		}

		st.FirstPaymentAt = t
	}

	if m.CreatedAt != nil {
		t, err := ptypes.Timestamp(m.CreatedAt)

		if err != nil {
			return nil, err
		}

		st.CreatedAt = t
	} else {
		st.CreatedAt = time.Now()
	}

	if m.UpdatedAt != nil {
		t, err := ptypes.Timestamp(m.UpdatedAt)

		if err != nil {
			return nil, err
		}

		st.UpdatedAt = t
	} else {
		st.UpdatedAt = time.Now()
	}

	if m.LastPayout != nil {
		st.LastPayout = &MgoMerchantLastPayout{
			Amount: m.LastPayout.Amount,
		}

		t, err := ptypes.Timestamp(m.LastPayout.Date)

		if err != nil {
			return nil, err
		}

		st.LastPayout.Date = t
	}

	if len(m.PaymentMethods) > 0 {
		st.PaymentMethods = make(map[string]*MgoMerchantPaymentMethod, len(m.PaymentMethods))

		for k, v := range m.PaymentMethods {
			st.PaymentMethods[k] = &MgoMerchantPaymentMethod{
				PaymentMethod: &MgoMerchantPaymentMethodIdentification{
					Id:   bson.ObjectIdHex(v.PaymentMethod.Id),
					Name: v.PaymentMethod.Name,
				},
				Commission:  v.Commission,
				Integration: v.Integration,
				IsActive:    v.IsActive,
			}
		}
	}

	if m.AgreementSignatureData != nil {
		st.AgreementSignatureData = &MgoMerchantAgreementSignatureData{
			DetailsUrl:          m.AgreementSignatureData.DetailsUrl,
			FilesUrl:            m.AgreementSignatureData.FilesUrl,
			SignatureRequestId:  m.AgreementSignatureData.SignatureRequestId,
			MerchantSignatureId: m.AgreementSignatureData.MerchantSignatureId,
			PsSignatureId:       m.AgreementSignatureData.PsSignatureId,
		}

		if m.AgreementSignatureData.MerchantSignUrl != nil {
			st.AgreementSignatureData.MerchantSignUrl = &MgoMerchantAgreementSignatureDataSignUrl{
				SignUrl: m.AgreementSignatureData.MerchantSignUrl.SignUrl,
			}

			t, err := ptypes.Timestamp(m.AgreementSignatureData.MerchantSignUrl.ExpiresAt)

			if err != nil {
				return nil, err
			}

			st.AgreementSignatureData.MerchantSignUrl.ExpiresAt = t
		}

		if m.AgreementSignatureData.PsSignUrl != nil {
			st.AgreementSignatureData.PsSignUrl = &MgoMerchantAgreementSignatureDataSignUrl{
				SignUrl: m.AgreementSignatureData.PsSignUrl.SignUrl,
			}

			t, err := ptypes.Timestamp(m.AgreementSignatureData.PsSignUrl.ExpiresAt)

			if err != nil {
				return nil, err
			}

			st.AgreementSignatureData.PsSignUrl.ExpiresAt = t
		}
	}

	return st, nil
}

func (m *Merchant) SetBSON(raw bson.Raw) error {
	decoded := new(MgoMerchant)
	err := raw.Unmarshal(decoded)

	if err != nil {
		return err
	}

	m.Id = decoded.Id.Hex()
	m.Company = decoded.Company
	m.Contacts = decoded.Contacts
	m.Banking = decoded.Banking
	m.Status = decoded.Status
	m.IsVatEnabled = decoded.IsVatEnabled
	m.IsCommissionToUserEnabled = decoded.IsCommissionToUserEnabled
	m.HasMerchantSignature = decoded.HasMerchantSignature
	m.HasPspSignature = decoded.HasPspSignature
	m.IsSigned = decoded.IsSigned
	m.AgreementType = decoded.AgreementType
	m.AgreementSentViaMail = decoded.AgreementSentViaMail
	m.MailTrackingLink = decoded.MailTrackingLink
	m.S3AgreementName = decoded.S3AgreementName
	m.PayoutCostAmount = decoded.PayoutCostAmount
	m.PayoutCostCurrency = decoded.PayoutCostCurrency
	m.MinPayoutAmount = decoded.MinPayoutAmount
	m.RollingReserveThreshold = decoded.RollingReserveThreshold
	m.RollingReserveDays = decoded.RollingReserveDays
	m.RollingReserveChargebackTransactionsThreshold = decoded.RollingReserveChargebackTransactionsThreshold
	m.ItemMinCostAmount = decoded.ItemMinCostAmount
	m.ItemMinCostCurrency = decoded.ItemMinCostCurrency
	m.Tariff = decoded.Tariff
	m.Steps = decoded.Steps
	m.AgreementTemplate = decoded.AgreementTemplate
	m.AgreementNumber = decoded.AgreementNumber
	m.MinimalPayoutLimit = decoded.MinimalPayoutLimit

	if decoded.User != nil {
		m.User = &MerchantUser{
			Id:        decoded.User.Id,
			Email:     decoded.User.Email,
			FirstName: decoded.User.FirstName,
			LastName:  decoded.User.LastName,
			ProfileId: decoded.User.ProfileId,
		}

		if !decoded.User.RegistrationDate.IsZero() {
			m.User.RegistrationDate, err = ptypes.TimestampProto(decoded.User.RegistrationDate)

			if err != nil {
				return err
			}
		}
	}

	if !decoded.ReceivedDate.IsZero() {
		m.ReceivedDate, err = ptypes.TimestampProto(decoded.ReceivedDate)

		if err != nil {
			return err
		}
	}

	if !decoded.StatusLastUpdatedAt.IsZero() {
		m.StatusLastUpdatedAt, err = ptypes.TimestampProto(decoded.StatusLastUpdatedAt)

		if err != nil {
			return err
		}
	}

	m.FirstPaymentAt, err = ptypes.TimestampProto(decoded.FirstPaymentAt)

	if err != nil {
		return err
	}

	m.CreatedAt, err = ptypes.TimestampProto(decoded.CreatedAt)

	if err != nil {
		return err
	}

	m.UpdatedAt, err = ptypes.TimestampProto(decoded.UpdatedAt)

	if err != nil {
		return err
	}

	if decoded.LastPayout != nil {
		m.LastPayout = &MerchantLastPayout{
			Amount: decoded.LastPayout.Amount,
		}

		m.LastPayout.Date, err = ptypes.TimestampProto(decoded.LastPayout.Date)

		if err != nil {
			return err
		}
	}

	if len(decoded.PaymentMethods) > 0 {
		m.PaymentMethods = make(map[string]*MerchantPaymentMethod, len(decoded.PaymentMethods))

		for k, v := range decoded.PaymentMethods {
			m.PaymentMethods[k] = &MerchantPaymentMethod{
				PaymentMethod: &MerchantPaymentMethodIdentification{},
				Commission:    v.Commission,
				Integration:   v.Integration,
				IsActive:      v.IsActive,
			}

			if v.PaymentMethod != nil {
				m.PaymentMethods[k].PaymentMethod.Id = v.PaymentMethod.Id.Hex()
				m.PaymentMethods[k].PaymentMethod.Name = v.PaymentMethod.Name
			}
		}
	}

	if decoded.AgreementSignatureData != nil {
		m.AgreementSignatureData = &MerchantAgreementSignatureData{
			DetailsUrl:          decoded.AgreementSignatureData.DetailsUrl,
			FilesUrl:            decoded.AgreementSignatureData.FilesUrl,
			SignatureRequestId:  decoded.AgreementSignatureData.SignatureRequestId,
			MerchantSignatureId: decoded.AgreementSignatureData.MerchantSignatureId,
			PsSignatureId:       decoded.AgreementSignatureData.PsSignatureId,
		}

		if decoded.AgreementSignatureData.MerchantSignUrl != nil {
			m.AgreementSignatureData.MerchantSignUrl = &MerchantAgreementSignatureDataSignUrl{
				SignUrl: decoded.AgreementSignatureData.MerchantSignUrl.SignUrl,
			}

			t, err := ptypes.TimestampProto(decoded.AgreementSignatureData.MerchantSignUrl.ExpiresAt)

			if err != nil {
				return err
			}

			m.AgreementSignatureData.MerchantSignUrl.ExpiresAt = t
		}

		if decoded.AgreementSignatureData.PsSignUrl != nil {
			m.AgreementSignatureData.PsSignUrl = &MerchantAgreementSignatureDataSignUrl{
				SignUrl: decoded.AgreementSignatureData.PsSignUrl.SignUrl,
			}

			t, err := ptypes.TimestampProto(decoded.AgreementSignatureData.PsSignUrl.ExpiresAt)

			if err != nil {
				return err
			}

			m.AgreementSignatureData.PsSignUrl.ExpiresAt = t
		}
	}

	return nil
}

func (m *Notification) GetBSON() (interface{}, error) {
	st := &MgoNotification{
		Message:    m.Message,
		IsSystem:   m.IsSystem,
		IsRead:     m.IsRead,
		MerchantId: bson.ObjectIdHex(m.MerchantId),
		UserId:     m.UserId,
		Statuses:   m.Statuses,
	}

	if len(m.Id) <= 0 {
		st.Id = bson.NewObjectId()
	} else {
		if bson.IsObjectIdHex(m.Id) == false {
			return nil, errors.New(errorInvalidObjectId)
		}

		st.Id = bson.ObjectIdHex(m.Id)
	}

	if m.CreatedAt != nil {
		t, err := ptypes.Timestamp(m.CreatedAt)

		if err != nil {
			return nil, err
		}

		st.CreatedAt = t
	} else {
		st.CreatedAt = time.Now()
	}

	if m.UpdatedAt != nil {
		t, err := ptypes.Timestamp(m.UpdatedAt)

		if err != nil {
			return nil, err
		}

		st.UpdatedAt = t
	} else {
		st.UpdatedAt = time.Now()
	}

	return st, nil
}

func (m *Notification) SetBSON(raw bson.Raw) error {
	decoded := new(MgoNotification)
	err := raw.Unmarshal(decoded)

	if err != nil {
		return err
	}

	m.Id = decoded.Id.Hex()
	m.Message = decoded.Message
	m.IsSystem = decoded.IsSystem
	m.IsRead = decoded.IsRead
	m.MerchantId = decoded.MerchantId.Hex()
	m.UserId = decoded.UserId
	m.Statuses = decoded.Statuses

	m.CreatedAt, err = ptypes.TimestampProto(decoded.CreatedAt)

	if err != nil {
		return err
	}

	m.UpdatedAt, err = ptypes.TimestampProto(decoded.UpdatedAt)

	if err != nil {
		return err
	}

	return nil
}

func (m *Refund) GetBSON() (interface{}, error) {
	st := &MgoRefund{
		OriginalOrder: &MgoRefundOrder{
			Id:   bson.ObjectIdHex(m.OriginalOrder.Id),
			Uuid: m.OriginalOrder.Uuid,
		},
		ExternalId:   m.ExternalId,
		Amount:       m.Amount,
		CreatorId:    bson.ObjectIdHex(m.CreatorId),
		Currency:     m.Currency,
		Status:       m.Status,
		PayerData:    m.PayerData,
		SalesTax:     m.SalesTax,
		IsChargeback: m.IsChargeback,
		Reason:       m.Reason,
	}

	if len(m.Id) <= 0 {
		st.Id = bson.NewObjectId()
	} else {
		if bson.IsObjectIdHex(m.Id) == false {
			return nil, errors.New(errorInvalidObjectId)
		}

		st.Id = bson.ObjectIdHex(m.Id)
	}

	if m.CreatedOrderId != "" {
		if bson.IsObjectIdHex(m.CreatedOrderId) == false {
			return nil, errors.New(errorInvalidObjectId)
		}

		st.CreatedOrderId = bson.ObjectIdHex(m.CreatedOrderId)
	}

	if m.CreatedAt != nil {
		t, err := ptypes.Timestamp(m.CreatedAt)

		if err != nil {
			return nil, err
		}

		st.CreatedAt = t
	} else {
		st.CreatedAt = time.Now()
	}

	if m.UpdatedAt != nil {
		t, err := ptypes.Timestamp(m.UpdatedAt)

		if err != nil {
			return nil, err
		}

		st.UpdatedAt = t
	} else {
		st.UpdatedAt = time.Now()
	}

	return st, nil
}

func (m *Refund) SetBSON(raw bson.Raw) error {
	decoded := new(MgoRefund)
	err := raw.Unmarshal(decoded)

	if err != nil {
		return err
	}

	m.Id = decoded.Id.Hex()
	m.OriginalOrder = &RefundOrder{
		Id:   decoded.OriginalOrder.Id.Hex(),
		Uuid: decoded.OriginalOrder.Uuid,
	}
	m.ExternalId = decoded.ExternalId
	m.Amount = decoded.Amount
	m.CreatorId = decoded.CreatorId.Hex()
	m.Currency = decoded.Currency
	m.Status = decoded.Status
	m.PayerData = decoded.PayerData
	m.SalesTax = decoded.SalesTax
	m.IsChargeback = decoded.IsChargeback
	m.CreatedOrderId = decoded.CreatedOrderId.Hex()
	m.Reason = decoded.Reason

	m.CreatedAt, err = ptypes.TimestampProto(decoded.CreatedAt)

	if err != nil {
		return err
	}

	m.UpdatedAt, err = ptypes.TimestampProto(decoded.UpdatedAt)

	if err != nil {
		return err
	}

	return nil
}

func (m *PaymentFormPaymentMethod) IsBankCard() bool {
	return m.Group == constant.PaymentSystemGroupAliasBankCard
}

func (m *PaymentMethod) IsBankCard() bool {
	return m.Group == constant.PaymentSystemGroupAliasBankCard
}

func (m *PaymentMethodOrder) IsBankCard() bool {
	return m.Group == constant.PaymentSystemGroupAliasBankCard
}

func (m *PaymentMethodOrder) IsCryptoCurrency() bool {
	return m.Group == constant.PaymentSystemGroupAliasBitcoin
}

func (m *MerchantPaymentMethodHistory) SetBSON(raw bson.Raw) error {
	decoded := new(MgoMerchantPaymentMethodHistory)
	err := raw.Unmarshal(decoded)

	if err != nil {
		return err
	}

	m.Id = decoded.Id.Hex()
	m.MerchantId = decoded.MerchantId.Hex()
	m.UserId = decoded.UserId.Hex()
	m.CreatedAt, err = ptypes.TimestampProto(decoded.CreatedAt)
	if err != nil {
		return err
	}

	m.PaymentMethod = &MerchantPaymentMethod{
		PaymentMethod: &MerchantPaymentMethodIdentification{
			Id:   bson.ObjectId(decoded.PaymentMethod.PaymentMethod.Id).Hex(),
			Name: decoded.PaymentMethod.PaymentMethod.Name,
		},
		Commission:  decoded.PaymentMethod.Commission,
		Integration: decoded.PaymentMethod.Integration,
		IsActive:    decoded.PaymentMethod.IsActive,
	}

	return nil
}

func (p *MerchantPaymentMethodHistory) GetBSON() (interface{}, error) {
	st := &MgoMerchantPaymentMethodHistory{}

	if len(p.Id) <= 0 {
		st.Id = bson.NewObjectId()
	} else {
		if bson.IsObjectIdHex(p.Id) == false {
			return nil, errors.New(errorInvalidObjectId)
		}

		st.Id = bson.ObjectIdHex(p.Id)
	}

	if len(p.MerchantId) <= 0 {
		return nil, errors.New(errorInvalidObjectId)
	} else {
		if bson.IsObjectIdHex(p.MerchantId) == false {
			return nil, errors.New(errorInvalidObjectId)
		}

		st.MerchantId = bson.ObjectIdHex(p.MerchantId)
	}

	if len(p.UserId) <= 0 {
		return nil, errors.New(errorInvalidObjectId)
	} else {
		if bson.IsObjectIdHex(p.UserId) == false {
			return nil, errors.New(errorInvalidObjectId)
		}

		st.UserId = bson.ObjectIdHex(p.UserId)
	}

	if p.CreatedAt != nil {
		t, err := ptypes.Timestamp(p.CreatedAt)

		if err != nil {
			return nil, err
		}

		st.CreatedAt = t
	} else {
		st.CreatedAt = time.Now()
	}

	st.PaymentMethod = &MgoMerchantPaymentMethod{
		PaymentMethod: &MgoMerchantPaymentMethodIdentification{
			Id:   bson.ObjectIdHex(p.PaymentMethod.PaymentMethod.Id),
			Name: p.PaymentMethod.PaymentMethod.Name,
		},
		Commission:  p.PaymentMethod.Commission,
		Integration: p.PaymentMethod.Integration,
		IsActive:    p.PaymentMethod.IsActive,
	}

	return st, nil
}

func (m *Customer) GetBSON() (interface{}, error) {
	st := &MgoCustomer{
		Id:                    bson.ObjectIdHex(m.Id),
		TechEmail:             m.TechEmail,
		ExternalId:            m.ExternalId,
		Email:                 m.Email,
		EmailVerified:         m.EmailVerified,
		Phone:                 m.Phone,
		PhoneVerified:         m.PhoneVerified,
		Name:                  m.Name,
		Ip:                    m.Ip,
		Locale:                m.Locale,
		AcceptLanguage:        m.AcceptLanguage,
		UserAgent:             m.UserAgent,
		Address:               m.Address,
		Metadata:              m.Metadata,
		Identity:              []*MgoCustomerIdentity{},
		IpHistory:             []*MgoCustomerIpHistory{},
		AddressHistory:        []*MgoCustomerAddressHistory{},
		LocaleHistory:         []*MgoCustomerStringValueHistory{},
		AcceptLanguageHistory: []*MgoCustomerStringValueHistory{},
		NotifySale:            m.NotifySale,
		NotifySaleEmail:       m.NotifySaleEmail,
		NotifyNewRegion:       m.NotifyNewRegion,
		NotifyNewRegionEmail:  m.NotifyNewRegionEmail,
	}

	for _, v := range m.Identity {
		mgoIdentity := &MgoCustomerIdentity{
			MerchantId: bson.ObjectIdHex(v.MerchantId),
			ProjectId:  bson.ObjectIdHex(v.ProjectId),
			Type:       v.Type,
			Value:      v.Value,
			Verified:   v.Verified,
		}

		mgoIdentity.CreatedAt, _ = ptypes.Timestamp(v.CreatedAt)
		st.Identity = append(st.Identity, mgoIdentity)
	}

	for _, v := range m.IpHistory {
		mgoIdentity := &MgoCustomerIpHistory{Ip: v.Ip}
		mgoIdentity.CreatedAt, _ = ptypes.Timestamp(v.CreatedAt)
		st.IpHistory = append(st.IpHistory, mgoIdentity)
	}

	for _, v := range m.AddressHistory {
		mgoIdentity := &MgoCustomerAddressHistory{
			Country:    v.Country,
			City:       v.City,
			PostalCode: v.PostalCode,
			State:      v.State,
		}
		mgoIdentity.CreatedAt, _ = ptypes.Timestamp(v.CreatedAt)
		st.AddressHistory = append(st.AddressHistory, mgoIdentity)
	}

	for _, v := range m.LocaleHistory {
		mgoIdentity := &MgoCustomerStringValueHistory{Value: v.Value}
		mgoIdentity.CreatedAt, _ = ptypes.Timestamp(v.CreatedAt)
		st.LocaleHistory = append(st.LocaleHistory, mgoIdentity)
	}

	for _, v := range m.AcceptLanguageHistory {
		mgoIdentity := &MgoCustomerStringValueHistory{Value: v.Value}
		mgoIdentity.CreatedAt, _ = ptypes.Timestamp(v.CreatedAt)
		st.AcceptLanguageHistory = append(st.AcceptLanguageHistory, mgoIdentity)
	}

	if m.CreatedAt != nil {
		t, err := ptypes.Timestamp(m.CreatedAt)

		if err != nil {
			return nil, err
		}

		st.CreatedAt = t
	} else {
		st.CreatedAt = time.Now()
	}

	if m.UpdatedAt != nil {
		t, err := ptypes.Timestamp(m.UpdatedAt)

		if err != nil {
			return nil, err
		}

		st.UpdatedAt = t
	} else {
		st.UpdatedAt = time.Now()
	}

	return st, nil
}

func (m *Customer) SetBSON(raw bson.Raw) error {
	decoded := new(MgoCustomer)
	err := raw.Unmarshal(decoded)

	if err != nil {
		return err
	}

	m.Id = decoded.Id.Hex()
	m.TechEmail = decoded.TechEmail
	m.ExternalId = decoded.ExternalId
	m.Email = decoded.Email
	m.EmailVerified = decoded.EmailVerified
	m.Phone = decoded.Phone
	m.PhoneVerified = decoded.PhoneVerified
	m.Name = decoded.Name
	m.Ip = decoded.Ip
	m.Locale = decoded.Locale
	m.AcceptLanguage = decoded.AcceptLanguage
	m.UserAgent = decoded.UserAgent
	m.Address = decoded.Address
	m.Identity = []*CustomerIdentity{}
	m.IpHistory = []*CustomerIpHistory{}
	m.AddressHistory = []*CustomerAddressHistory{}
	m.LocaleHistory = []*CustomerStringValueHistory{}
	m.AcceptLanguageHistory = []*CustomerStringValueHistory{}
	m.Metadata = decoded.Metadata
	m.NotifySale = decoded.NotifySale
	m.NotifySaleEmail = decoded.NotifySaleEmail
	m.NotifyNewRegion = decoded.NotifyNewRegion
	m.NotifyNewRegionEmail = decoded.NotifyNewRegionEmail

	for _, v := range decoded.Identity {
		identity := &CustomerIdentity{
			MerchantId: v.MerchantId.Hex(),
			ProjectId:  v.ProjectId.Hex(),
			Type:       v.Type,
			Value:      v.Value,
			Verified:   v.Verified,
		}

		identity.CreatedAt, _ = ptypes.TimestampProto(v.CreatedAt)
		m.Identity = append(m.Identity, identity)
	}

	for _, v := range decoded.IpHistory {
		identity := &CustomerIpHistory{Ip: v.Ip}
		identity.CreatedAt, _ = ptypes.TimestampProto(v.CreatedAt)
		m.IpHistory = append(m.IpHistory, identity)
	}

	for _, v := range decoded.AddressHistory {
		identity := &CustomerAddressHistory{
			Country:    v.Country,
			City:       v.City,
			PostalCode: v.PostalCode,
			State:      v.State,
		}
		identity.CreatedAt, _ = ptypes.TimestampProto(v.CreatedAt)
		m.AddressHistory = append(m.AddressHistory, identity)
	}

	for _, v := range decoded.LocaleHistory {
		identity := &CustomerStringValueHistory{Value: v.Value}
		identity.CreatedAt, _ = ptypes.TimestampProto(v.CreatedAt)
		m.LocaleHistory = append(m.LocaleHistory, identity)
	}

	for _, v := range decoded.AcceptLanguageHistory {
		identity := &CustomerStringValueHistory{Value: v.Value}
		identity.CreatedAt, _ = ptypes.TimestampProto(v.CreatedAt)
		m.AcceptLanguageHistory = append(m.AcceptLanguageHistory, identity)
	}

	m.CreatedAt, err = ptypes.TimestampProto(decoded.CreatedAt)

	if err != nil {
		return err
	}

	m.UpdatedAt, err = ptypes.TimestampProto(decoded.UpdatedAt)

	if err != nil {
		return err
	}

	return nil
}

func (m *PaymentChannelCostSystem) GetBSON() (interface{}, error) {
	st := &MgoPaymentChannelCostSystem{
		Name:              m.Name,
		Region:            m.Region,
		Country:           m.Country,
		Percent:           m.Percent,
		FixAmount:         m.FixAmount,
		FixAmountCurrency: m.FixAmountCurrency,
		IsActive:          m.IsActive,
	}
	if len(m.Id) <= 0 {
		st.Id = bson.NewObjectId()
	} else {
		if bson.IsObjectIdHex(m.Id) == false {
			return nil, errors.New(errorInvalidObjectId)
		}
		st.Id = bson.ObjectIdHex(m.Id)
	}

	if m.CreatedAt != nil {
		t, err := ptypes.Timestamp(m.CreatedAt)
		if err != nil {
			return nil, err
		}
		st.CreatedAt = t
	} else {
		st.CreatedAt = time.Now()
	}

	if m.UpdatedAt != nil {
		t, err := ptypes.Timestamp(m.UpdatedAt)
		if err != nil {
			return nil, err
		}
		st.UpdatedAt = t
	} else {
		st.UpdatedAt = time.Now()
	}
	return st, nil
}

func (m *PaymentChannelCostSystem) SetBSON(raw bson.Raw) error {
	decoded := new(MgoPaymentChannelCostSystem)
	err := raw.Unmarshal(decoded)
	if err != nil {
		return err
	}

	m.Id = decoded.Id.Hex()
	m.Name = decoded.Name
	m.Region = decoded.Region
	m.Country = decoded.Country
	m.Percent = decoded.Percent
	m.FixAmount = decoded.FixAmount
	m.FixAmountCurrency = decoded.FixAmountCurrency
	m.IsActive = decoded.IsActive

	m.CreatedAt, err = ptypes.TimestampProto(decoded.CreatedAt)
	if err != nil {
		return err
	}

	m.UpdatedAt, err = ptypes.TimestampProto(decoded.UpdatedAt)
	if err != nil {
		return err
	}

	return nil
}

func (m *PaymentChannelCostMerchant) GetBSON() (interface{}, error) {
	st := &MgoPaymentChannelCostMerchant{
		MerchantId:              bson.ObjectIdHex(m.MerchantId),
		Name:                    m.Name,
		PayoutCurrency:          m.PayoutCurrency,
		MinAmount:               m.MinAmount,
		Region:                  m.Region,
		Country:                 m.Country,
		MethodPercent:           m.MethodPercent,
		MethodFixAmount:         m.MethodFixAmount,
		MethodFixAmountCurrency: m.MethodFixAmountCurrency,
		PsPercent:               m.PsPercent,
		PsFixedFee:              m.PsFixedFee,
		PsFixedFeeCurrency:      m.PsFixedFeeCurrency,
		IsActive:                m.IsActive,
	}

	if len(m.Id) <= 0 {
		st.Id = bson.NewObjectId()
	} else {
		if bson.IsObjectIdHex(m.Id) == false {
			return nil, errors.New(errorInvalidObjectId)
		}
		st.Id = bson.ObjectIdHex(m.Id)
	}

	if m.CreatedAt != nil {
		t, err := ptypes.Timestamp(m.CreatedAt)
		if err != nil {
			return nil, err
		}
		st.CreatedAt = t
	} else {
		st.CreatedAt = time.Now()
	}

	if m.UpdatedAt != nil {
		t, err := ptypes.Timestamp(m.UpdatedAt)
		if err != nil {
			return nil, err
		}
		st.UpdatedAt = t
	} else {
		st.UpdatedAt = time.Now()
	}
	return st, nil
}

func (m *PaymentChannelCostMerchant) SetBSON(raw bson.Raw) error {
	decoded := new(MgoPaymentChannelCostMerchant)
	err := raw.Unmarshal(decoded)
	if err != nil {
		return err
	}

	m.Id = decoded.Id.Hex()
	m.MerchantId = decoded.MerchantId.Hex()
	m.Name = decoded.Name
	m.PayoutCurrency = decoded.PayoutCurrency
	m.MinAmount = decoded.MinAmount
	m.Region = decoded.Region
	m.Country = decoded.Country
	m.MethodPercent = decoded.MethodPercent
	m.MethodFixAmount = decoded.MethodFixAmount
	m.MethodFixAmountCurrency = decoded.MethodFixAmountCurrency
	m.PsPercent = decoded.PsPercent
	m.PsFixedFee = decoded.PsFixedFee
	m.PsFixedFeeCurrency = decoded.PsFixedFeeCurrency
	m.IsActive = decoded.IsActive

	m.CreatedAt, err = ptypes.TimestampProto(decoded.CreatedAt)
	if err != nil {
		return err
	}

	m.UpdatedAt, err = ptypes.TimestampProto(decoded.UpdatedAt)
	if err != nil {
		return err
	}

	return nil
}

func (m *MoneyBackCostSystem) GetBSON() (interface{}, error) {
	st := &MgoMoneyBackCostSystem{
		Name:           m.Name,
		PayoutCurrency: m.PayoutCurrency,
		UndoReason:     m.UndoReason,
		Region:         m.Region,
		Country:        m.Country,
		DaysFrom:       m.DaysFrom,
		PaymentStage:   m.PaymentStage,
		Percent:        m.Percent,
		FixAmount:      m.FixAmount,
		IsActive:       m.IsActive,
	}
	if len(m.Id) <= 0 {
		st.Id = bson.NewObjectId()
	} else {
		if bson.IsObjectIdHex(m.Id) == false {
			return nil, errors.New(errorInvalidObjectId)
		}
		st.Id = bson.ObjectIdHex(m.Id)
	}

	if m.CreatedAt != nil {
		t, err := ptypes.Timestamp(m.CreatedAt)
		if err != nil {
			return nil, err
		}
		st.CreatedAt = t
	} else {
		st.CreatedAt = time.Now()
	}

	if m.UpdatedAt != nil {
		t, err := ptypes.Timestamp(m.UpdatedAt)
		if err != nil {
			return nil, err
		}
		st.UpdatedAt = t
	} else {
		st.UpdatedAt = time.Now()
	}
	return st, nil
}

func (m *MoneyBackCostSystem) SetBSON(raw bson.Raw) error {
	decoded := new(MgoMoneyBackCostSystem)
	err := raw.Unmarshal(decoded)
	if err != nil {
		return err
	}

	m.Id = decoded.Id.Hex()
	m.Name = decoded.Name
	m.PayoutCurrency = decoded.PayoutCurrency
	m.UndoReason = decoded.UndoReason
	m.Region = decoded.Region
	m.Country = decoded.Country
	m.DaysFrom = decoded.DaysFrom
	m.PaymentStage = decoded.PaymentStage
	m.Percent = decoded.Percent
	m.FixAmount = decoded.FixAmount
	m.IsActive = decoded.IsActive

	m.CreatedAt, err = ptypes.TimestampProto(decoded.CreatedAt)
	if err != nil {
		return err
	}

	m.UpdatedAt, err = ptypes.TimestampProto(decoded.UpdatedAt)
	if err != nil {
		return err
	}

	return nil
}

func (m *MoneyBackCostMerchant) GetBSON() (interface{}, error) {
	st := &MgoMoneyBackCostMerchant{
		MerchantId:        bson.ObjectIdHex(m.MerchantId),
		Name:              m.Name,
		PayoutCurrency:    m.PayoutCurrency,
		UndoReason:        m.UndoReason,
		Region:            m.Region,
		Country:           m.Country,
		DaysFrom:          m.DaysFrom,
		PaymentStage:      m.PaymentStage,
		Percent:           m.Percent,
		FixAmount:         m.FixAmount,
		FixAmountCurrency: m.FixAmountCurrency,
		IsPaidByMerchant:  m.IsPaidByMerchant,
		IsActive:          m.IsActive,
	}
	if len(m.Id) <= 0 {
		st.Id = bson.NewObjectId()
	} else {
		if bson.IsObjectIdHex(m.Id) == false {
			return nil, errors.New(errorInvalidObjectId)
		}
		st.Id = bson.ObjectIdHex(m.Id)
	}

	if m.CreatedAt != nil {
		t, err := ptypes.Timestamp(m.CreatedAt)
		if err != nil {
			return nil, err
		}
		st.CreatedAt = t
	} else {
		st.CreatedAt = time.Now()
	}

	if m.UpdatedAt != nil {
		t, err := ptypes.Timestamp(m.UpdatedAt)
		if err != nil {
			return nil, err
		}
		st.UpdatedAt = t
	} else {
		st.UpdatedAt = time.Now()
	}
	return st, nil
}

func (m *MoneyBackCostMerchant) SetBSON(raw bson.Raw) error {
	decoded := new(MgoMoneyBackCostMerchant)
	err := raw.Unmarshal(decoded)
	if err != nil {
		return err
	}

	m.Id = decoded.Id.Hex()
	m.MerchantId = decoded.MerchantId.Hex()
	m.Name = decoded.Name
	m.PayoutCurrency = decoded.PayoutCurrency
	m.UndoReason = decoded.UndoReason
	m.Region = decoded.Region
	m.Country = decoded.Country
	m.DaysFrom = decoded.DaysFrom
	m.PaymentStage = decoded.PaymentStage
	m.Percent = decoded.Percent
	m.FixAmount = decoded.FixAmount
	m.FixAmountCurrency = decoded.FixAmountCurrency
	m.IsPaidByMerchant = decoded.IsPaidByMerchant
	m.IsActive = decoded.IsActive

	m.CreatedAt, err = ptypes.TimestampProto(decoded.CreatedAt)
	if err != nil {
		return err
	}

	m.UpdatedAt, err = ptypes.TimestampProto(decoded.UpdatedAt)
	if err != nil {
		return err
	}

	return nil
}

func (m *ZipCode) GetBSON() (interface{}, error) {
	st := &MgoZipCode{
		Zip:     m.Zip,
		Country: m.Country,
		City:    m.City,
		State:   m.State,
	}

	t, err := ptypes.Timestamp(m.CreatedAt)

	if err != nil {
		return nil, err
	}

	st.CreatedAt = t

	return st, nil
}

func (m *ZipCode) SetBSON(raw bson.Raw) error {
	decoded := new(MgoZipCode)
	err := raw.Unmarshal(decoded)

	if err != nil {
		return err
	}

	m.Zip = decoded.Zip
	m.Country = decoded.Country
	m.City = decoded.City
	m.State = decoded.State

	m.CreatedAt, err = ptypes.TimestampProto(decoded.CreatedAt)

	if err != nil {
		return err
	}

	return nil
}

func (m *PayoutCostSystem) GetBSON() (interface{}, error) {
	st := &MgoPayoutCostSystem{
		IntrabankCostAmount:   m.IntrabankCostAmount,
		IntrabankCostCurrency: m.IntrabankCostCurrency,
		InterbankCostAmount:   m.InterbankCostAmount,
		InterbankCostCurrency: m.InterbankCostCurrency,
		IsActive:              m.IsActive,
	}

	if len(m.Id) <= 0 {
		st.Id = bson.NewObjectId()
	} else {
		if bson.IsObjectIdHex(m.Id) == false {
			return nil, errors.New(errorInvalidObjectId)
		}
		st.Id = bson.ObjectIdHex(m.Id)
	}

	t, err := ptypes.Timestamp(m.CreatedAt)

	if err != nil {
		return nil, err
	}

	st.CreatedAt = t

	return st, nil
}

func (m *PayoutCostSystem) SetBSON(raw bson.Raw) error {
	decoded := new(MgoPayoutCostSystem)
	err := raw.Unmarshal(decoded)

	if err != nil {
		return err
	}
	m.Id = decoded.Id.Hex()
	m.IntrabankCostAmount = decoded.IntrabankCostAmount
	m.IntrabankCostCurrency = decoded.IntrabankCostCurrency
	m.InterbankCostAmount = decoded.InterbankCostAmount
	m.InterbankCostCurrency = decoded.InterbankCostCurrency
	m.IsActive = decoded.IsActive

	m.CreatedAt, err = ptypes.TimestampProto(decoded.CreatedAt)
	if err != nil {
		return err
	}

	return nil
}

func (m *PriceTable) GetBSON() (interface{}, error) {
	st := &MgoPriceTable{
		Id:   bson.ObjectIdHex(m.Id),
		From: m.From,
		To:   m.To,
	}

	if len(m.Currencies) > 0 {
		for k, v := range m.Currencies {
			st.Currencies = append(st.Currencies, &MgoPriceTableCurrency{Currency: k, From: v.From, To: v.To})
		}
	}

	return st, nil
}

func (m *PriceTable) SetBSON(raw bson.Raw) error {
	decoded := new(MgoPriceTable)
	err := raw.Unmarshal(decoded)

	if err != nil {
		return err
	}

	m.Id = decoded.Id.Hex()
	m.From = decoded.From
	m.To = decoded.To

	currencyLen := len(decoded.Currencies)

	if currencyLen > 0 {
		m.Currencies = make(map[string]*PriceTableCurrency, currencyLen)

		for _, v := range decoded.Currencies {
			m.Currencies[v.Currency] = &PriceTableCurrency{
				From: v.From,
				To:   v.To,
			}
		}
	}

	return nil
}

func (m *VatReport) GetBSON() (interface{}, error) {
	st := &MgoVatReport{
		Country:               m.Country,
		VatRate:               m.VatRate,
		Currency:              m.Currency,
		TransactionsCount:     m.TransactionsCount,
		GrossRevenue:          m.GrossRevenue,
		VatAmount:             m.VatAmount,
		FeesAmount:            m.FeesAmount,
		DeductionAmount:       m.DeductionAmount,
		CorrectionAmount:      m.CorrectionAmount,
		CountryAnnualTurnover: m.CountryAnnualTurnover,
		WorldAnnualTurnover:   m.WorldAnnualTurnover,
		AmountsApproximate:    m.AmountsApproximate,
		Status:                m.Status,
	}

	if len(m.Id) <= 0 {
		st.Id = bson.NewObjectId()
	} else {
		if bson.IsObjectIdHex(m.Id) == false {
			return nil, errors.New(errorInvalidObjectId)
		}
		st.Id = bson.ObjectIdHex(m.Id)
	}

	var err error

	st.DateFrom, err = ptypes.Timestamp(m.DateFrom)
	if err != nil {
		return nil, err
	}

	st.DateTo, err = ptypes.Timestamp(m.DateTo)
	if err != nil {
		return nil, err
	}

	st.PayUntilDate, err = ptypes.Timestamp(m.PayUntilDate)
	if err != nil {
		return nil, err
	}

	st.CreatedAt, err = ptypes.Timestamp(m.CreatedAt)
	if err != nil {
		return nil, err
	}

	st.UpdatedAt, err = ptypes.Timestamp(m.UpdatedAt)
	if err != nil {
		return nil, err
	}

	if m.PaidAt != nil {
		st.PaidAt, err = ptypes.Timestamp(m.PaidAt)
		if err != nil {
			return nil, err
		}
	}

	return st, nil
}

func (m *VatReport) SetBSON(raw bson.Raw) error {
	decoded := new(MgoVatReport)
	err := raw.Unmarshal(decoded)

	if err != nil {
		return err
	}
	m.Id = decoded.Id.Hex()
	m.Country = decoded.Country
	m.VatRate = decoded.VatRate
	m.Currency = decoded.Currency
	m.TransactionsCount = decoded.TransactionsCount
	m.GrossRevenue = decoded.GrossRevenue
	m.VatAmount = decoded.VatAmount
	m.FeesAmount = decoded.FeesAmount
	m.DeductionAmount = decoded.DeductionAmount
	m.CorrectionAmount = decoded.CorrectionAmount
	m.CountryAnnualTurnover = decoded.CountryAnnualTurnover
	m.WorldAnnualTurnover = decoded.WorldAnnualTurnover
	m.AmountsApproximate = decoded.AmountsApproximate
	m.Status = decoded.Status

	m.DateFrom, err = ptypes.TimestampProto(decoded.DateFrom)
	if err != nil {
		return err
	}

	m.DateTo, err = ptypes.TimestampProto(decoded.DateTo)
	if err != nil {
		return err
	}

	m.PayUntilDate, err = ptypes.TimestampProto(decoded.PayUntilDate)
	if err != nil {
		return err
	}

	m.CreatedAt, err = ptypes.TimestampProto(decoded.CreatedAt)
	if err != nil {
		return err
	}

	m.UpdatedAt, err = ptypes.TimestampProto(decoded.UpdatedAt)
	if err != nil {
		return err
	}

	m.PaidAt, err = ptypes.TimestampProto(decoded.PaidAt)
	if err != nil {
		return err
	}

	return nil
}

func (m *AccountingEntry) GetBSON() (interface{}, error) {
	st := &MgoAccountingEntry{
		Id:     bson.ObjectIdHex(m.Id),
		Object: m.Object,
		Type:   m.Type,
		Source: &MgoAccountingEntrySource{
			Id:   bson.ObjectIdHex(m.Source.Id),
			Type: m.Source.Type,
		},
		MerchantId:       bson.ObjectIdHex(m.MerchantId),
		Amount:           m.Amount,
		Currency:         m.Currency,
		OriginalAmount:   m.OriginalAmount,
		OriginalCurrency: m.OriginalCurrency,
		LocalAmount:      m.LocalAmount,
		LocalCurrency:    m.LocalCurrency,
		Country:          m.Country,
		Reason:           m.Reason,
		Status:           m.Status,
	}

	if m.CreatedAt != nil {
		t, err := ptypes.Timestamp(m.CreatedAt)

		if err != nil {
			return nil, err
		}

		st.CreatedAt = t
	} else {
		st.CreatedAt = time.Now()
	}

	if m.AvailableOn != nil {
		t, err := ptypes.Timestamp(m.AvailableOn)

		if err != nil {
			return nil, err
		}

		st.AvailableOn = t
	}

	return st, nil
}

func (m *AccountingEntry) SetBSON(raw bson.Raw) error {
	decoded := new(MgoAccountingEntry)
	err := raw.Unmarshal(decoded)

	if err != nil {
		return err
	}

	m.Id = decoded.Id.Hex()
	m.Object = decoded.Object
	m.Type = decoded.Type
	m.Source = &AccountingEntrySource{
		Id:   decoded.Source.Id.Hex(),
		Type: decoded.Source.Type,
	}
	m.MerchantId = decoded.MerchantId.Hex()
	m.Amount = decoded.Amount
	m.Currency = decoded.Currency
	m.OriginalAmount = decoded.OriginalAmount
	m.OriginalCurrency = decoded.OriginalCurrency
	m.LocalAmount = decoded.LocalAmount
	m.LocalCurrency = decoded.LocalCurrency
	m.Country = decoded.Country
	m.Reason = decoded.Reason
	m.Status = decoded.Status

	m.CreatedAt, err = ptypes.TimestampProto(decoded.CreatedAt)

	if err != nil {
		return err
	}

	m.AvailableOn, err = ptypes.TimestampProto(decoded.AvailableOn)

	if err != nil {
		return err
	}

	return nil
}

func (m *RoyaltyReport) GetBSON() (interface{}, error) {
	st := &MgoRoyaltyReport{
		Id:               bson.ObjectIdHex(m.Id),
		MerchantId:       bson.ObjectIdHex(m.MerchantId),
		Status:           m.Status,
		Totals:           m.Totals,
		Currency:         m.Currency,
		Summary:          m.Summary,
		DisputeReason:    m.DisputeReason,
		IsAutoAccepted:   m.IsAutoAccepted,
		PayoutDocumentId: m.PayoutDocumentId,
	}

	if m.PayoutDate != nil {
		t, err := ptypes.Timestamp(m.PayoutDate)

		if err != nil {
			return nil, err
		}

		st.PayoutDate = t
	}

	t, err := ptypes.Timestamp(m.PeriodFrom)

	if err != nil {
		return nil, err
	}

	st.PeriodFrom = t
	t, err = ptypes.Timestamp(m.PeriodTo)

	if err != nil {
		return nil, err
	}

	st.PeriodTo = t
	t, err = ptypes.Timestamp(m.AcceptExpireAt)

	if err != nil {
		return nil, err
	}

	st.AcceptExpireAt = t

	if m.AcceptedAt != nil {
		t, err = ptypes.Timestamp(m.AcceptedAt)

		if err != nil {
			return nil, err
		}

		st.AcceptedAt = t
	}

	if m.CreatedAt != nil {
		t, err := ptypes.Timestamp(m.CreatedAt)

		if err != nil {
			return nil, err
		}

		st.CreatedAt = t
	} else {
		st.CreatedAt = time.Now()
	}

	if m.UpdatedAt != nil {
		t, err := ptypes.Timestamp(m.UpdatedAt)

		if err != nil {
			return nil, err
		}

		st.UpdatedAt = t
	} else {
		st.UpdatedAt = time.Now()
	}

	if m.DisputeStartedAt != nil {
		t, err := ptypes.Timestamp(m.DisputeStartedAt)

		if err != nil {
			return nil, err
		}

		st.DisputeStartedAt = t
	}

	if m.DisputeClosedAt != nil {
		t, err := ptypes.Timestamp(m.DisputeClosedAt)

		if err != nil {
			return nil, err
		}

		st.DisputeClosedAt = t
	}

	return st, nil
}

func (m *RoyaltyReport) SetBSON(raw bson.Raw) error {
	decoded := new(MgoRoyaltyReport)
	err := raw.Unmarshal(decoded)

	if err != nil {
		return err
	}

	m.Id = decoded.Id.Hex()
	m.MerchantId = decoded.MerchantId.Hex()
	m.Status = decoded.Status
	m.Totals = decoded.Totals
	m.Currency = decoded.Currency
	m.Summary = decoded.Summary
	m.DisputeReason = decoded.DisputeReason
	m.IsAutoAccepted = decoded.IsAutoAccepted
	m.PayoutDocumentId = decoded.PayoutDocumentId

	m.PayoutDate, err = ptypes.TimestampProto(decoded.PayoutDate)
	if err != nil {
		return err
	}

	m.PeriodFrom, err = ptypes.TimestampProto(decoded.PeriodFrom)
	if err != nil {
		return err
	}

	m.PeriodTo, err = ptypes.TimestampProto(decoded.PeriodTo)
	if err != nil {
		return err
	}

	m.AcceptExpireAt, err = ptypes.TimestampProto(decoded.AcceptExpireAt)
	if err != nil {
		return err
	}

	m.AcceptedAt, err = ptypes.TimestampProto(decoded.AcceptedAt)
	if err != nil {
		return err
	}

	m.CreatedAt, err = ptypes.TimestampProto(decoded.CreatedAt)
	if err != nil {
		return err
	}

	m.UpdatedAt, err = ptypes.TimestampProto(decoded.UpdatedAt)
	if err != nil {
		return err
	}

	m.DisputeStartedAt, err = ptypes.TimestampProto(decoded.DisputeStartedAt)
	if err != nil {
		return err
	}

	m.DisputeClosedAt, err = ptypes.TimestampProto(decoded.DisputeClosedAt)
	if err != nil {
		return err
	}

	return nil
}

func (m *RoyaltyReportChanges) GetBSON() (interface{}, error) {
	st := &MgoRoyaltyReportChanges{
		Id:              bson.ObjectIdHex(m.Id),
		RoyaltyReportId: bson.ObjectIdHex(m.RoyaltyReportId),
		Source:          m.Source,
		Ip:              m.Ip,
		Hash:            m.Hash,
	}

	if m.CreatedAt != nil {
		t, err := ptypes.Timestamp(m.CreatedAt)

		if err != nil {
			return nil, err
		}

		st.CreatedAt = t
	} else {
		st.CreatedAt = time.Now()
	}

	return st, nil
}

func (m *RoyaltyReportChanges) SetBSON(raw bson.Raw) error {
	decoded := new(MgoRoyaltyReportChanges)
	err := raw.Unmarshal(decoded)

	if err != nil {
		return err
	}

	m.Id = decoded.Id.Hex()
	m.RoyaltyReportId = decoded.RoyaltyReportId.Hex()
	m.Source = decoded.Source
	m.Ip = decoded.Ip
	m.Hash = decoded.Hash

	m.CreatedAt, err = ptypes.TimestampProto(decoded.CreatedAt)

	if err != nil {
		return err
	}

	return nil
}

func (m *RoyaltyReportCorrectionItem) GetBSON() (interface{}, error) {
	st := &MgoRoyaltyReportCorrectionItem{
		AccountingEntryId: bson.ObjectIdHex(m.AccountingEntryId),
		Amount:            m.Amount,
		Currency:          m.Currency,
		Reason:            m.Reason,
	}

	t, err := ptypes.Timestamp(m.EntryDate)

	if err != nil {
		return nil, err
	}

	st.EntryDate = t

	return st, nil
}

func (m *RoyaltyReportCorrectionItem) SetBSON(raw bson.Raw) error {
	decoded := new(MgoRoyaltyReportCorrectionItem)
	err := raw.Unmarshal(decoded)

	if err != nil {
		return err
	}

	m.AccountingEntryId = decoded.AccountingEntryId.Hex()
	m.Amount = decoded.Amount
	m.Currency = decoded.Currency
	m.Reason = decoded.Reason

	m.EntryDate, err = ptypes.TimestampProto(decoded.EntryDate)
	if err != nil {
		return err
	}

	return nil
}

func (m *OrderViewPrivate) SetBSON(raw bson.Raw) error {
	decoded := new(MgoOrderViewPrivate)
	err := raw.Unmarshal(decoded)

	if err != nil {
		return err
	}

	m.Id = decoded.Id.Hex()
	m.Uuid = decoded.Uuid
	m.TotalPaymentAmount = decoded.TotalPaymentAmount
	m.Currency = decoded.Currency
	m.Project = getOrderProject(decoded.Project)
	m.Transaction = decoded.Transaction
	m.PaymentMethod = getPaymentMethodOrder(decoded.PaymentMethod)
	m.CountryCode = decoded.CountryCode
	m.MerchantId = decoded.MerchantId.Hex()
	m.Locale = decoded.Locale
	m.Status = decoded.Status
	m.User = decoded.User
	m.BillingAddress = decoded.BillingAddress
	m.Type = decoded.Type
	m.Issuer = decoded.Issuer
	m.MerchantPayoutCurrency = decoded.MerchantPayoutCurrency
	m.Items = []*OrderItem{}
	m.IsVatDeduction = decoded.IsVatDeduction

	m.PaymentGrossRevenueLocal = getOrderViewMoney(decoded.PaymentGrossRevenueLocal)
	m.PaymentGrossRevenueOrigin = getOrderViewMoney(decoded.PaymentGrossRevenueOrigin)
	m.PaymentGrossRevenue = getOrderViewMoney(decoded.PaymentGrossRevenue)
	m.PaymentTaxFee = getOrderViewMoney(decoded.PaymentTaxFee)
	m.PaymentTaxFeeLocal = getOrderViewMoney(decoded.PaymentTaxFeeLocal)
	m.PaymentTaxFeeOrigin = getOrderViewMoney(decoded.PaymentTaxFeeOrigin)
	m.PaymentTaxFeeCurrencyExchangeFee = getOrderViewMoney(decoded.PaymentTaxFeeCurrencyExchangeFee)
	m.PaymentTaxFeeTotal = getOrderViewMoney(decoded.PaymentTaxFeeTotal)
	m.PaymentGrossRevenueFx = getOrderViewMoney(decoded.PaymentGrossRevenueFx)
	m.PaymentGrossRevenueFxTaxFee = getOrderViewMoney(decoded.PaymentGrossRevenueFxTaxFee)
	m.PaymentGrossRevenueFxProfit = getOrderViewMoney(decoded.PaymentGrossRevenueFxProfit)
	m.GrossRevenue = getOrderViewMoney(decoded.GrossRevenue)
	m.TaxFee = getOrderViewMoney(decoded.TaxFee)
	m.TaxFeeCurrencyExchangeFee = getOrderViewMoney(decoded.TaxFeeCurrencyExchangeFee)
	m.TaxFeeTotal = getOrderViewMoney(decoded.TaxFeeTotal)
	m.MethodFeeTotal = getOrderViewMoney(decoded.MethodFeeTotal)
	m.MethodFeeTariff = getOrderViewMoney(decoded.MethodFeeTariff)
	m.PaysuperMethodFeeTariffSelfCost = getOrderViewMoney(decoded.PaysuperMethodFeeTariffSelfCost)
	m.PaysuperMethodFeeProfit = getOrderViewMoney(decoded.PaysuperMethodFeeProfit)
	m.MethodFixedFeeTariff = getOrderViewMoney(decoded.MethodFixedFeeTariff)
	m.PaysuperMethodFixedFeeTariffFxProfit = getOrderViewMoney(decoded.PaysuperMethodFixedFeeTariffFxProfit)
	m.PaysuperMethodFixedFeeTariffSelfCost = getOrderViewMoney(decoded.PaysuperMethodFixedFeeTariffSelfCost)
	m.PaysuperMethodFixedFeeTariffTotalProfit = getOrderViewMoney(decoded.PaysuperMethodFixedFeeTariffTotalProfit)
	m.PaysuperFixedFee = getOrderViewMoney(decoded.PaysuperFixedFee)
	m.PaysuperFixedFeeFxProfit = getOrderViewMoney(decoded.PaysuperFixedFeeFxProfit)
	m.FeesTotal = getOrderViewMoney(decoded.FeesTotal)
	m.FeesTotalLocal = getOrderViewMoney(decoded.FeesTotalLocal)
	m.NetRevenue = getOrderViewMoney(decoded.NetRevenue)
	m.PaysuperMethodTotalProfit = getOrderViewMoney(decoded.PaysuperMethodTotalProfit)
	m.PaysuperTotalProfit = getOrderViewMoney(decoded.PaysuperTotalProfit)
	m.PaymentRefundGrossRevenueLocal = getOrderViewMoney(decoded.PaymentRefundGrossRevenueLocal)
	m.PaymentRefundGrossRevenueOrigin = getOrderViewMoney(decoded.PaymentRefundGrossRevenueOrigin)
	m.PaymentRefundGrossRevenue = getOrderViewMoney(decoded.PaymentRefundGrossRevenue)
	m.PaymentRefundTaxFee = getOrderViewMoney(decoded.PaymentRefundTaxFee)
	m.PaymentRefundTaxFeeLocal = getOrderViewMoney(decoded.PaymentRefundTaxFeeLocal)
	m.PaymentRefundTaxFeeOrigin = getOrderViewMoney(decoded.PaymentRefundTaxFeeOrigin)
	m.PaymentRefundFeeTariff = getOrderViewMoney(decoded.PaymentRefundFeeTariff)
	m.MethodRefundFixedFeeTariff = getOrderViewMoney(decoded.MethodRefundFixedFeeTariff)
	m.RefundGrossRevenue = getOrderViewMoney(decoded.RefundGrossRevenue)
	m.RefundGrossRevenueFx = getOrderViewMoney(decoded.RefundGrossRevenueFx)
	m.MethodRefundFeeTariff = getOrderViewMoney(decoded.MethodRefundFeeTariff)
	m.PaysuperMethodRefundFeeTariffProfit = getOrderViewMoney(decoded.PaysuperMethodRefundFeeTariffProfit)
	m.PaysuperMethodRefundFixedFeeTariffSelfCost = getOrderViewMoney(decoded.PaysuperMethodRefundFixedFeeTariffSelfCost)
	m.MerchantRefundFixedFeeTariff = getOrderViewMoney(decoded.MerchantRefundFixedFeeTariff)
	m.PaysuperMethodRefundFixedFeeTariffProfit = getOrderViewMoney(decoded.PaysuperMethodRefundFixedFeeTariffProfit)
	m.RefundTaxFee = getOrderViewMoney(decoded.RefundTaxFee)
	m.RefundTaxFeeCurrencyExchangeFee = getOrderViewMoney(decoded.RefundTaxFeeCurrencyExchangeFee)
	m.PaysuperRefundTaxFeeCurrencyExchangeFee = getOrderViewMoney(decoded.PaysuperRefundTaxFeeCurrencyExchangeFee)
	m.RefundTaxFeeTotal = getOrderViewMoney(decoded.RefundTaxFeeTotal)
	m.RefundReverseRevenue = getOrderViewMoney(decoded.RefundReverseRevenue)
	m.RefundFeesTotal = getOrderViewMoney(decoded.RefundFeesTotal)
	m.RefundFeesTotalLocal = getOrderViewMoney(decoded.RefundFeesTotalLocal)
	m.PaysuperRefundTotalProfit = getOrderViewMoney(decoded.PaysuperRefundTotalProfit)

	for _, v := range decoded.Items {
		item := &OrderItem{
			Id:          v.Id.Hex(),
			Object:      v.Object,
			Sku:         v.Sku,
			Name:        v.Name,
			Description: v.Description,
			Amount:      v.Amount,
			Currency:    v.Currency,
			Images:      v.Images,
			Url:         v.Url,
			Metadata:    v.Metadata,
			Code:        v.Code,
			PlatformId:  v.PlatformId,
		}
		item.CreatedAt, _ = ptypes.TimestampProto(v.CreatedAt)
		item.UpdatedAt, _ = ptypes.TimestampProto(v.UpdatedAt)
		m.Items = append(m.Items, item)
	}

	m.CreatedAt, err = ptypes.TimestampProto(decoded.CreatedAt)
	if err != nil {
		return err
	}

	m.TransactionDate, err = ptypes.TimestampProto(decoded.TransactionDate)
	if err != nil {
		return err
	}

	return nil
}

func (m *OrderViewPublic) SetBSON(raw bson.Raw) error {
	decoded := new(MgoOrderViewPublic)
	err := raw.Unmarshal(decoded)

	if err != nil {
		return err
	}

	m.Id = decoded.Id.Hex()
	m.Uuid = decoded.Uuid
	m.TotalPaymentAmount = decoded.TotalPaymentAmount
	m.Currency = decoded.Currency
	m.Project = getOrderProject(decoded.Project)
	m.Transaction = decoded.Transaction
	m.PaymentMethod = getPaymentMethodOrder(decoded.PaymentMethod)
	m.CountryCode = decoded.CountryCode
	m.MerchantId = decoded.MerchantId.Hex()
	m.Locale = decoded.Locale
	m.Status = decoded.Status
	m.User = decoded.User
	m.BillingAddress = decoded.BillingAddress
	m.Type = decoded.Type
	m.Issuer = decoded.Issuer
	m.MerchantPayoutCurrency = decoded.MerchantPayoutCurrency
	m.Items = []*OrderItem{}
	m.IsVatDeduction = decoded.IsVatDeduction

	m.GrossRevenue = getOrderViewMoney(decoded.GrossRevenue)
	m.TaxFee = getOrderViewMoney(decoded.TaxFee)
	m.TaxFeeCurrencyExchangeFee = getOrderViewMoney(decoded.TaxFeeCurrencyExchangeFee)
	m.TaxFeeTotal = getOrderViewMoney(decoded.TaxFeeTotal)
	m.MethodFeeTotal = getOrderViewMoney(decoded.MethodFeeTotal)
	m.MethodFeeTariff = getOrderViewMoney(decoded.MethodFeeTariff)
	m.MethodFixedFeeTariff = getOrderViewMoney(decoded.MethodFixedFeeTariff)
	m.PaysuperFixedFee = getOrderViewMoney(decoded.PaysuperFixedFee)
	m.FeesTotal = getOrderViewMoney(decoded.FeesTotal)
	m.FeesTotalLocal = getOrderViewMoney(decoded.FeesTotalLocal)
	m.NetRevenue = getOrderViewMoney(decoded.NetRevenue)
	m.RefundGrossRevenue = getOrderViewMoney(decoded.RefundGrossRevenue)
	m.MethodRefundFeeTariff = getOrderViewMoney(decoded.MethodRefundFeeTariff)
	m.MerchantRefundFixedFeeTariff = getOrderViewMoney(decoded.MerchantRefundFixedFeeTariff)
	m.RefundTaxFee = getOrderViewMoney(decoded.RefundTaxFee)
	m.RefundTaxFeeCurrencyExchangeFee = getOrderViewMoney(decoded.RefundTaxFeeCurrencyExchangeFee)
	m.PaysuperRefundTaxFeeCurrencyExchangeFee = getOrderViewMoney(decoded.PaysuperRefundTaxFeeCurrencyExchangeFee)
	m.RefundReverseRevenue = getOrderViewMoney(decoded.RefundReverseRevenue)
	m.RefundFeesTotal = getOrderViewMoney(decoded.RefundFeesTotal)
	m.RefundFeesTotalLocal = getOrderViewMoney(decoded.RefundFeesTotalLocal)

	for _, v := range decoded.Items {
		item := &OrderItem{
			Id:          v.Id.Hex(),
			Object:      v.Object,
			Sku:         v.Sku,
			Name:        v.Name,
			Description: v.Description,
			Amount:      v.Amount,
			Currency:    v.Currency,
			Images:      v.Images,
			Url:         v.Url,
			Metadata:    v.Metadata,
			Code:        v.Code,
			PlatformId:  v.PlatformId,
		}
		item.CreatedAt, _ = ptypes.TimestampProto(v.CreatedAt)
		item.UpdatedAt, _ = ptypes.TimestampProto(v.UpdatedAt)
		m.Items = append(m.Items, item)
	}

	m.CreatedAt, err = ptypes.TimestampProto(decoded.CreatedAt)
	if err != nil {
		return err
	}

	m.TransactionDate, err = ptypes.TimestampProto(decoded.TransactionDate)
	if err != nil {
		return err
	}

	return nil
}

func getPaymentMethodOrder(in *MgoOrderPaymentMethod) *PaymentMethodOrder {
	if in == nil {
		return nil
	}

	result := &PaymentMethodOrder{
		Id:              in.Id.Hex(),
		Name:            in.Name,
		ExternalId:      in.ExternalId,
		Params:          in.Params,
		PaymentSystemId: in.PaymentSystemId.Hex(),
		Group:           in.Group,
		Saved:           in.Saved,
	}

	if in.Card != nil {
		result.Card = in.Card
	}
	if in.Wallet != nil {
		result.Wallet = in.Wallet
	}
	if in.CryptoCurrency != nil {
		result.CryptoCurrency = in.CryptoCurrency
	}

	return result
}

func getOrderProject(in *MgoOrderProject) *ProjectOrder {
	return &ProjectOrder{
		Id:                      in.Id.Hex(),
		MerchantId:              in.MerchantId.Hex(),
		UrlSuccess:              in.UrlSuccess,
		UrlFail:                 in.UrlFail,
		NotifyEmails:            in.NotifyEmails,
		SendNotifyEmail:         in.SendNotifyEmail,
		SecretKey:               in.SecretKey,
		UrlCheckAccount:         in.UrlCheckAccount,
		UrlProcessPayment:       in.UrlProcessPayment,
		UrlChargebackPayment:    in.UrlChargebackPayment,
		UrlCancelPayment:        in.UrlCancelPayment,
		UrlRefundPayment:        in.UrlRefundPayment,
		UrlFraudPayment:         in.UrlFraudPayment,
		CallbackProtocol:        in.CallbackProtocol,
		Status:                  in.Status,
		MerchantRoyaltyCurrency: in.MerchantRoyaltyCurrency,
	}
}

func getOrderViewMoney(in *OrderViewMoney) *OrderViewMoney {
	if in == nil {
		return &OrderViewMoney{}
	}

	return &OrderViewMoney{
		Amount:   tools.ToPrecise(in.Amount),
		Currency: in.Currency,
	}
}

func (m *Id) GetBSON() (interface{}, error) {
	st := &MgoId{}
	if bson.IsObjectIdHex(m.Id) == false {
		return nil, errors.New(errorInvalidObjectId)
	}
	st.Id = bson.ObjectIdHex(m.Id)
	return st, nil
}

func (m *Id) SetBSON(raw bson.Raw) error {
	decoded := new(MgoId)
	err := raw.Unmarshal(decoded)

	if err != nil {
		return err
	}

	m.Id = decoded.Id.Hex()
	return nil
}

func (m *MerchantTariffRates) SetBSON(raw bson.Raw) error {
	decoded := new(MgoMerchantTariffRates)
	err := raw.Unmarshal(decoded)

	if err != nil {
		return err
	}

	m.Payment = decoded.Payment
	m.MoneyBack = decoded.MoneyBack
	m.Payout = decoded.Payout
	m.Chargeback = decoded.Chargeback
	m.Region = decoded.Region

	return nil
}

func (k *Key) SetBSON(raw bson.Raw) error {
	decoded := new(MgoKey)
	err := raw.Unmarshal(decoded)

	if err != nil {
		return err
	}

	k.Id = decoded.Id.Hex()
	k.Code = decoded.Code
	k.KeyProductId = decoded.KeyProductId.Hex()
	k.PlatformId = decoded.PlatformId

	if decoded.OrderId != nil {
		k.OrderId = decoded.OrderId.Hex()
	}

	if k.CreatedAt, err = ptypes.TimestampProto(decoded.CreatedAt); err != nil {
		return err
	}

	if k.RedeemedAt, err = ptypes.TimestampProto(decoded.RedeemedAt); err != nil {
		return err
	}

	if k.ReservedTo, err = ptypes.TimestampProto(decoded.ReservedTo); err != nil {
		return err
	}

	return nil
}

func (m *Key) GetBSON() (interface{}, error) {
	st := &MgoKey{
		Id:           bson.ObjectIdHex(m.Id),
		PlatformId:   m.PlatformId,
		KeyProductId: bson.ObjectIdHex(m.KeyProductId),
		Code:         m.Code,
	}

	var err error

	if m.OrderId != "" {
		orderId := bson.ObjectIdHex(m.OrderId)
		st.OrderId = &orderId
	}

	if m.RedeemedAt != nil {
		if st.RedeemedAt, err = ptypes.Timestamp(m.RedeemedAt); err != nil {
			return nil, err
		}
	} else {
		st.RedeemedAt = time.Time{}
	}

	if m.ReservedTo != nil {
		if st.ReservedTo, err = ptypes.Timestamp(m.ReservedTo); err != nil {
			return nil, err
		}
	} else {
		st.ReservedTo = time.Time{}
	}

	if m.CreatedAt != nil {
		if st.CreatedAt, err = ptypes.Timestamp(m.CreatedAt); err != nil {
			return nil, err
		}
	} else {
		st.CreatedAt = time.Now()
	}

	return st, nil
}

func (m *UserRoleMerchant) GetBSON() (interface{}, error) {
	var err error

	st := &MgoUserRoleMerchant{
		Id:          bson.ObjectIdHex(m.Id),
		MerchantId:  bson.ObjectIdHex(m.MerchantId),
		User:        m.User,
		ProjectRole: m.ProjectRole,
	}

	if m.CreatedAt != nil {
		if st.CreatedAt, err = ptypes.Timestamp(m.CreatedAt); err != nil {
			return nil, err
		}
	} else {
		st.CreatedAt = time.Now()
	}

	if m.UpdatedAt != nil {
		if st.UpdatedAt, err = ptypes.Timestamp(m.UpdatedAt); err != nil {
			return nil, err
		}
	} else {
		st.UpdatedAt = time.Now()
	}

	return st, nil
}

func (m *UserRoleAdmin) GetBSON() (interface{}, error) {
	var err error

	st := &MgoUserRoleAdmin{
		Id:   bson.ObjectIdHex(m.Id),
		User: m.User,
	}

	if m.CreatedAt != nil {
		if st.CreatedAt, err = ptypes.Timestamp(m.CreatedAt); err != nil {
			return nil, err
		}
	} else {
		st.CreatedAt = time.Now()
	}

	if m.UpdatedAt != nil {
		if st.UpdatedAt, err = ptypes.Timestamp(m.UpdatedAt); err != nil {
			return nil, err
		}
	} else {
		st.UpdatedAt = time.Now()
	}

	return st, nil
}<|MERGE_RESOLUTION|>--- conflicted
+++ resolved
@@ -859,19 +859,11 @@
 }
 
 type MgoUserRoleAdmin struct {
-<<<<<<< HEAD
-	Id        bson.ObjectId    `bson:"_id"`
-	User      *UserRoleProfile `bson:"user"`
-	Role      string           `bson:"role"`
-	CreatedAt time.Time        `bson:"created_at"`
-	UpdatedAt time.Time        `bson:"updated_at"`
-=======
 	Id          bson.ObjectId      `bson:"_id"`
 	User        *UserRoleProfile   `bson:"user"`
 	ProjectRole []*UserRoleProject `bson:"project_role"`
 	CreatedAt   time.Time          `bson:"created_at"`
 	UpdatedAt   time.Time          `bson:"updated_at"`
->>>>>>> a7041b07
 }
 
 func (m *PayoutDocument) GetBSON() (interface{}, error) {
