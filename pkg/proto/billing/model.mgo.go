--- conflicted
+++ resolved
@@ -700,13 +700,9 @@
 	RefundFeesTotal                            *OrderViewMoney        `bson:"refund_fees_total" json:"refund_fees_total"`
 	RefundFeesTotalLocal                       *OrderViewMoney        `bson:"refund_fees_total_local" json:"refund_fees_total_local"`
 	PaysuperRefundTotalProfit                  *OrderViewMoney        `bson:"paysuper_refund_total_profit" json:"paysuper_refund_total_profit"`
-<<<<<<< HEAD
-	Items                                      []*MgoOrderItem        `bson:"items"`
-=======
 	Issuer                                     *OrderIssuer           `bson:"issuer"`
 	Items                                      []*MgoOrderItem        `bson:"items"`
 	MerchantPayoutCurrency                     string                 `bson:"merchant_payout_currency"`
->>>>>>> aa312069
 }
 
 type MgoOrderViewPublic struct {
@@ -747,13 +743,9 @@
 	RefundReverseRevenue                    *OrderViewMoney        `bson:"refund_reverse_revenue"`
 	RefundFeesTotal                         *OrderViewMoney        `bson:"refund_fees_total"`
 	RefundFeesTotalLocal                    *OrderViewMoney        `bson:"refund_fees_total_local"`
-<<<<<<< HEAD
-	Items                                   []*MgoOrderItem        `bson:"items"`
-=======
 	Issuer                                  *OrderIssuer           `bson:"issuer"`
 	Items                                   []*MgoOrderItem        `bson:"items"`
 	MerchantPayoutCurrency                  string                 `bson:"merchant_payout_currency"`
->>>>>>> aa312069
 }
 
 type MgoMerchantTariffRates struct {
@@ -3917,7 +3909,6 @@
 	m.Type = decoded.Type
 	m.Issuer = decoded.Issuer
 	m.MerchantPayoutCurrency = decoded.MerchantPayoutCurrency
-	m.Items = []*OrderItem{}
 	m.IsVatDeduction = decoded.IsVatDeduction
 
 	m.PaymentGrossRevenueLocal = getOrderViewMoney(decoded.PaymentGrossRevenueLocal)
@@ -3975,26 +3966,6 @@
 	m.PaysuperRefundTotalProfit = getOrderViewMoney(decoded.PaysuperRefundTotalProfit)
 	m.Items = getOrderViewItems(decoded.Items)
 
-	for _, v := range decoded.Items {
-		item := &OrderItem{
-			Id:          v.Id.Hex(),
-			Object:      v.Object,
-			Sku:         v.Sku,
-			Name:        v.Name,
-			Description: v.Description,
-			Amount:      v.Amount,
-			Currency:    v.Currency,
-			Images:      v.Images,
-			Url:         v.Url,
-			Metadata:    v.Metadata,
-			Code:        v.Code,
-			PlatformId:  v.PlatformId,
-		}
-		item.CreatedAt, _ = ptypes.TimestampProto(v.CreatedAt)
-		item.UpdatedAt, _ = ptypes.TimestampProto(v.UpdatedAt)
-		m.Items = append(m.Items, item)
-	}
-
 	m.CreatedAt, err = ptypes.TimestampProto(decoded.CreatedAt)
 	if err != nil {
 		return err
@@ -4032,7 +4003,6 @@
 	m.Type = decoded.Type
 	m.Issuer = decoded.Issuer
 	m.MerchantPayoutCurrency = decoded.MerchantPayoutCurrency
-	m.Items = []*OrderItem{}
 	m.IsVatDeduction = decoded.IsVatDeduction
 
 	m.GrossRevenue = getOrderViewMoney(decoded.GrossRevenue)
@@ -4057,26 +4027,6 @@
 	m.RefundFeesTotalLocal = getOrderViewMoney(decoded.RefundFeesTotalLocal)
 	m.Items = getOrderViewItems(decoded.Items)
 
-	for _, v := range decoded.Items {
-		item := &OrderItem{
-			Id:          v.Id.Hex(),
-			Object:      v.Object,
-			Sku:         v.Sku,
-			Name:        v.Name,
-			Description: v.Description,
-			Amount:      v.Amount,
-			Currency:    v.Currency,
-			Images:      v.Images,
-			Url:         v.Url,
-			Metadata:    v.Metadata,
-			Code:        v.Code,
-			PlatformId:  v.PlatformId,
-		}
-		item.CreatedAt, _ = ptypes.TimestampProto(v.CreatedAt)
-		item.UpdatedAt, _ = ptypes.TimestampProto(v.UpdatedAt)
-		m.Items = append(m.Items, item)
-	}
-
 	m.CreatedAt, err = ptypes.TimestampProto(decoded.CreatedAt)
 	if err != nil {
 		return err
