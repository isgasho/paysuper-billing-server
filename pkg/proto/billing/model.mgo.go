package billing

import (
	"errors"
	"github.com/golang/protobuf/ptypes"
	"github.com/paysuper/paysuper-billing-server/pkg"
	"github.com/paysuper/paysuper-recurring-repository/pkg/constant"
	"github.com/paysuper/paysuper-recurring-repository/tools"
	"go.mongodb.org/mongo-driver/bson"
	"go.mongodb.org/mongo-driver/bson/primitive"
	"time"
)

const (
	errorInvalidObjectId = "invalid bson object id"
)

type MgoId struct {
	Id primitive.ObjectID `bson:"_id"`
}

type MgoMultiLang struct {
	Lang  string `bson:"lang"`
	Value string `bson:"value"`
}

type MgoProject struct {
	Id                       primitive.ObjectID `bson:"_id"`
	MerchantId               primitive.ObjectID `bson:"merchant_id"`
	Name                     []*MgoMultiLang    `bson:"name"`
	CallbackCurrency         string             `bson:"callback_currency"`
	CallbackProtocol         string             `bson:"callback_protocol"`
	CreateOrderAllowedUrls   []string           `bson:"create_order_allowed_urls"`
	AllowDynamicNotifyUrls   bool               `bson:"allow_dynamic_notify_urls"`
	AllowDynamicRedirectUrls bool               `bson:"allow_dynamic_redirect_urls"`
	LimitsCurrency           string             `bson:"limits_currency"`
	MinPaymentAmount         float64            `bson:"min_payment_amount"`
	MaxPaymentAmount         float64            `bson:"max_payment_amount"`
	NotifyEmails             []string           `bson:"notify_emails"`
	IsProductsCheckout       bool               `bson:"is_products_checkout"`
	SecretKey                string             `bson:"secret_key"`
	SignatureRequired        bool               `bson:"signature_required"`
	SendNotifyEmail          bool               `bson:"send_notify_email"`
	UrlCheckAccount          string             `bson:"url_check_account"`
	UrlProcessPayment        string             `bson:"url_process_payment"`
	UrlRedirectFail          string             `bson:"url_redirect_fail"`
	UrlRedirectSuccess       string             `bson:"url_redirect_success"`
	Status                   int32              `bson:"status"`
	CreatedAt                time.Time          `bson:"created_at"`
	UpdatedAt                time.Time          `bson:"updated_at"`
	ProductsCount            int64              `bson:"products_count"`
	IdString                 string             `bson:"id_string"`
	UrlChargebackPayment     string             `bson:"url_chargeback_payment"`
	UrlCancelPayment         string             `bson:"url_cancel_payment"`
	UrlFraudPayment          string             `bson:"url_fraud_payment"`
	UrlRefundPayment         string             `bson:"url_refund_payment"`

	Cover            *ImageCollection        `bson:"cover"`
	Localizations    []string                `bson:"localizations"`
	FullDescription  map[string]string       `bson:"full_description"`
	ShortDescription map[string]string       `bson:"short_description"`
	Currencies       []*HasCurrencyItem      `bson:"currencies"`
	VirtualCurrency  *ProjectVirtualCurrency `bson:"virtual_currency"`
<<<<<<< HEAD
	WebHookTesting   *WebHookTesting         `bson:"webhook_testing"`
=======
	VatPayer         string                  `bson:"vat_payer"`
>>>>>>> 26d04915
}

type MgoMerchantLastPayout struct {
	Date   time.Time `bson:"date"`
	Amount float64   `bson:"amount"`
}

type MgoMerchantPaymentMethodIdentification struct {
	Id   primitive.ObjectID `bson:"id"`
	Name string             `bson:"name"`
}

type MgoMerchantPaymentMethod struct {
	PaymentMethod *MgoMerchantPaymentMethodIdentification `bson:"payment_method"`
	Commission    *MerchantPaymentMethodCommissions       `bson:"commission"`
	Integration   *MerchantPaymentMethodIntegration       `bson:"integration"`
	IsActive      bool                                    `bson:"is_active"`
}

type MgoMerchantAgreementSignatureDataSignUrl struct {
	SignUrl   string    `bson:"sign_url"`
	ExpiresAt time.Time `bson:"expires_at"`
}

type MgoMerchantAgreementSignatureData struct {
	DetailsUrl          string                                    `bson:"details_url"`
	FilesUrl            string                                    `bson:"files_url"`
	SignatureRequestId  string                                    `bson:"signature_request_id"`
	MerchantSignatureId string                                    `bson:"merchant_signature_id"`
	PsSignatureId       string                                    `bson:"ps_signature_id"`
	MerchantSignUrl     *MgoMerchantAgreementSignatureDataSignUrl `bson:"merchant_sign_url"`
	PsSignUrl           *MgoMerchantAgreementSignatureDataSignUrl `bson:"ps_sign_url"`
}

type MgoMerchantUser struct {
	Id               string    `bson:"id"`
	Email            string    `bson:"email"`
	FirstName        string    `bson:"first_name"`
	LastName         string    `bson:"last_name"`
	ProfileId        string    `bson:"profile_id"`
	RegistrationDate time.Time `bson:"registration_date"`
}

type MgoMerchant struct {
	Id                                            primitive.ObjectID                   `bson:"_id"`
	User                                          *MgoMerchantUser                     `bson:"user"`
	Company                                       *MerchantCompanyInfo                 `bson:"company"`
	Contacts                                      *MerchantContact                     `bson:"contacts"`
	Banking                                       *MerchantBanking                     `bson:"banking"`
	Status                                        int32                                `bson:"status"`
	CreatedAt                                     time.Time                            `bson:"created_at"`
	UpdatedAt                                     time.Time                            `bson:"updated_at"`
	FirstPaymentAt                                time.Time                            `bson:"first_payment_at"`
	IsVatEnabled                                  bool                                 `bson:"is_vat_enabled"`
	IsCommissionToUserEnabled                     bool                                 `bson:"is_commission_to_user_enabled"`
	HasMerchantSignature                          bool                                 `bson:"has_merchant_signature"`
	HasPspSignature                               bool                                 `bson:"has_psp_signature"`
	LastPayout                                    *MgoMerchantLastPayout               `bson:"last_payout"`
	IsSigned                                      bool                                 `bson:"is_signed"`
	PaymentMethods                                map[string]*MgoMerchantPaymentMethod `bson:"payment_methods"`
	AgreementType                                 int32                                `bson:"agreement_type"`
	AgreementSentViaMail                          bool                                 `bson:"agreement_sent_via_mail"`
	MailTrackingLink                              string                               `bson:"mail_tracking_link"`
	S3AgreementName                               string                               `bson:"s3_agreement_name"`
	PayoutCostAmount                              float64                              `bson:"payout_cost_amount"`
	PayoutCostCurrency                            string                               `bson:"payout_cost_currency"`
	MinPayoutAmount                               float64                              `bson:"min_payout_amount"`
	RollingReserveThreshold                       float64                              `bson:"rolling_reserve_amount"`
	RollingReserveDays                            int32                                `bson:"rolling_reserve_days"`
	RollingReserveChargebackTransactionsThreshold float64                              `bson:"rolling_reserve_chargeback_transactions_threshold"`
	ItemMinCostAmount                             float64                              `bson:"item_min_cost_amount"`
	ItemMinCostCurrency                           string                               `bson:"item_min_cost_currency"`
	Tariff                                        *MerchantTariff                      `bson:"tariff"`
	AgreementSignatureData                        *MgoMerchantAgreementSignatureData   `bson:"agreement_signature_data"`
	Steps                                         *MerchantCompletedSteps              `bson:"steps"`
	AgreementTemplate                             string                               `bson:"agreement_template"`
	ReceivedDate                                  time.Time                            `bson:"received_date"`
	StatusLastUpdatedAt                           time.Time                            `bson:"status_last_updated_at"`
	AgreementNumber                               string                               `bson:"agreement_number"`
	MinimalPayoutLimit                            float32                              `bson:"minimal_payout_limit"`
	ManualPayoutsEnabled                          bool                                 `bson:"manual_payouts_enabled"`
	MccCode                                       string                               `bson:"mcc_code"`
	OperatingCompanyId                            string                               `bson:"operating_company_id"`
	MerchantOperationsType                        string                               `bson:"merchant_operations_type"`
	DontChargeVat                                 bool                                 `bson:"dont_charge_vat"`
}

type MgoMerchantCommon struct {
	Id      primitive.ObjectID   `bson:"_id"`
	Company *MerchantCompanyInfo `bson:"company"`
	Banking *MerchantBanking     `bson:"banking"`
	Status  int32                `bson:"status"`
}

type MgoCommission struct {
	Id struct {
		PaymentMethodId primitive.ObjectID `bson:"pm_id"`
		ProjectId       primitive.ObjectID `bson:"project_id"`
	} `bson:"_id"`
	PaymentMethodCommission float64   `bson:"pm_commission"`
	PspCommission           float64   `bson:"psp_commission"`
	ToUserCommission        float64   `bson:"total_commission_to_user"`
	StartDate               time.Time `bson:"start_date"`
}

type MgoCommissionBilling struct {
	Id                      primitive.ObjectID `bson:"_id"`
	PaymentMethodId         primitive.ObjectID `bson:"pm_id"`
	ProjectId               primitive.ObjectID `bson:"project_id"`
	PaymentMethodCommission float64            `bson:"pm_commission"`
	PspCommission           float64            `bson:"psp_commission"`
	TotalCommissionToUser   float64            `bson:"total_commission_to_user"`
	StartDate               time.Time          `bson:"start_date"`
	CreatedAt               time.Time          `bson:"created_at"`
	UpdatedAt               time.Time          `bson:"updated_at"`
}

type MgoOrderProject struct {
	Id                      primitive.ObjectID `bson:"_id"`
	MerchantId              primitive.ObjectID `bson:"merchant_id"`
	Name                    []*MgoMultiLang    `bson:"name"`
	UrlSuccess              string             `bson:"url_success"`
	UrlFail                 string             `bson:"url_fail"`
	NotifyEmails            []string           `bson:"notify_emails"`
	SecretKey               string             `bson:"secret_key"`
	SendNotifyEmail         bool               `bson:"send_notify_email"`
	UrlCheckAccount         string             `bson:"url_check_account"`
	UrlProcessPayment       string             `bson:"url_process_payment"`
	CallbackProtocol        string             `bson:"callback_protocol"`
	UrlChargebackPayment    string             `bson:"url_chargeback_payment"`
	UrlCancelPayment        string             `bson:"url_cancel_payment"`
	UrlFraudPayment         string             `bson:"url_fraud_payment"`
	UrlRefundPayment        string             `bson:"url_refund_payment"`
	Status                  int32              `bson:"status"`
	MerchantRoyaltyCurrency string             `bson:"merchant_royalty_currency"`
}

type MgoOrderPaymentMethod struct {
	Id              primitive.ObjectID   `bson:"_id"`
	Name            string               `bson:"name"`
	Handler         string               `bson:"handler"`
	ExternalId      string               `bson:"external_id"`
	Params          *PaymentMethodParams `bson:"params"`
	PaymentSystemId primitive.ObjectID   `bson:"payment_system_id"`
	Group           string               `bson:"group_alias"`
	Saved           bool                 `bson:"saved"`
	Card            *PaymentMethodCard   `bson:"card,omitempty"`
	Wallet          *PaymentMethodWallet `bson:"wallet,omitempty"`
	CryptoCurrency  *PaymentMethodCrypto `bson:"crypto_currency,omitempty"`
	RefundAllowed   bool                 `bson:"refund_allowed"`
}

type MgoOrderNotificationRefund struct {
	Amount        float64 `bson:"amount"`
	Currency      string  `bson:"currency"`
	Reason        string  `bson:"reason"`
	Code          string  `bson:"code"`
	ReceiptNumber string  `bson:"receipt_number"`
	ReceiptUrl    string  `bson:"receipt_url"`
}

type MgoOrder struct {
	Id                          primitive.ObjectID             `bson:"_id"`
	Uuid                        string                         `bson:"uuid"`
	Transaction                 string                         `bson:"pm_order_id"`
	Object                      string                         `bson:"object"`
	Status                      string                         `bson:"status"`
	PrivateStatus               int32                          `bson:"private_status"`
	Description                 string                         `bson:"description"`
	CreatedAt                   time.Time                      `bson:"created_at"`
	UpdatedAt                   time.Time                      `bson:"updated_at"`
	CanceledAt                  time.Time                      `bson:"canceled_at"`
	Canceled                    bool                           `bson:"canceled"`
	Cancellation                *OrderNotificationCancellation `bson:"cancellation"`
	Refunded                    bool                           `bson:"refunded"`
	RefundedAt                  time.Time                      `bson:"refunded_at"`
	ReceiptEmail                string                         `bson:"receipt_email"`
	ReceiptPhone                string                         `bson:"receipt_phone"`
	ReceiptNumber               string                         `bson:"receipt_number"`
	ReceiptUrl                  string                         `bson:"receipt_url"`
	AgreementVersion            string                         `bson:"agreement_version"`
	AgreementAccepted           bool                           `bson:"agreement_accepted"`
	NotifySale                  bool                           `bson:"notify_sale"`
	NotifySaleEmail             string                         `bson:"notify_sale_email"`
	Issuer                      *OrderIssuer                   `bson:"issuer"`
	TotalPaymentAmount          float64                        `bson:"total_payment_amount"`
	Currency                    string                         `bson:"currency"`
	User                        *OrderUser                     `bson:"user"`
	BillingAddress              *OrderBillingAddress           `bson:"billing_address"`
	Tax                         *OrderTax                      `bson:"tax"`
	PaymentMethod               *MgoOrderPaymentMethod         `bson:"payment_method"`
	Items                       []*MgoOrderItem                `bson:"items"`
	Refund                      *MgoOrderNotificationRefund    `bson:"refund"`
	Metadata                    map[string]string              `bson:"metadata"`
	PrivateMetadata             map[string]string              `bson:"private_metadata"`
	Project                     *MgoOrderProject               `bson:"project"`
	ProjectOrderId              string                         `bson:"project_order_id"`
	ProjectAccount              string                         `bson:"project_account"`
	ProjectLastRequestedAt      time.Time                      `bson:"project_last_requested_at"`
	ProjectParams               map[string]string              `bson:"project_params"`
	PaymentMethodOrderClosedAt  time.Time                      `bson:"pm_order_close_date"`
	IsJsonRequest               bool                           `bson:"created_by_json"`
	OrderAmount                 float64                        `bson:"private_amount"`
	PaymentMethodPayerAccount   string                         `bson:"pm_account"`
	PaymentMethodTxnParams      map[string]string              `bson:"pm_txn_params"`
	PaymentRequisites           map[string]string              `bson:"payment_requisites"`
	ExpireDateToFormInput       time.Time                      `bson:"expire_date_to_form_input"`
	UserAddressDataRequired     bool                           `bson:"user_address_data_required"`
	Products                    []string                       `bson:"products"`
	IsNotificationsSent         map[string]bool                `bson:"is_notifications_sent"`
	CountryRestriction          *CountryRestriction            `bson:"country_restriction"`
	ParentOrder                 *ParentOrder                   `bson:"parent_order"`
	ParentPaymentAt             time.Time                      `bson:"parent_payment_at"`
	Type                        string                         `bson:"type"`
	IsVatDeduction              bool                           `bson:"is_vat_deduction"`
	CountryCode                 string                         `bson:"country_code"`
	PlatformId                  string                         `bson:"platform_id"`
	ProductType                 string                         `bson:"product_type"`
	Keys                        []string                       `bson:"keys"`
	IsKeyProductNotified        bool                           `bson:"is_key_product_notified"`
	ReceiptId                   string                         `bson:"receipt_id"`
	IsBuyForVirtualCurrency     bool                           `bson:"is_buy_for_virtual_currency"`
	MccCode                     string                         `bson:"mcc_code"`
	OperatingCompanyId          string                         `bson:"operating_company_id"`
	IsHighRisk                  bool                           `bson:"is_high_risk"`
	ChargeCurrency              string                         `bson:"charge_currency"`
	ChargeAmount                float64                        `bson:"charge_amount"`
	PaymentIpCountry            string                         `bson:"payment_ip_country"`
	IsIpCountryMismatchBin      bool                           `bson:"is_ip_country_mismatch_bin"`
	BillingCountryChangedByUser bool                           `bson:"billing_country_changed_by_user"`
	IsRefundAllowed             bool                           `bson:"is_refund_allowed"`
<<<<<<< HEAD
	TestingCase                string                         `bson:"testing_case"`
=======
	VatPayer                    string                         `bson:"vat_payer"`
>>>>>>> 26d04915
}

type MgoOrderItem struct {
	Id          primitive.ObjectID `bson:"_id"`
	Object      string             `bson:"object"`
	Sku         string             `bson:"sku"`
	Name        string             `bson:"name"`
	Description string             `bson:"description"`
	Amount      float64            `bson:"amount"`
	Currency    string             `bson:"currency"`
	Images      []string           `bson:"images"`
	Url         string             `bson:"url"`
	Metadata    map[string]string  `bson:"metadata"`
	Code        string             `bson:"code"`
	CreatedAt   time.Time          `bson:"created_at"`
	UpdatedAt   time.Time          `bson:"updated_at"`
	PlatformId  string             `bson:"platform_id"`
}

type MgoPaymentSystem struct {
	Id                 primitive.ObjectID `bson:"_id"`
	Name               string             `bson:"name"`
	Handler            string             `bson:"handler"`
	Country            string             `bson:"country"`
	AccountingCurrency string             `bson:"accounting_currency"`
	AccountingPeriod   string             `bson:"accounting_period"`
	IsActive           bool               `bson:"is_active"`
	CreatedAt          time.Time          `bson:"created_at"`
	UpdatedAt          time.Time          `bson:"updated_at"`
}

type MgoPaymentMethod struct {
	Id                 primitive.ObjectID       `bson:"_id"`
	Name               string                   `bson:"name"`
	Group              string                   `bson:"group_alias"`
	ExternalId         string                   `bson:"external_id"`
	MinPaymentAmount   float64                  `bson:"min_payment_amount"`
	MaxPaymentAmount   float64                  `bson:"max_payment_amount"`
	TestSettings       []*MgoPaymentMethodParam `bson:"test_settings"`
	ProductionSettings []*MgoPaymentMethodParam `bson:"production_settings"`
	IsActive           bool                     `bson:"is_active"`
	CreatedAt          time.Time                `bson:"created_at"`
	UpdatedAt          time.Time                `bson:"updated_at"`
	PaymentSystemId    primitive.ObjectID       `bson:"payment_system_id"`
	Currencies         []string                 `bson:"currencies"`
	Type               string                   `bson:"type"`
	AccountRegexp      string                   `bson:"account_regexp"`
	RefundAllowed      bool                     `bson:"refund_allowed"`
}

type MgoPaymentMethodParam struct {
	TerminalId         string   `bson:"terminal_id"`
	Secret             string   `bson:"secret"`
	SecretCallback     string   `bson:"secret_callback"`
	Currency           string   `bson:"currency"`
	ApiUrl             string   `bson:"api_url"`
	MccCode            string   `bson:"mcc_code"`
	OperatingCompanyId string   `bson:"operating_company_id"`
	Brand              []string `bson:"brand"`
}

type MgoNotification struct {
	Id         primitive.ObjectID          `bson:"_id"`
	Message    string                      `bson:"message"`
	MerchantId primitive.ObjectID          `bson:"merchant_id"`
	UserId     string                      `bson:"user_id"`
	IsSystem   bool                        `bson:"is_system"`
	IsRead     bool                        `bson:"is_read"`
	CreatedAt  time.Time                   `bson:"created_at"`
	UpdatedAt  time.Time                   `bson:"updated_at"`
	Statuses   *SystemNotificationStatuses `bson:"statuses"`
}

type MgoRefundOrder struct {
	Id   primitive.ObjectID `bson:"id"`
	Uuid string             `bson:"uuid"`
}

type MgoRefund struct {
	Id             primitive.ObjectID `bson:"_id"`
	OriginalOrder  *MgoRefundOrder    `bson:"original_order"`
	ExternalId     string             `bson:"external_id"`
	Amount         float64            `bson:"amount"`
	CreatorId      primitive.ObjectID `bson:"creator_id"`
	Currency       string             `bson:"currency"`
	Status         int32              `bson:"status"`
	CreatedAt      time.Time          `bson:"created_at"`
	UpdatedAt      time.Time          `bson:"updated_at"`
	PayerData      *RefundPayerData   `bson:"payer_data"`
	SalesTax       float32            `bson:"sales_tax"`
	IsChargeback   bool               `bson:"is_chargeback"`
	CreatedOrderId primitive.ObjectID `bson:"created_order_id,omitempty"`
	Reason         string             `bson:"reason"`
}

type MgoMerchantPaymentMethodHistory struct {
	Id            primitive.ObjectID        `bson:"_id"`
	MerchantId    primitive.ObjectID        `bson:"merchant_id"`
	PaymentMethod *MgoMerchantPaymentMethod `bson:"payment_method"`
	CreatedAt     time.Time                 `bson:"created_at" json:"created_at"`
	UserId        primitive.ObjectID        `bson:"user_id"`
}

type MgoCustomerIdentity struct {
	MerchantId primitive.ObjectID `bson:"merchant_id"`
	ProjectId  primitive.ObjectID `bson:"project_id"`
	Type       string             `bson:"type"`
	Value      string             `bson:"value"`
	Verified   bool               `bson:"verified"`
	CreatedAt  time.Time          `bson:"created_at"`
}

type MgoCustomerIpHistory struct {
	Ip        []byte    `bson:"ip"`
	CreatedAt time.Time `bson:"created_at"`
}

type MgoCustomerAddressHistory struct {
	Country    string    `bson:"country"`
	City       string    `bson:"city"`
	PostalCode string    `bson:"postal_code"`
	State      string    `bson:"state"`
	CreatedAt  time.Time `bson:"created_at"`
}

type MgoCustomerStringValueHistory struct {
	Value     string    `bson:"value"`
	CreatedAt time.Time `bson:"created_at"`
}

type MgoCustomer struct {
	Id                    primitive.ObjectID               `bson:"_id"`
	TechEmail             string                           `bson:"tech_email"`
	ExternalId            string                           `bson:"external_id"`
	Email                 string                           `bson:"email"`
	EmailVerified         bool                             `bson:"email_verified"`
	Phone                 string                           `bson:"phone"`
	PhoneVerified         bool                             `bson:"phone_verified"`
	Name                  string                           `bson:"name"`
	Ip                    []byte                           `bson:"ip"`
	Locale                string                           `bson:"locale"`
	AcceptLanguage        string                           `bson:"accept_language"`
	UserAgent             string                           `bson:"user_agent"`
	Address               *OrderBillingAddress             `bson:"address"`
	Identity              []*MgoCustomerIdentity           `bson:"identity"`
	IpHistory             []*MgoCustomerIpHistory          `bson:"ip_history"`
	AddressHistory        []*MgoCustomerAddressHistory     `bson:"address_history"`
	LocaleHistory         []*MgoCustomerStringValueHistory `bson:"locale_history"`
	AcceptLanguageHistory []*MgoCustomerStringValueHistory `bson:"accept_language_history"`
	Metadata              map[string]string                `bson:"metadata"`
	CreatedAt             time.Time                        `bson:"created_at"`
	UpdatedAt             time.Time                        `bson:"updated_at"`
	NotifySale            bool                             `bson:"notify_sale"`
	NotifySaleEmail       string                           `bson:"notify_sale_email"`
	NotifyNewRegion       bool                             `bson:"notify_new_region"`
	NotifyNewRegionEmail  string                           `bson:"notify_new_region_email"`
}

type MgoPriceGroup struct {
	Id            primitive.ObjectID `bson:"_id"`
	Currency      string             `bson:"currency"`
	Region        string             `bson:"region"`
	InflationRate float64            `bson:"inflation_rate"`
	Fraction      float64            `bson:"fraction"`
	IsActive      bool               `bson:"is_active"`
	CreatedAt     time.Time          `bson:"created_at"`
	UpdatedAt     time.Time          `bson:"updated_at"`
}

type MgoCountry struct {
	Id                      primitive.ObjectID   `bson:"_id"`
	IsoCodeA2               string               `bson:"iso_code_a2"`
	Region                  string               `bson:"region"`
	Currency                string               `bson:"currency"`
	PaymentsAllowed         bool                 `bson:"payments_allowed"`
	ChangeAllowed           bool                 `bson:"change_allowed"`
	VatEnabled              bool                 `bson:"vat_enabled"`
	VatCurrency             string               `bson:"vat_currency"`
	PriceGroupId            string               `bson:"price_group_id"`
	VatThreshold            *CountryVatThreshold `bson:"vat_threshold"`
	VatPeriodMonth          int32                `bson:"vat_period_month"`
	VatDeadlineDays         int32                `bson:"vat_deadline_days"`
	VatStoreYears           int32                `bson:"vat_store_years"`
	VatCurrencyRatesPolicy  string               `bson:"vat_currency_rates_policy"`
	VatCurrencyRatesSource  string               `bson:"vat_currency_rates_source"`
	PayerTariffRegion       string               `bson:"payer_tariff_region"`
	CreatedAt               time.Time            `bson:"created_at"`
	UpdatedAt               time.Time            `bson:"updated_at"`
	HighRiskPaymentsAllowed bool                 `bson:"high_risk_payments_allowed"`
	HighRiskChangeAllowed   bool                 `bson:"high_risk_change_allowed"`
}

type MgoPayoutCostSystem struct {
	Id                    primitive.ObjectID `bson:"_id"`
	IntrabankCostAmount   float64            `bson:"intrabank_cost_amount"`
	IntrabankCostCurrency string             `bson:"intrabank_cost_currency"`
	InterbankCostAmount   float64            `bson:"interbank_cost_amount"`
	InterbankCostCurrency string             `bson:"interbank_cost_currency"`
	IsActive              bool               `bson:"is_active"`
	CreatedAt             time.Time          `bson:"created_at"`
}

type MgoZipCode struct {
	Zip       string        `bson:"zip"`
	Country   string        `bson:"country"`
	City      string        `bson:"city"`
	State     *ZipCodeState `bson:"state"`
	CreatedAt time.Time     `bson:"created_at"`
}

type MgoPaymentChannelCostSystem struct {
	Id                 primitive.ObjectID `bson:"_id"`
	Name               string             `bson:"name"`
	Region             string             `bson:"region"`
	Country            string             `bson:"country"`
	Percent            float64            `bson:"percent"`
	FixAmount          float64            `bson:"fix_amount"`
	FixAmountCurrency  string             `bson:"fix_amount_currency"`
	CreatedAt          time.Time          `bson:"created_at"`
	UpdatedAt          time.Time          `bson:"updated_at"`
	IsActive           bool               `bson:"is_active"`
	MccCode            string             `bson:"mcc_code"`
	OperatingCompanyId string             `bson:"operating_company_id"`
}

type MgoPaymentChannelCostMerchant struct {
	Id                      primitive.ObjectID `bson:"_id"`
	MerchantId              primitive.ObjectID `bson:"merchant_id"`
	Name                    string             `bson:"name"`
	PayoutCurrency          string             `bson:"payout_currency"`
	MinAmount               float64            `bson:"min_amount"`
	Region                  string             `bson:"region"`
	Country                 string             `bson:"country"`
	MethodPercent           float64            `bson:"method_percent"`
	MethodFixAmount         float64            `bson:"method_fix_amount"`
	MethodFixAmountCurrency string             `bson:"method_fix_amount_currency"`
	PsPercent               float64            `bson:"ps_percent"`
	PsFixedFee              float64            `bson:"ps_fixed_fee"`
	PsFixedFeeCurrency      string             `bson:"ps_fixed_fee_currency"`
	CreatedAt               time.Time          `bson:"created_at"`
	UpdatedAt               time.Time          `bson:"updated_at"`
	IsActive                bool               `bson:"is_active"`
	MccCode                 string             `bson:"mcc_code"`
}

type MgoMoneyBackCostSystem struct {
	Id                 primitive.ObjectID `bson:"_id"`
	Name               string             `bson:"name"`
	PayoutCurrency     string             `bson:"payout_currency"`
	UndoReason         string             `bson:"undo_reason"`
	Region             string             `bson:"region"`
	Country            string             `bson:"country"`
	DaysFrom           int32              `bson:"days_from"`
	PaymentStage       int32              `bson:"payment_stage"`
	Percent            float64            `bson:"percent"`
	FixAmount          float64            `bson:"fix_amount"`
	CreatedAt          time.Time          `bson:"created_at"`
	UpdatedAt          time.Time          `bson:"updated_at"`
	IsActive           bool               `bson:"is_active"`
	MccCode            string             `bson:"mcc_code"`
	OperatingCompanyId string             `bson:"operating_company_id"`
	FixAmountCurrency  string             `bson:"fix_amount_currency"`
}

type MgoMoneyBackCostMerchant struct {
	Id                primitive.ObjectID `bson:"_id"`
	MerchantId        primitive.ObjectID `bson:"merchant_id"`
	Name              string             `bson:"name"`
	PayoutCurrency    string             `bson:"payout_currency"`
	UndoReason        string             `bson:"undo_reason"`
	Region            string             `bson:"region"`
	Country           string             `bson:"country"`
	DaysFrom          int32              `bson:"days_from"`
	PaymentStage      int32              `bson:"payment_stage"`
	Percent           float64            `bson:"percent"`
	FixAmount         float64            `bson:"fix_amount"`
	FixAmountCurrency string             `bson:"fix_amount_currency"`
	IsPaidByMerchant  bool               `bson:"is_paid_by_merchant"`
	CreatedAt         time.Time          `bson:"created_at"`
	UpdatedAt         time.Time          `bson:"updated_at"`
	IsActive          bool               `bson:"is_active"`
	MccCode           string             `bson:"mcc_code"`
}

type MgoPriceTable struct {
	Id       primitive.ObjectID    `bson:"_id"`
	Currency string                `bson:"currency"`
	Ranges   []*MgoPriceTableRange `bson:"range"`
}

type MgoPriceTableRange struct {
	From     float64 `bson:"from"`
	To       float64 `bson:"to"`
	Position int32   `bson:"position"`
}

type MgoAccountingEntrySource struct {
	Id   primitive.ObjectID `bson:"id"`
	Type string             `bson:"type"`
}

type MgoAccountingEntry struct {
	Id                 primitive.ObjectID        `bson:"_id"`
	Object             string                    `bson:"object"`
	Type               string                    `bson:"type"`
	Source             *MgoAccountingEntrySource `bson:"source"`
	MerchantId         primitive.ObjectID        `bson:"merchant_id"`
	Amount             float64                   `bson:"amount"`
	Currency           string                    `bson:"currency"`
	Reason             string                    `bson:"reason"`
	Status             string                    `bson:"status"`
	Country            string                    `bson:"country"`
	OriginalAmount     float64                   `bson:"original_amount"`
	OriginalCurrency   string                    `bson:"original_currency"`
	LocalAmount        float64                   `bson:"local_amount"`
	LocalCurrency      string                    `bson:"local_currency"`
	CreatedAt          time.Time                 `bson:"created_at"`
	AvailableOn        time.Time                 `bson:"available_on"`
	OperatingCompanyId string                    `bson:"operating_company_id"`
}

type MgoRoyaltyReport struct {
	Id                 primitive.ObjectID    `bson:"_id"`
	MerchantId         primitive.ObjectID    `bson:"merchant_id"`
	CreatedAt          time.Time             `bson:"created_at"`
	UpdatedAt          time.Time             `bson:"updated_at"`
	PayoutDate         time.Time             `bson:"payout_date"`
	Status             string                `bson:"status"`
	PeriodFrom         time.Time             `bson:"period_from"`
	PeriodTo           time.Time             `bson:"period_to"`
	AcceptExpireAt     time.Time             `bson:"accept_expire_at"`
	AcceptedAt         time.Time             `bson:"accepted_at"`
	Totals             *RoyaltyReportTotals  `bson:"totals"`
	Currency           string                `bson:"currency"`
	Summary            *RoyaltyReportSummary `bson:"summary"`
	DisputeReason      string                `bson:"dispute_reason"`
	DisputeStartedAt   time.Time             `bson:"dispute_started_at"`
	DisputeClosedAt    time.Time             `bson:"dispute_closed_at"`
	IsAutoAccepted     bool                  `bson:"is_auto_accepted"`
	PayoutDocumentId   string                `bson:"payout_document_id"`
	OperatingCompanyId string                `bson:"operating_company_id"`
}

type MgoRoyaltyReportCorrectionItem struct {
	AccountingEntryId primitive.ObjectID `bson:"accounting_entry_id"`
	Amount            float64            `bson:"amount"`
	Currency          string             `bson:"currency"`
	Reason            string             `bson:"reason"`
	EntryDate         time.Time          `bson:"entry_date"`
}

type MgoRoyaltyReportChanges struct {
	Id              primitive.ObjectID `bson:"_id"`
	RoyaltyReportId primitive.ObjectID `bson:"royalty_report_id"`
	Source          string             `bson:"source"`
	Ip              string             `bson:"ip"`
	Hash            string             `bson:"hash"`
	CreatedAt       time.Time          `bson:"created_at"`
}

type MgoVatReport struct {
	Id                    primitive.ObjectID `bson:"_id"`
	Country               string             `bson:"country"`
	VatRate               float64            `bson:"vat_rate"`
	Currency              string             `bson:"currency"`
	TransactionsCount     int32              `bson:"transactions_count"`
	GrossRevenue          float64            `bson:"gross_revenue"`
	VatAmount             float64            `bson:"vat_amount"`
	FeesAmount            float64            `bson:"fees_amount"`
	DeductionAmount       float64            `bson:"deduction_amount"`
	CorrectionAmount      float64            `bson:"correction_amount"`
	Status                string             `bson:"status"`
	CountryAnnualTurnover float64            `bson:"country_annual_turnover"`
	WorldAnnualTurnover   float64            `bson:"world_annual_turnover"`
	AmountsApproximate    bool               `bson:"amounts_approximate"`
	DateFrom              time.Time          `bson:"date_from"`
	DateTo                time.Time          `bson:"date_to"`
	PayUntilDate          time.Time          `bson:"pay_until_date"`
	CreatedAt             time.Time          `bson:"created_at"`
	UpdatedAt             time.Time          `bson:"updated_at"`
	PaidAt                time.Time          `bson:"paid_at"`
	OperatingCompanyId    string             `bson:"operating_company_id"`
}

type MgoOrderViewPrivate struct {
	Id                                         primitive.ObjectID             `bson:"_id" json:"-"`
	Uuid                                       string                         `bson:"uuid" json:"uuid"`
	TotalPaymentAmount                         float64                        `bson:"total_payment_amount" json:"total_payment_amount"`
	Currency                                   string                         `bson:"currency" json:"currency"`
	Project                                    *MgoOrderProject               `bson:"project" json:"project"`
	CreatedAt                                  time.Time                      `bson:"created_at" json:"created_at"`
	Transaction                                string                         `bson:"pm_order_id" json:"transaction"`
	PaymentMethod                              *MgoOrderPaymentMethod         `bson:"payment_method" json:"payment_method"`
	CountryCode                                string                         `bson:"country_code" json:"country_code"`
	MerchantId                                 primitive.ObjectID             `bson:"merchant_id" json:"merchant_id"`
	Locale                                     string                         `bson:"locale" json:"locale"`
	Status                                     string                         `bson:"status" json:"status"`
	TransactionDate                            time.Time                      `bson:"pm_order_close_date" json:"transaction_date"`
	User                                       *OrderUser                     `bson:"user" json:"user"`
	BillingAddress                             *OrderBillingAddress           `bson:"billing_address" json:"billing_address"`
	Type                                       string                         `bson:"type" json:"type"`
	IsVatDeduction                             bool                           `bson:"is_vat_deduction" json:"is_vat_deduction"`
	PaymentGrossRevenueLocal                   *OrderViewMoney                `bson:"payment_gross_revenue_local" json:"payment_gross_revenue_local"`
	PaymentGrossRevenueOrigin                  *OrderViewMoney                `bson:"payment_gross_revenue_origin" json:"payment_gross_revenue_origin"`
	PaymentGrossRevenue                        *OrderViewMoney                `bson:"payment_gross_revenue" json:"payment_gross_revenue"`
	PaymentTaxFee                              *OrderViewMoney                `bson:"payment_tax_fee" json:"payment_tax_fee"`
	PaymentTaxFeeLocal                         *OrderViewMoney                `bson:"payment_tax_fee_local" json:"payment_tax_fee_local"`
	PaymentTaxFeeOrigin                        *OrderViewMoney                `bson:"payment_tax_fee_origin" json:"payment_tax_fee_origin"`
	PaymentTaxFeeCurrencyExchangeFee           *OrderViewMoney                `bson:"payment_tax_fee_currency_exchange_fee" json:"payment_tax_fee_currency_exchange_fee"`
	PaymentTaxFeeTotal                         *OrderViewMoney                `bson:"payment_tax_fee_total" json:"payment_tax_fee_total"`
	PaymentGrossRevenueFx                      *OrderViewMoney                `bson:"payment_gross_revenue_fx" json:"payment_gross_revenue_fx"`
	PaymentGrossRevenueFxTaxFee                *OrderViewMoney                `bson:"payment_gross_revenue_fx_tax_fee" json:"payment_gross_revenue_fx_tax_fee"`
	PaymentGrossRevenueFxProfit                *OrderViewMoney                `bson:"payment_gross_revenue_fx_profit" json:"payment_gross_revenue_fx_profit"`
	GrossRevenue                               *OrderViewMoney                `bson:"gross_revenue" json:"gross_revenue"`
	TaxFee                                     *OrderViewMoney                `bson:"tax_fee" json:"tax_fee"`
	TaxFeeCurrencyExchangeFee                  *OrderViewMoney                `bson:"tax_fee_currency_exchange_fee" json:"tax_fee_currency_exchange_fee"`
	TaxFeeTotal                                *OrderViewMoney                `bson:"tax_fee_total" json:"tax_fee_total"`
	MethodFeeTotal                             *OrderViewMoney                `bson:"method_fee_total" json:"method_fee_total"`
	MethodFeeTariff                            *OrderViewMoney                `bson:"method_fee_tariff" json:"method_fee_tariff"`
	PaysuperMethodFeeTariffSelfCost            *OrderViewMoney                `bson:"paysuper_method_fee_tariff_self_cost" json:"paysuper_method_fee_tariff_self_cost"`
	PaysuperMethodFeeProfit                    *OrderViewMoney                `bson:"paysuper_method_fee_profit" json:"paysuper_method_fee_profit"`
	MethodFixedFeeTariff                       *OrderViewMoney                `bson:"method_fixed_fee_tariff" json:"method_fixed_fee_tariff"`
	PaysuperMethodFixedFeeTariffFxProfit       *OrderViewMoney                `bson:"paysuper_method_fixed_fee_tariff_fx_profit" json:"paysuper_method_fixed_fee_tariff_fx_profit"`
	PaysuperMethodFixedFeeTariffSelfCost       *OrderViewMoney                `bson:"paysuper_method_fixed_fee_tariff_self_cost" json:"paysuper_method_fixed_fee_tariff_self_cost"`
	PaysuperMethodFixedFeeTariffTotalProfit    *OrderViewMoney                `bson:"paysuper_method_fixed_fee_tariff_total_profit" json:"paysuper_method_fixed_fee_tariff_total_profit"`
	PaysuperFixedFee                           *OrderViewMoney                `bson:"paysuper_fixed_fee" json:"paysuper_fixed_fee"`
	PaysuperFixedFeeFxProfit                   *OrderViewMoney                `bson:"paysuper_fixed_fee_fx_profit" json:"paysuper_fixed_fee_fx_profit"`
	FeesTotal                                  *OrderViewMoney                `bson:"fees_total" json:"fees_total"`
	FeesTotalLocal                             *OrderViewMoney                `bson:"fees_total_local" json:"fees_total_local"`
	NetRevenue                                 *OrderViewMoney                `bson:"net_revenue" json:"net_revenue"`
	PaysuperMethodTotalProfit                  *OrderViewMoney                `bson:"paysuper_method_total_profit" json:"paysuper_method_total_profit"`
	PaysuperTotalProfit                        *OrderViewMoney                `bson:"paysuper_total_profit" json:"paysuper_total_profit"`
	PaymentRefundGrossRevenueLocal             *OrderViewMoney                `bson:"payment_refund_gross_revenue_local" json:"payment_refund_gross_revenue_local"`
	PaymentRefundGrossRevenueOrigin            *OrderViewMoney                `bson:"payment_refund_gross_revenue_origin" json:"payment_refund_gross_revenue_origin"`
	PaymentRefundGrossRevenue                  *OrderViewMoney                `bson:"payment_refund_gross_revenue" json:"payment_refund_gross_revenue"`
	PaymentRefundTaxFee                        *OrderViewMoney                `bson:"payment_refund_tax_fee" json:"payment_refund_tax_fee"`
	PaymentRefundTaxFeeLocal                   *OrderViewMoney                `bson:"payment_refund_tax_fee_local" json:"payment_refund_tax_fee_local"`
	PaymentRefundTaxFeeOrigin                  *OrderViewMoney                `bson:"payment_refund_tax_fee_origin" json:"payment_refund_tax_fee_origin"`
	PaymentRefundFeeTariff                     *OrderViewMoney                `bson:"payment_refund_fee_tariff" json:"payment_refund_fee_tariff"`
	MethodRefundFixedFeeTariff                 *OrderViewMoney                `bson:"method_refund_fixed_fee_tariff" json:"method_refund_fixed_fee_tariff"`
	RefundGrossRevenue                         *OrderViewMoney                `bson:"refund_gross_revenue" json:"refund_gross_revenue"`
	RefundGrossRevenueFx                       *OrderViewMoney                `bson:"refund_gross_revenue_fx" json:"refund_gross_revenue_fx"`
	MethodRefundFeeTariff                      *OrderViewMoney                `bson:"method_refund_fee_tariff" json:"method_refund_fee_tariff"`
	PaysuperMethodRefundFeeTariffProfit        *OrderViewMoney                `bson:"paysuper_method_refund_fee_tariff_profit" json:"paysuper_method_refund_fee_tariff_profit"`
	PaysuperMethodRefundFixedFeeTariffSelfCost *OrderViewMoney                `bson:"paysuper_method_refund_fixed_fee_tariff_self_cost" json:"paysuper_method_refund_fixed_fee_tariff_self_cost"`
	MerchantRefundFixedFeeTariff               *OrderViewMoney                `bson:"merchant_refund_fixed_fee_tariff" json:"merchant_refund_fixed_fee_tariff"`
	PaysuperMethodRefundFixedFeeTariffProfit   *OrderViewMoney                `bson:"paysuper_method_refund_fixed_fee_tariff_profit" json:"paysuper_method_refund_fixed_fee_tariff_profit"`
	RefundTaxFee                               *OrderViewMoney                `bson:"refund_tax_fee" json:"refund_tax_fee"`
	RefundTaxFeeCurrencyExchangeFee            *OrderViewMoney                `bson:"refund_tax_fee_currency_exchange_fee" json:"refund_tax_fee_currency_exchange_fee"`
	PaysuperRefundTaxFeeCurrencyExchangeFee    *OrderViewMoney                `bson:"paysuper_refund_tax_fee_currency_exchange_fee" json:"paysuper_refund_tax_fee_currency_exchange_fee"`
	RefundTaxFeeTotal                          *OrderViewMoney                `bson:"refund_tax_fee_total" json:"refund_tax_fee_total"`
	RefundReverseRevenue                       *OrderViewMoney                `bson:"refund_reverse_revenue" json:"refund_reverse_revenue"`
	RefundFeesTotal                            *OrderViewMoney                `bson:"refund_fees_total" json:"refund_fees_total"`
	RefundFeesTotalLocal                       *OrderViewMoney                `bson:"refund_fees_total_local" json:"refund_fees_total_local"`
	PaysuperRefundTotalProfit                  *OrderViewMoney                `bson:"paysuper_refund_total_profit" json:"paysuper_refund_total_profit"`
	Issuer                                     *OrderIssuer                   `bson:"issuer"`
	Items                                      []*MgoOrderItem                `bson:"items"`
	MerchantPayoutCurrency                     string                         `bson:"merchant_payout_currency"`
	ParentOrder                                *ParentOrder                   `bson:"parent_order"`
	Refund                                     *MgoOrderNotificationRefund    `bson:"refund"`
	Cancellation                               *OrderNotificationCancellation `bson:"cancellation"`
	MccCode                                    string                         `bson:"mcc_code"`
	OperatingCompanyId                         string                         `bson:"operating_company_id"`
	IsHighRisk                                 bool                           `bson:"is_high_risk"`
	RefundAllowed                              bool                           `bson:"refund_allowed"`
	VatPayer                                   string                         `bson:"vat_payer"`
}

type MgoOrderViewPublic struct {
	Id                                      primitive.ObjectID             `bson:"_id"`
	Uuid                                    string                         `bson:"uuid"`
	TotalPaymentAmount                      float64                        `bson:"total_payment_amount"`
	Currency                                string                         `bson:"currency"`
	Project                                 *MgoOrderProject               `bson:"project"`
	CreatedAt                               time.Time                      `bson:"created_at"`
	Transaction                             string                         `bson:"pm_order_id"`
	PaymentMethod                           *MgoOrderPaymentMethod         `bson:"payment_method"`
	CountryCode                             string                         `bson:"country_code"`
	MerchantId                              primitive.ObjectID             `bson:"merchant_id"`
	Locale                                  string                         `bson:"locale"`
	Status                                  string                         `bson:"status"`
	TransactionDate                         time.Time                      `bson:"pm_order_close_date"`
	User                                    *OrderUser                     `bson:"user"`
	BillingAddress                          *OrderBillingAddress           `bson:"billing_address"`
	Type                                    string                         `bson:"type"`
	IsVatDeduction                          bool                           `bson:"is_vat_deduction"`
	GrossRevenue                            *OrderViewMoney                `bson:"gross_revenue"`
	TaxFee                                  *OrderViewMoney                `bson:"tax_fee"`
	TaxFeeCurrencyExchangeFee               *OrderViewMoney                `bson:"tax_fee_currency_exchange_fee"`
	TaxFeeTotal                             *OrderViewMoney                `bson:"tax_fee_total"`
	MethodFeeTotal                          *OrderViewMoney                `bson:"method_fee_total"`
	MethodFeeTariff                         *OrderViewMoney                `bson:"method_fee_tariff"`
	MethodFixedFeeTariff                    *OrderViewMoney                `bson:"method_fixed_fee_tariff"`
	PaysuperFixedFee                        *OrderViewMoney                `bson:"paysuper_fixed_fee"`
	FeesTotal                               *OrderViewMoney                `bson:"fees_total"`
	FeesTotalLocal                          *OrderViewMoney                `bson:"fees_total_local"`
	NetRevenue                              *OrderViewMoney                `bson:"net_revenue"`
	RefundGrossRevenue                      *OrderViewMoney                `bson:"refund_gross_revenue"`
	MethodRefundFeeTariff                   *OrderViewMoney                `bson:"method_refund_fee_tariff"`
	MerchantRefundFixedFeeTariff            *OrderViewMoney                `bson:"merchant_refund_fixed_fee_tariff"`
	RefundTaxFee                            *OrderViewMoney                `bson:"refund_tax_fee"`
	RefundTaxFeeCurrencyExchangeFee         *OrderViewMoney                `bson:"refund_tax_fee_currency_exchange_fee"`
	PaysuperRefundTaxFeeCurrencyExchangeFee *OrderViewMoney                `bson:"paysuper_refund_tax_fee_currency_exchange_fee"`
	RefundReverseRevenue                    *OrderViewMoney                `bson:"refund_reverse_revenue"`
	RefundFeesTotal                         *OrderViewMoney                `bson:"refund_fees_total"`
	RefundFeesTotalLocal                    *OrderViewMoney                `bson:"refund_fees_total_local"`
	Issuer                                  *OrderIssuer                   `bson:"issuer"`
	Items                                   []*MgoOrderItem                `bson:"items"`
	MerchantPayoutCurrency                  string                         `bson:"merchant_payout_currency"`
	ParentOrder                             *ParentOrder                   `bson:"parent_order"`
	Refund                                  *MgoOrderNotificationRefund    `bson:"refund"`
	Cancellation                            *OrderNotificationCancellation `bson:"cancellation"`
	OperatingCompanyId                      string                         `bson:"operating_company_id"`
	RefundAllowed                           bool                           `bson:"refund_allowed"`
	VatPayer                                string                         `bson:"vat_payer"`
}

type MgoKey struct {
	Id           primitive.ObjectID  `bson:"_id"`
	Code         string              `bson:"code"`
	KeyProductId primitive.ObjectID  `bson:"key_product_id"`
	PlatformId   string              `bson:"platform_id"`
	OrderId      *primitive.ObjectID `bson:"order_id"`
	CreatedAt    time.Time           `bson:"created_at"`
	ReservedTo   time.Time           `bson:"reserved_to"`
	RedeemedAt   time.Time           `bson:"redeemed_at"`
}

type MgoPayoutDocument struct {
	Id                      primitive.ObjectID   `bson:"_id"`
	MerchantId              primitive.ObjectID   `bson:"merchant_id"`
	SourceId                []string             `bson:"source_id"`
	TotalFees               float64              `bson:"total_fees"`
	Balance                 float64              `bson:"balance"`
	Currency                string               `bson:"currency"`
	PeriodFrom              time.Time            `bson:"period_from"`
	PeriodTo                time.Time            `bson:"period_to"`
	TotalTransactions       int32                `bson:"total_transactions"`
	Description             string               `bson:"description"`
	Destination             *MerchantBanking     `bson:"destination"`
	MerchantAgreementNumber string               `bson:"merchant_agreement_number"`
	Company                 *MerchantCompanyInfo `bson:"company"`
	Status                  string               `bson:"status"`
	Transaction             string               `bson:"transaction"`
	FailureCode             string               `bson:"failure_code"`
	FailureMessage          string               `bson:"failure_message"`
	FailureTransaction      string               `bson:"failure_transaction"`
	CreatedAt               time.Time            `bson:"created_at"`
	UpdatedAt               time.Time            `bson:"updated_at"`
	ArrivalDate             time.Time            `bson:"arrival_date"`
	PaidAt                  time.Time            `bson:"paid_at"`
	OperatingCompanyId      string               `bson:"operating_company_id"`
}

type MgoPayoutDocumentChanges struct {
	Id               primitive.ObjectID `bson:"_id"`
	PayoutDocumentId primitive.ObjectID `bson:"payout_document_id"`
	Source           string             `bson:"source"`
	Ip               string             `bson:"ip"`
	CreatedAt        time.Time          `bson:"created_at"`
}

type MgoMerchantBalance struct {
	Id             primitive.ObjectID `bson:"_id"`
	MerchantId     primitive.ObjectID `bson:"merchant_id"`
	Currency       string             `bson:"currency"`
	Debit          float64            `bson:"debit"`
	Credit         float64            `bson:"credit"`
	RollingReserve float64            `bson:"rolling_reserve"`
	Total          float64            `bson:"total"`
	CreatedAt      time.Time          `bson:"created_at"`
}

type MgoOperatingCompany struct {
	Id                 primitive.ObjectID `bson:"_id"`
	Name               string             `bson:"name"`
	Country            string             `bson:"country"`
	RegistrationNumber string             `bson:"registration_number"`
	RegistrationDate   string             `bson:"registration_date"`
	VatNumber          string             `bson:"vat_number"`
	Email              string             `bson:"email"`
	Address            string             `bson:"address"`
	VatAddress         string             `bson:"vat_address"`
	SignatoryName      string             `bson:"signatory_name"`
	SignatoryPosition  string             `bson:"signatory_position"`
	BankingDetails     string             `bson:"banking_details"`
	PaymentCountries   []string           `bson:"payment_countries"`
	CreatedAt          time.Time          `bson:"created_at"`
	UpdatedAt          time.Time          `bson:"updated_at"`
}

type MgoPaymentMinLimitSystem struct {
	Id        primitive.ObjectID `bson:"_id"`
	Currency  string             `bson:"currency"`
	Amount    float64            `bson:"amount"`
	CreatedAt time.Time          `bson:"created_at"`
	UpdatedAt time.Time          `bson:"updated_at"`
}

type MgoUserRole struct {
	Id         primitive.ObjectID  `bson:"_id"`
	MerchantId *primitive.ObjectID `bson:"merchant_id"`
	Role       string              `bson:"role"`
	Status     string              `bson:"status"`
	UserId     *primitive.ObjectID `bson:"user_id"`
	FirstName  string              `bson:"first_name"`
	LastName   string              `bson:"last_name"`
	Email      string              `bson:"email"`
	CreatedAt  time.Time           `bson:"created_at"`
	UpdatedAt  time.Time           `bson:"updated_at"`
}

func (m *PayoutDocument) MarshalBSON() ([]byte, error) {
	st := &MgoPayoutDocument{
		SourceId:                m.SourceId,
		TotalFees:               m.TotalFees,
		Balance:                 m.Balance,
		Currency:                m.Currency,
		TotalTransactions:       m.TotalTransactions,
		Description:             m.Description,
		MerchantAgreementNumber: m.MerchantAgreementNumber,
		Status:                  m.Status,
		Transaction:             m.Transaction,
		FailureCode:             m.FailureCode,
		FailureMessage:          m.FailureMessage,
		FailureTransaction:      m.FailureTransaction,
		Destination:             m.Destination,
		Company:                 m.Company,
		OperatingCompanyId:      m.OperatingCompanyId,
	}
	if len(m.Id) <= 0 {
		st.Id = primitive.NewObjectID()
	} else {
		oid, err := primitive.ObjectIDFromHex(m.Id)

		if err != nil {
			return nil, errors.New(errorInvalidObjectId)
		}

		st.Id = oid
	}

	merchantOid, err := primitive.ObjectIDFromHex(m.MerchantId)

	if err != nil {
		return nil, errors.New(errorInvalidObjectId)
	}
	st.MerchantId = merchantOid

	if m.CreatedAt != nil {
		t, err := ptypes.Timestamp(m.CreatedAt)

		if err != nil {
			return nil, err
		}

		st.CreatedAt = t
	} else {
		st.CreatedAt = time.Now()
	}

	if m.UpdatedAt != nil {
		t, err := ptypes.Timestamp(m.UpdatedAt)

		if err != nil {
			return nil, err
		}

		st.UpdatedAt = t
	} else {
		st.UpdatedAt = time.Now()
	}

	if m.ArrivalDate != nil {
		t, err := ptypes.Timestamp(m.ArrivalDate)

		if err != nil {
			return nil, err
		}

		st.ArrivalDate = t
	} else {
		st.ArrivalDate = time.Now()
	}

	if m.PeriodFrom != nil {
		t, err := ptypes.Timestamp(m.PeriodFrom)

		if err != nil {
			return nil, err
		}

		st.PeriodFrom = t
	}

	if m.PeriodTo != nil {
		t, err := ptypes.Timestamp(m.PeriodTo)

		if err != nil {
			return nil, err
		}

		st.PeriodTo = t
	}

	if m.PaidAt != nil {
		t, err := ptypes.Timestamp(m.PaidAt)

		if err != nil {
			return nil, err
		}

		st.PaidAt = t
	}

	return bson.Marshal(st)
}

func (m *PayoutDocument) UnmarshalBSON(raw []byte) error {
	decoded := new(MgoPayoutDocument)
	err := bson.Unmarshal(raw, decoded)

	if err != nil {
		return err
	}

	m.Id = decoded.Id.Hex()
	m.MerchantId = decoded.MerchantId.Hex()
	m.SourceId = decoded.SourceId
	m.TotalFees = decoded.TotalFees
	m.Balance = decoded.Balance
	m.Currency = decoded.Currency
	m.TotalTransactions = decoded.TotalTransactions
	m.Description = decoded.Description
	m.MerchantAgreementNumber = decoded.MerchantAgreementNumber
	m.Status = decoded.Status
	m.Transaction = decoded.Transaction
	m.FailureCode = decoded.FailureCode
	m.FailureMessage = decoded.FailureMessage
	m.FailureTransaction = decoded.FailureTransaction
	m.Destination = decoded.Destination
	m.Company = decoded.Company
	m.OperatingCompanyId = decoded.OperatingCompanyId

	m.CreatedAt, err = ptypes.TimestampProto(decoded.CreatedAt)
	if err != nil {
		return err
	}

	m.UpdatedAt, err = ptypes.TimestampProto(decoded.UpdatedAt)
	if err != nil {
		return err
	}

	m.ArrivalDate, err = ptypes.TimestampProto(decoded.ArrivalDate)
	if err != nil {
		return err
	}

	m.PeriodFrom, err = ptypes.TimestampProto(decoded.PeriodFrom)
	if err != nil {
		return err
	}

	m.PeriodTo, err = ptypes.TimestampProto(decoded.PeriodTo)
	if err != nil {
		return err
	}

	m.PaidAt, err = ptypes.TimestampProto(decoded.PaidAt)
	if err != nil {
		return err
	}

	return nil
}

func (m *PayoutDocumentChanges) MarshalBSON() ([]byte, error) {
	st := &MgoPayoutDocumentChanges{
		Source: m.Source,
		Ip:     m.Ip,
	}
	if len(m.Id) <= 0 {
		st.Id = primitive.NewObjectID()
	} else {
		oid, err := primitive.ObjectIDFromHex(m.Id)

		if err != nil {
			return nil, errors.New(errorInvalidObjectId)
		}
		st.Id = oid
	}

	payoutDocumentOid, err := primitive.ObjectIDFromHex(m.PayoutDocumentId)

	if err != nil {
		return nil, errors.New(errorInvalidObjectId)
	}
	st.PayoutDocumentId = payoutDocumentOid

	if m.CreatedAt != nil {
		t, err := ptypes.Timestamp(m.CreatedAt)

		if err != nil {
			return nil, err
		}

		st.CreatedAt = t
	} else {
		st.CreatedAt = time.Now()
	}

	return bson.Marshal(st)
}

func (m *PayoutDocumentChanges) UnmarshalBSON(raw []byte) error {
	decoded := new(MgoPayoutDocumentChanges)
	err := bson.Unmarshal(raw, decoded)

	if err != nil {
		return err
	}

	m.Id = decoded.Id.Hex()
	m.PayoutDocumentId = decoded.PayoutDocumentId.Hex()
	m.Source = decoded.Source
	m.Ip = decoded.Ip

	m.CreatedAt, err = ptypes.TimestampProto(decoded.CreatedAt)
	if err != nil {
		return err
	}

	return nil
}

func (m *MerchantBalance) MarshalBSON() ([]byte, error) {
	st := &MgoMerchantBalance{
		Currency:       m.Currency,
		Debit:          m.Debit,
		Credit:         m.Credit,
		RollingReserve: m.RollingReserve,
		Total:          m.Total,
	}
	if len(m.Id) <= 0 {
		st.Id = primitive.NewObjectID()
	} else {
		oid, err := primitive.ObjectIDFromHex(m.Id)

		if err != nil {
			return nil, errors.New(errorInvalidObjectId)
		}

		st.Id = oid
	}

	merchantOid, err := primitive.ObjectIDFromHex(m.MerchantId)

	if err != nil {
		return nil, errors.New(errorInvalidObjectId)
	}

	st.MerchantId = merchantOid

	if m.CreatedAt != nil {
		t, err := ptypes.Timestamp(m.CreatedAt)

		if err != nil {
			return nil, err
		}

		st.CreatedAt = t
	} else {
		st.CreatedAt = time.Now()
	}

	return bson.Marshal(st)
}

func (m *MerchantBalance) UnmarshalBSON(raw []byte) error {
	decoded := new(MgoMerchantBalance)
	err := bson.Unmarshal(raw, decoded)

	if err != nil {
		return err
	}

	m.Id = decoded.Id.Hex()
	m.MerchantId = decoded.MerchantId.Hex()
	m.Currency = decoded.Currency
	m.Debit = decoded.Debit
	m.Credit = decoded.Credit
	m.RollingReserve = decoded.RollingReserve
	m.Total = decoded.Total

	m.CreatedAt, err = ptypes.TimestampProto(decoded.CreatedAt)
	if err != nil {
		return err
	}

	return nil
}

func (m *Country) MarshalBSON() ([]byte, error) {
	st := &MgoCountry{
		IsoCodeA2:               m.IsoCodeA2,
		Region:                  m.Region,
		Currency:                m.Currency,
		PaymentsAllowed:         m.PaymentsAllowed,
		ChangeAllowed:           m.ChangeAllowed,
		VatEnabled:              m.VatEnabled,
		PriceGroupId:            m.PriceGroupId,
		VatCurrency:             m.VatCurrency,
		VatThreshold:            m.VatThreshold,
		VatPeriodMonth:          m.VatPeriodMonth,
		VatStoreYears:           m.VatStoreYears,
		VatCurrencyRatesPolicy:  m.VatCurrencyRatesPolicy,
		VatCurrencyRatesSource:  m.VatCurrencyRatesSource,
		PayerTariffRegion:       m.PayerTariffRegion,
		HighRiskPaymentsAllowed: m.HighRiskPaymentsAllowed,
		HighRiskChangeAllowed:   m.HighRiskChangeAllowed,
	}
	if len(m.Id) <= 0 {
		st.Id = primitive.NewObjectID()
	} else {
		oid, err := primitive.ObjectIDFromHex(m.Id)

		if err != nil {
			return nil, errors.New(errorInvalidObjectId)
		}

		st.Id = oid
	}

	if m.CreatedAt != nil {
		t, err := ptypes.Timestamp(m.CreatedAt)

		if err != nil {
			return nil, err
		}

		st.CreatedAt = t
	} else {
		st.CreatedAt = time.Now()
	}

	if m.UpdatedAt != nil {
		t, err := ptypes.Timestamp(m.UpdatedAt)

		if err != nil {
			return nil, err
		}

		st.UpdatedAt = t
	} else {
		st.UpdatedAt = time.Now()
	}

	return bson.Marshal(st)
}

func (m *Country) UnmarshalBSON(raw []byte) error {
	decoded := new(MgoCountry)
	err := bson.Unmarshal(raw, decoded)

	if err != nil {
		return err
	}

	m.Id = decoded.Id.Hex()
	m.IsoCodeA2 = decoded.IsoCodeA2
	m.Region = decoded.Region
	m.Currency = decoded.Currency
	m.PaymentsAllowed = decoded.PaymentsAllowed
	m.ChangeAllowed = decoded.ChangeAllowed
	m.VatEnabled = decoded.VatEnabled
	m.PriceGroupId = decoded.PriceGroupId
	m.VatCurrency = decoded.VatCurrency
	m.VatThreshold = decoded.VatThreshold
	m.VatPeriodMonth = decoded.VatPeriodMonth
	m.VatDeadlineDays = decoded.VatDeadlineDays
	m.VatStoreYears = decoded.VatStoreYears
	m.VatCurrencyRatesPolicy = decoded.VatCurrencyRatesPolicy
	m.VatCurrencyRatesSource = decoded.VatCurrencyRatesSource
	m.PayerTariffRegion = decoded.PayerTariffRegion
	m.HighRiskPaymentsAllowed = decoded.HighRiskPaymentsAllowed
	m.HighRiskChangeAllowed = decoded.HighRiskChangeAllowed

	m.CreatedAt, err = ptypes.TimestampProto(decoded.CreatedAt)

	if err != nil {
		return err
	}

	m.UpdatedAt, err = ptypes.TimestampProto(decoded.UpdatedAt)

	if err != nil {
		return err
	}

	return nil
}

func (m *PriceGroup) MarshalBSON() ([]byte, error) {
	st := &MgoPriceGroup{
		Region:        m.Region,
		Currency:      m.Currency,
		InflationRate: m.InflationRate,
		Fraction:      m.Fraction,
		IsActive:      m.IsActive,
	}
	if len(m.Id) <= 0 {
		st.Id = primitive.NewObjectID()
	} else {
		oid, err := primitive.ObjectIDFromHex(m.Id)

		if err != nil {
			return nil, errors.New(errorInvalidObjectId)
		}

		st.Id = oid
	}

	if m.CreatedAt != nil {
		t, err := ptypes.Timestamp(m.CreatedAt)

		if err != nil {
			return nil, err
		}

		st.CreatedAt = t
	} else {
		st.CreatedAt = time.Now()
	}

	if m.UpdatedAt != nil {
		t, err := ptypes.Timestamp(m.UpdatedAt)

		if err != nil {
			return nil, err
		}

		st.UpdatedAt = t
	} else {
		st.UpdatedAt = time.Now()
	}

	return bson.Marshal(st)
}

func (m *PriceGroup) UnmarshalBSON(raw []byte) error {
	decoded := new(MgoPriceGroup)
	err := bson.Unmarshal(raw, decoded)

	if err != nil {
		return err
	}

	m.Id = decoded.Id.Hex()
	m.Region = decoded.Region
	m.Currency = decoded.Currency
	m.InflationRate = decoded.InflationRate
	m.Fraction = decoded.Fraction
	m.IsActive = decoded.IsActive

	m.CreatedAt, err = ptypes.TimestampProto(decoded.CreatedAt)

	if err != nil {
		return err
	}

	m.UpdatedAt, err = ptypes.TimestampProto(decoded.UpdatedAt)

	if err != nil {
		return err
	}

	return nil
}

func (m *Project) MarshalBSON() ([]byte, error) {
	merchantOid, err := primitive.ObjectIDFromHex(m.MerchantId)

	if err != nil {
		return nil, err
	}

	st := &MgoProject{
		MerchantId:               merchantOid,
		CallbackCurrency:         m.CallbackCurrency,
		CallbackProtocol:         m.CallbackProtocol,
		CreateOrderAllowedUrls:   m.CreateOrderAllowedUrls,
		AllowDynamicNotifyUrls:   m.AllowDynamicNotifyUrls,
		AllowDynamicRedirectUrls: m.AllowDynamicRedirectUrls,
		LimitsCurrency:           m.LimitsCurrency,
		MaxPaymentAmount:         m.MaxPaymentAmount,
		MinPaymentAmount:         m.MinPaymentAmount,
		NotifyEmails:             m.NotifyEmails,
		IsProductsCheckout:       m.IsProductsCheckout,
		SecretKey:                m.SecretKey,
		SignatureRequired:        m.SignatureRequired,
		SendNotifyEmail:          m.SendNotifyEmail,
		UrlCheckAccount:          m.UrlCheckAccount,
		UrlProcessPayment:        m.UrlProcessPayment,
		UrlRedirectFail:          m.UrlRedirectFail,
		UrlRedirectSuccess:       m.UrlRedirectSuccess,
		Status:                   m.Status,
		UrlChargebackPayment:     m.UrlChargebackPayment,
		UrlCancelPayment:         m.UrlCancelPayment,
		UrlFraudPayment:          m.UrlFraudPayment,
		UrlRefundPayment:         m.UrlRefundPayment,
		Cover:                    m.Cover,
		Localizations:            m.Localizations,
		FullDescription:          m.FullDescription,
		ShortDescription:         m.ShortDescription,
		Currencies:               m.Currencies,
		VirtualCurrency:          m.VirtualCurrency,
<<<<<<< HEAD
		WebHookTesting:           m.WebhookTesting,
=======
		VatPayer:                 m.VatPayer,
>>>>>>> 26d04915
	}

	if len(m.Name) > 0 {
		for k, v := range m.Name {
			st.Name = append(st.Name, &MgoMultiLang{Lang: k, Value: v})
		}
	}

	if len(m.Id) <= 0 {
		st.Id = primitive.NewObjectID()
	} else {
		oid, err := primitive.ObjectIDFromHex(m.Id)

		if err != nil {
			return nil, errors.New(errorInvalidObjectId)
		}

		st.Id = oid
	}

	st.IdString = st.Id.Hex()

	if m.CreatedAt != nil {
		t, err := ptypes.Timestamp(m.CreatedAt)

		if err != nil {
			return nil, err
		}

		st.CreatedAt = t
	} else {
		st.CreatedAt = time.Now()
	}

	if m.UpdatedAt != nil {
		t, err := ptypes.Timestamp(m.UpdatedAt)

		if err != nil {
			return nil, err
		}

		st.UpdatedAt = t
	} else {
		st.UpdatedAt = time.Now()
	}

	return bson.Marshal(st)
}

func (m *Project) UnmarshalBSON(raw []byte) error {
	decoded := new(MgoProject)
	err := bson.Unmarshal(raw, decoded)

	if err != nil {
		return err
	}

	m.Id = decoded.Id.Hex()
	m.MerchantId = decoded.MerchantId.Hex()
	m.CallbackCurrency = decoded.CallbackCurrency
	m.CallbackProtocol = decoded.CallbackProtocol
	m.CreateOrderAllowedUrls = decoded.CreateOrderAllowedUrls
	m.AllowDynamicNotifyUrls = decoded.AllowDynamicNotifyUrls
	m.AllowDynamicRedirectUrls = decoded.AllowDynamicRedirectUrls
	m.LimitsCurrency = decoded.LimitsCurrency
	m.MaxPaymentAmount = decoded.MaxPaymentAmount
	m.MinPaymentAmount = decoded.MinPaymentAmount
	m.NotifyEmails = decoded.NotifyEmails
	m.IsProductsCheckout = decoded.IsProductsCheckout
	m.SecretKey = decoded.SecretKey
	m.SignatureRequired = decoded.SignatureRequired
	m.SendNotifyEmail = decoded.SendNotifyEmail
	m.UrlCheckAccount = decoded.UrlCheckAccount
	m.UrlProcessPayment = decoded.UrlProcessPayment
	m.UrlRedirectFail = decoded.UrlRedirectFail
	m.UrlRedirectSuccess = decoded.UrlRedirectSuccess
	m.Status = decoded.Status
	m.UrlChargebackPayment = decoded.UrlChargebackPayment
	m.UrlCancelPayment = decoded.UrlCancelPayment
	m.UrlFraudPayment = decoded.UrlFraudPayment
	m.UrlRefundPayment = decoded.UrlRefundPayment
	m.Cover = decoded.Cover
	m.Localizations = decoded.Localizations
	m.FullDescription = decoded.FullDescription
	m.ShortDescription = decoded.ShortDescription
	m.Currencies = decoded.Currencies
	m.VirtualCurrency = decoded.VirtualCurrency
<<<<<<< HEAD
	m.WebhookTesting = decoded.WebHookTesting
=======
	m.VatPayer = decoded.VatPayer
>>>>>>> 26d04915

	nameLen := len(decoded.Name)

	if nameLen > 0 {
		m.Name = make(map[string]string, nameLen)

		for _, v := range decoded.Name {
			m.Name[v.Lang] = v.Value
		}
	}

	if decoded.ProductsCount > 0 {
		m.ProductsCount = decoded.ProductsCount
	}

	m.CreatedAt, err = ptypes.TimestampProto(decoded.CreatedAt)

	if err != nil {
		return err
	}

	m.UpdatedAt, err = ptypes.TimestampProto(decoded.UpdatedAt)

	if err != nil {
		return err
	}

	return nil
}

func (m *Commission) MarshalBSON() ([]byte, error) {
	paymentMethodOid, err := primitive.ObjectIDFromHex(m.PaymentMethodId)

	if err != nil {
		return nil, err
	}

	projectOid, err := primitive.ObjectIDFromHex(m.ProjectId)

	if err != nil {
		return nil, err
	}

	st := &MgoCommissionBilling{
		PaymentMethodId:         paymentMethodOid,
		ProjectId:               projectOid,
		PaymentMethodCommission: m.PaymentMethodCommission,
		PspCommission:           m.PspCommission,
		TotalCommissionToUser:   m.TotalCommissionToUser,
	}

	t, err := ptypes.Timestamp(m.StartDate)

	if err != nil {
		return nil, err
	}

	st.StartDate = t

	if len(m.Id) <= 0 {
		st.Id = primitive.NewObjectID()
	} else {
		oid, err := primitive.ObjectIDFromHex(m.Id)

		if err != nil {
			return nil, errors.New(errorInvalidObjectId)
		}

		st.Id = oid
	}

	if m.CreatedAt != nil {
		t, err := ptypes.Timestamp(m.CreatedAt)

		if err != nil {
			return nil, err
		}

		st.CreatedAt = t
	} else {
		st.CreatedAt = time.Now()
	}

	if m.UpdatedAt != nil {
		t, err := ptypes.Timestamp(m.UpdatedAt)

		if err != nil {
			return nil, err
		}

		st.UpdatedAt = t
	} else {
		st.UpdatedAt = time.Now()
	}

	return bson.Marshal(st)
}

func (m *Commission) UnmarshalBSON(raw []byte) error {
	decoded := new(MgoCommissionBilling)
	err := bson.Unmarshal(raw, decoded)

	if err != nil {
		return err
	}

	m.Id = decoded.Id.Hex()
	m.PaymentMethodId = decoded.PaymentMethodId.Hex()
	m.ProjectId = decoded.ProjectId.Hex()
	m.PaymentMethodCommission = decoded.PaymentMethodCommission
	m.PspCommission = decoded.PspCommission
	m.TotalCommissionToUser = decoded.TotalCommissionToUser

	m.StartDate, err = ptypes.TimestampProto(decoded.StartDate)

	if err != nil {
		return err
	}

	m.CreatedAt, err = ptypes.TimestampProto(decoded.CreatedAt)

	if err != nil {
		return err
	}

	m.UpdatedAt, err = ptypes.TimestampProto(decoded.UpdatedAt)

	return err
}

func (m *Order) MarshalBSON() ([]byte, error) {
	projectOid, err := primitive.ObjectIDFromHex(m.Project.Id)

	if err != nil {
		return nil, err
	}

	merchantOid, err := primitive.ObjectIDFromHex(m.Project.MerchantId)

	if err != nil {
		return nil, err
	}

	st := &MgoOrder{
		Uuid:               m.Uuid,
		Transaction:        m.Transaction,
		Object:             "order",
		Status:             m.GetPublicStatus(),
		PrivateStatus:      m.PrivateStatus,
		Description:        m.Description,
		Canceled:           m.PrivateStatus == constant.OrderStatusPaymentSystemCanceled,
		Cancellation:       m.Cancellation,
		Refunded:           m.PrivateStatus == constant.OrderStatusRefund,
		ReceiptEmail:       m.GetReceiptUserEmail(),
		ReceiptPhone:       m.GetReceiptUserPhone(),
		ReceiptNumber:      m.ReceiptNumber,
		ReceiptUrl:         m.ReceiptUrl,
		AgreementVersion:   m.AgreementVersion,
		AgreementAccepted:  m.AgreementAccepted,
		NotifySale:         m.NotifySale,
		NotifySaleEmail:    m.NotifySaleEmail,
		Issuer:             m.Issuer,
		TotalPaymentAmount: m.TotalPaymentAmount,
		Currency:           m.Currency,
		User:               m.User,
		BillingAddress:     m.BillingAddress,
		Tax:                m.Tax,
		Items:              []*MgoOrderItem{},
		Metadata:           m.Metadata,
		PrivateMetadata:    m.PrivateMetadata,
		Project: &MgoOrderProject{
			Id:                      projectOid,
			MerchantId:              merchantOid,
			UrlSuccess:              m.Project.UrlSuccess,
			UrlFail:                 m.Project.UrlFail,
			NotifyEmails:            m.Project.NotifyEmails,
			SendNotifyEmail:         m.Project.SendNotifyEmail,
			SecretKey:               m.Project.SecretKey,
			UrlCheckAccount:         m.Project.UrlCheckAccount,
			UrlProcessPayment:       m.Project.UrlProcessPayment,
			CallbackProtocol:        m.Project.CallbackProtocol,
			UrlChargebackPayment:    m.Project.UrlChargebackPayment,
			UrlCancelPayment:        m.Project.UrlCancelPayment,
			UrlRefundPayment:        m.Project.UrlRefundPayment,
			UrlFraudPayment:         m.Project.UrlFraudPayment,
			Status:                  m.Project.Status,
			MerchantRoyaltyCurrency: m.Project.MerchantRoyaltyCurrency,
		},
		ProjectOrderId:              m.ProjectOrderId,
		ProjectAccount:              m.ProjectAccount,
		ProjectParams:               m.ProjectParams,
		IsJsonRequest:               m.IsJsonRequest,
		OrderAmount:                 m.OrderAmount,
		PaymentMethodPayerAccount:   m.PaymentMethodPayerAccount,
		PaymentMethodTxnParams:      m.PaymentMethodTxnParams,
		PaymentRequisites:           m.PaymentRequisites,
		UserAddressDataRequired:     m.UserAddressDataRequired,
		Products:                    m.Products,
		IsNotificationsSent:         m.IsNotificationsSent,
		CountryRestriction:          m.CountryRestriction,
		ParentOrder:                 m.ParentOrder,
		Type:                        m.Type,
		IsVatDeduction:              m.IsVatDeduction,
		CountryCode:                 m.GetCountry(),
		ProductType:                 m.ProductType,
		PlatformId:                  m.PlatformId,
		Keys:                        m.Keys,
		IsKeyProductNotified:        m.IsKeyProductNotified,
		ReceiptId:                   m.ReceiptId,
		IsBuyForVirtualCurrency:     m.IsBuyForVirtualCurrency,
		MccCode:                     m.MccCode,
		OperatingCompanyId:          m.OperatingCompanyId,
		IsHighRisk:                  m.IsHighRisk,
		ChargeCurrency:              m.ChargeCurrency,
		ChargeAmount:                m.ChargeAmount,
		PaymentIpCountry:            m.PaymentIpCountry,
		IsIpCountryMismatchBin:      m.IsIpCountryMismatchBin,
		BillingCountryChangedByUser: m.BillingCountryChangedByUser,
		IsRefundAllowed:             m.IsRefundAllowed,
<<<<<<< HEAD
		TestingCase: m.TestingCase,
=======
		VatPayer:                    m.VatPayer,
>>>>>>> 26d04915
	}

	if m.Refund != nil {
		st.Refund = &MgoOrderNotificationRefund{
			Amount:        m.Refund.Amount,
			Currency:      m.Refund.Currency,
			Reason:        m.Refund.Reason,
			Code:          m.Refund.Code,
			ReceiptNumber: m.Refund.ReceiptNumber,
			ReceiptUrl:    m.Refund.ReceiptUrl,
		}
	}

	for _, v := range m.Items {
		item := &MgoOrderItem{
			Object:      v.Object,
			Sku:         v.Sku,
			Name:        v.Name,
			Description: v.Description,
			Amount:      v.Amount,
			Currency:    v.Currency,
			Images:      v.Images,
			Url:         v.Url,
			Metadata:    v.Metadata,
			Code:        v.Code,
			PlatformId:  v.PlatformId,
		}

		if len(v.Id) <= 0 {
			item.Id = primitive.NewObjectID()
		} else {
			itemOid, err := primitive.ObjectIDFromHex(v.Id)

			if err != nil {
				return nil, errors.New(errorInvalidObjectId)
			}
			item.Id = itemOid
		}

		item.CreatedAt, _ = ptypes.Timestamp(v.CreatedAt)
		item.CreatedAt, _ = ptypes.Timestamp(v.UpdatedAt)
		st.Items = append(st.Items, item)
	}

	if m.PaymentMethod != nil {
		paymentMethodOid, err := primitive.ObjectIDFromHex(m.PaymentMethod.Id)

		if err != nil {
			return nil, err
		}

		paymentSystemOid, err := primitive.ObjectIDFromHex(m.PaymentMethod.PaymentSystemId)

		if err != nil {
			return nil, err
		}

		st.PaymentMethod = &MgoOrderPaymentMethod{
			Id:              paymentMethodOid,
			Name:            m.PaymentMethod.Name,
			ExternalId:      m.PaymentMethod.ExternalId,
			Params:          m.PaymentMethod.Params,
			PaymentSystemId: paymentSystemOid,
			Group:           m.PaymentMethod.Group,
			Saved:           m.PaymentMethod.Saved,
			Handler:         m.PaymentMethod.Handler,
			RefundAllowed:   m.PaymentMethod.RefundAllowed,
		}

		if m.PaymentMethod.Card != nil {
			st.PaymentMethod.Card = m.PaymentMethod.Card
		}
		if m.PaymentMethod.Wallet != nil {
			st.PaymentMethod.Wallet = m.PaymentMethod.Wallet
		}
		if m.PaymentMethod.CryptoCurrency != nil {
			st.PaymentMethod.CryptoCurrency = m.PaymentMethod.CryptoCurrency
		}
	}

	if len(m.Id) <= 0 {
		st.Id = primitive.NewObjectID()
	} else {
		oid, err := primitive.ObjectIDFromHex(m.Id)

		if err != nil {
			return nil, errors.New(errorInvalidObjectId)
		}

		st.Id = oid
	}

	if m.CreatedAt != nil {
		t, err := ptypes.Timestamp(m.CreatedAt)

		if err != nil {
			return nil, err
		}

		st.CreatedAt = t
	} else {
		st.CreatedAt = time.Now()
	}

	if m.UpdatedAt != nil {
		t, err := ptypes.Timestamp(m.UpdatedAt)

		if err != nil {
			return nil, err
		}

		st.UpdatedAt = t
	} else {
		st.UpdatedAt = time.Now()
	}

	if m.ProjectLastRequestedAt != nil {
		t, err := ptypes.Timestamp(m.ProjectLastRequestedAt)

		if err != nil {
			return nil, err
		}

		st.ProjectLastRequestedAt = t
	}

	if m.PaymentMethodOrderClosedAt != nil {
		t, err := ptypes.Timestamp(m.PaymentMethodOrderClosedAt)

		if err != nil {
			return nil, err
		}

		st.PaymentMethodOrderClosedAt = t
	}

	if m.ExpireDateToFormInput != nil {
		t, err := ptypes.Timestamp(m.ExpireDateToFormInput)

		if err != nil {
			return nil, err
		}

		st.ExpireDateToFormInput = t
	} else {
		st.ExpireDateToFormInput = time.Now()
	}

	if m.Project != nil && len(m.Project.Name) > 0 {
		for k, v := range m.Project.Name {
			st.Project.Name = append(st.Project.Name, &MgoMultiLang{Lang: k, Value: v})
		}
	}

	if m.CanceledAt != nil {
		t, err := ptypes.Timestamp(m.CanceledAt)

		if err != nil {
			return nil, err
		}

		st.CanceledAt = t
	}

	if m.RefundedAt != nil {
		t, err := ptypes.Timestamp(m.RefundedAt)

		if err != nil {
			return nil, err
		}

		st.RefundedAt = t
	}

	if m.ParentPaymentAt != nil {
		t, err := ptypes.Timestamp(m.ParentPaymentAt)

		if err != nil {
			return nil, err
		}

		st.ParentPaymentAt = t
	}

	return bson.Marshal(st)
}

func (m *Order) UnmarshalBSON(raw []byte) error {
	decoded := new(MgoOrder)
	err := bson.Unmarshal(raw, decoded)

	if err != nil {
		return err
	}

	m.Id = decoded.Id.Hex()
	m.Uuid = decoded.Uuid
	m.Transaction = decoded.Transaction
	m.Object = decoded.Object
	m.Status = decoded.Status
	m.PrivateStatus = decoded.PrivateStatus
	m.Description = decoded.Description
	m.Canceled = decoded.Canceled
	m.Cancellation = decoded.Cancellation
	m.Refunded = decoded.Refunded
	m.ReceiptEmail = decoded.ReceiptEmail
	m.ReceiptPhone = decoded.ReceiptPhone
	m.ReceiptNumber = decoded.ReceiptNumber
	m.ReceiptUrl = decoded.ReceiptUrl
	m.AgreementVersion = decoded.AgreementVersion
	m.AgreementAccepted = decoded.AgreementAccepted
	m.NotifySale = decoded.NotifySale
	m.NotifySaleEmail = decoded.NotifySaleEmail
	m.Issuer = decoded.Issuer
	m.TotalPaymentAmount = decoded.TotalPaymentAmount
	m.Currency = decoded.Currency
	m.User = decoded.User
	m.BillingAddress = decoded.BillingAddress
	m.Tax = decoded.Tax
	m.PaymentMethod = getPaymentMethodOrder(decoded.PaymentMethod)
	m.Items = []*OrderItem{}
	m.PlatformId = decoded.PlatformId
	m.ProductType = decoded.ProductType
	m.Keys = decoded.Keys
	m.IsKeyProductNotified = decoded.IsKeyProductNotified
	m.ReceiptId = decoded.ReceiptId
	m.IsBuyForVirtualCurrency = decoded.IsBuyForVirtualCurrency
	m.MccCode = decoded.MccCode
	m.OperatingCompanyId = decoded.OperatingCompanyId
	m.IsHighRisk = decoded.IsHighRisk
	m.ChargeCurrency = decoded.ChargeCurrency
	m.ChargeAmount = decoded.ChargeAmount
	m.PaymentIpCountry = decoded.PaymentIpCountry
	m.IsIpCountryMismatchBin = decoded.IsIpCountryMismatchBin
	m.BillingCountryChangedByUser = decoded.BillingCountryChangedByUser
	m.IsRefundAllowed = decoded.IsRefundAllowed
	m.TestingCase = decoded.TestingCase

	if decoded.Refund != nil {
		m.Refund = &OrderNotificationRefund{
			Amount:        decoded.Refund.Amount,
			Currency:      decoded.Refund.Currency,
			Reason:        decoded.Refund.Reason,
			Code:          decoded.Refund.Code,
			ReceiptNumber: decoded.Refund.ReceiptNumber,
			ReceiptUrl:    decoded.Refund.ReceiptUrl,
		}
	}
	m.Metadata = decoded.Metadata
	m.PrivateMetadata = decoded.PrivateMetadata
	m.Project = getOrderProject(decoded.Project)

	for _, v := range decoded.Items {
		item := &OrderItem{
			Id:          v.Id.Hex(),
			Object:      v.Object,
			Sku:         v.Sku,
			Name:        v.Name,
			Description: v.Description,
			Amount:      v.Amount,
			Currency:    v.Currency,
			Images:      v.Images,
			Url:         v.Url,
			Metadata:    v.Metadata,
			Code:        v.Code,
			PlatformId:  v.PlatformId,
		}
		item.CreatedAt, _ = ptypes.TimestampProto(v.CreatedAt)
		item.UpdatedAt, _ = ptypes.TimestampProto(v.UpdatedAt)
		m.Items = append(m.Items, item)
	}

	if decoded.Project != nil {
		nameLen := len(decoded.Project.Name)
		if nameLen > 0 {
			m.Project.Name = make(map[string]string, nameLen)

			for _, v := range decoded.Project.Name {
				m.Project.Name[v.Lang] = v.Value
			}
		}
	}

	m.ProjectOrderId = decoded.ProjectOrderId
	m.ProjectAccount = decoded.ProjectAccount
	m.ProjectParams = decoded.ProjectParams
	m.IsJsonRequest = decoded.IsJsonRequest
	m.OrderAmount = decoded.OrderAmount
	m.PaymentMethodPayerAccount = decoded.PaymentMethodPayerAccount
	m.PaymentMethodTxnParams = decoded.PaymentMethodTxnParams
	m.PaymentRequisites = decoded.PaymentRequisites
	m.UserAddressDataRequired = decoded.UserAddressDataRequired
	m.Products = decoded.Products
	m.IsNotificationsSent = decoded.IsNotificationsSent
	m.CountryRestriction = decoded.CountryRestriction
	m.ParentOrder = decoded.ParentOrder
	m.Type = decoded.Type
	m.IsVatDeduction = decoded.IsVatDeduction
	m.CountryCode = decoded.CountryCode
	m.VatPayer = decoded.VatPayer

	m.PaymentMethodOrderClosedAt, err = ptypes.TimestampProto(decoded.PaymentMethodOrderClosedAt)
	if err != nil {
		return err
	}

	m.ParentPaymentAt, err = ptypes.TimestampProto(decoded.ParentPaymentAt)

	if err != nil {
		return err
	}

	m.ProjectLastRequestedAt, err = ptypes.TimestampProto(decoded.ProjectLastRequestedAt)
	if err != nil {
		return err
	}

	m.CreatedAt, err = ptypes.TimestampProto(decoded.CreatedAt)
	if err != nil {
		return err
	}

	m.UpdatedAt, err = ptypes.TimestampProto(decoded.UpdatedAt)
	if err != nil {
		return err
	}
	m.CanceledAt, err = ptypes.TimestampProto(decoded.CanceledAt)
	if err != nil {
		return err
	}

	m.RefundedAt, err = ptypes.TimestampProto(decoded.RefundedAt)
	if err != nil {
		return err
	}

	m.ExpireDateToFormInput, err = ptypes.TimestampProto(decoded.ExpireDateToFormInput)
	if err != nil {
		return err
	}

	return nil
}

func (m *PaymentMethod) MarshalBSON() ([]byte, error) {
	st := &MgoPaymentMethod{
		Name:             m.Name,
		Group:            m.Group,
		ExternalId:       m.ExternalId,
		MinPaymentAmount: m.MinPaymentAmount,
		MaxPaymentAmount: m.MaxPaymentAmount,
		Type:             m.Type,
		AccountRegexp:    m.AccountRegexp,
		IsActive:         m.IsActive,
		RefundAllowed:    m.RefundAllowed,
	}

	if len(m.Id) <= 0 {
		st.Id = primitive.NewObjectID()
	} else {
		oid, err := primitive.ObjectIDFromHex(m.Id)

		if err != nil {
			return nil, errors.New(errorInvalidObjectId)
		}

		st.Id = oid
	}

	if m.TestSettings != nil {
		check := make(map[string]bool)

		for _, value := range m.TestSettings {

			key := pkg.GetPaymentMethodKey(value.Currency, value.MccCode, value.OperatingCompanyId, "")

			if check[key] == true {
				continue
			}

			check[key] = true

			st.TestSettings = append(st.TestSettings, &MgoPaymentMethodParam{
				Currency:           value.Currency,
				TerminalId:         value.TerminalId,
				Secret:             value.Secret,
				SecretCallback:     value.SecretCallback,
				ApiUrl:             value.ApiUrl,
				MccCode:            value.MccCode,
				OperatingCompanyId: value.OperatingCompanyId,
				Brand:              value.Brand,
			})
		}
	}

	if m.ProductionSettings != nil {
		check := make(map[string]bool)

		for _, value := range m.ProductionSettings {

			key := pkg.GetPaymentMethodKey(value.Currency, value.MccCode, value.OperatingCompanyId, "")

			if check[key] == true {
				continue
			}

			check[key] = true

			st.ProductionSettings = append(st.ProductionSettings, &MgoPaymentMethodParam{
				Currency:           value.Currency,
				TerminalId:         value.TerminalId,
				Secret:             value.Secret,
				SecretCallback:     value.SecretCallback,
				ApiUrl:             value.ApiUrl,
				MccCode:            value.MccCode,
				OperatingCompanyId: value.OperatingCompanyId,
				Brand:              value.Brand,
			})
		}
	}

	if m.CreatedAt != nil {
		t, err := ptypes.Timestamp(m.CreatedAt)

		if err != nil {
			return nil, err
		}

		st.CreatedAt = t
	} else {
		st.CreatedAt = time.Now()
	}

	if m.UpdatedAt != nil {
		t, err := ptypes.Timestamp(m.UpdatedAt)

		if err != nil {
			return nil, err
		}

		st.UpdatedAt = t
	} else {
		st.UpdatedAt = time.Now()
	}

	if m.PaymentSystemId != "" {
		oid, err := primitive.ObjectIDFromHex(m.PaymentSystemId)

		if err != nil {
			return nil, errors.New(errorInvalidObjectId)
		}

		st.PaymentSystemId = oid
	}

	return bson.Marshal(st)
}

func (m *PaymentMethod) UnmarshalBSON(raw []byte) error {
	decoded := new(MgoPaymentMethod)
	err := bson.Unmarshal(raw, decoded)

	if err != nil {
		return err
	}

	m.Id = decoded.Id.Hex()
	m.Name = decoded.Name
	m.Group = decoded.Group
	m.ExternalId = decoded.ExternalId
	m.MinPaymentAmount = decoded.MinPaymentAmount
	m.MaxPaymentAmount = decoded.MaxPaymentAmount
	m.Type = decoded.Type
	m.AccountRegexp = decoded.AccountRegexp
	m.IsActive = decoded.IsActive
	m.RefundAllowed = decoded.RefundAllowed
	m.PaymentSystemId = decoded.PaymentSystemId.Hex()

	if decoded.TestSettings != nil {
		pmp := make(map[string]*PaymentMethodParams, len(decoded.TestSettings))
		for _, value := range decoded.TestSettings {

			params := &PaymentMethodParams{
				Currency:           value.Currency,
				TerminalId:         value.TerminalId,
				Secret:             value.Secret,
				SecretCallback:     value.SecretCallback,
				ApiUrl:             value.ApiUrl,
				MccCode:            value.MccCode,
				OperatingCompanyId: value.OperatingCompanyId,
				Brand:              value.Brand,
			}

			key := pkg.GetPaymentMethodKey(value.Currency, value.MccCode, value.OperatingCompanyId, "")
			pmp[key] = params

			for _, brand := range value.Brand {
				key := pkg.GetPaymentMethodKey(value.Currency, value.MccCode, value.OperatingCompanyId, brand)
				pmp[key] = params
			}

		}
		m.TestSettings = pmp
	}

	if decoded.ProductionSettings != nil {
		pmp := make(map[string]*PaymentMethodParams, len(decoded.ProductionSettings))
		for _, value := range decoded.ProductionSettings {

			params := &PaymentMethodParams{
				Currency:           value.Currency,
				TerminalId:         value.TerminalId,
				Secret:             value.Secret,
				SecretCallback:     value.SecretCallback,
				ApiUrl:             value.ApiUrl,
				MccCode:            value.MccCode,
				OperatingCompanyId: value.OperatingCompanyId,
				Brand:              value.Brand,
			}

			key := pkg.GetPaymentMethodKey(value.Currency, value.MccCode, value.OperatingCompanyId, "")
			pmp[key] = params

			for _, brand := range value.Brand {
				key := pkg.GetPaymentMethodKey(value.Currency, value.MccCode, value.OperatingCompanyId, brand)
				pmp[key] = params
			}
		}
		m.ProductionSettings = pmp
	}

	m.CreatedAt, err = ptypes.TimestampProto(decoded.CreatedAt)

	if err != nil {
		return err
	}

	m.UpdatedAt, err = ptypes.TimestampProto(decoded.UpdatedAt)

	if err != nil {
		return err
	}

	return nil
}

func (m *PaymentSystem) MarshalBSON() ([]byte, error) {
	st := &MgoPaymentSystem{
		Name:               m.Name,
		Country:            m.Country,
		AccountingCurrency: m.AccountingCurrency,
		AccountingPeriod:   m.AccountingPeriod,
		IsActive:           m.IsActive,
		Handler:            m.Handler,
	}

	if len(m.Id) <= 0 {
		st.Id = primitive.NewObjectID()
	} else {
		oid, err := primitive.ObjectIDFromHex(m.Id)

		if err != nil {
			return nil, errors.New(errorInvalidObjectId)
		}

		st.Id = oid
	}

	if m.CreatedAt != nil {
		t, err := ptypes.Timestamp(m.CreatedAt)

		if err != nil {
			return nil, err
		}

		st.CreatedAt = t
	} else {
		st.CreatedAt = time.Now()
	}

	if m.UpdatedAt != nil {
		t, err := ptypes.Timestamp(m.UpdatedAt)

		if err != nil {
			return nil, err
		}

		st.UpdatedAt = t
	} else {
		st.UpdatedAt = time.Now()
	}

	return bson.Marshal(st)
}

func (m *PaymentSystem) UnmarshalBSON(raw []byte) error {
	decoded := new(MgoPaymentSystem)
	err := bson.Unmarshal(raw, decoded)

	if err != nil {
		return err
	}

	m.Id = decoded.Id.Hex()
	m.Name = decoded.Name
	m.Country = decoded.Country
	m.AccountingCurrency = decoded.AccountingCurrency
	m.AccountingPeriod = decoded.AccountingPeriod
	m.IsActive = decoded.IsActive
	m.Handler = decoded.Handler

	m.CreatedAt, err = ptypes.TimestampProto(decoded.CreatedAt)

	if err != nil {
		return err
	}

	m.UpdatedAt, err = ptypes.TimestampProto(decoded.UpdatedAt)

	if err != nil {
		return err
	}

	return nil
}

func (m *Merchant) MarshalBSON() ([]byte, error) {
	st := &MgoMerchant{
		Company:                   m.Company,
		Contacts:                  m.Contacts,
		Banking:                   m.Banking,
		Status:                    m.Status,
		IsVatEnabled:              m.IsVatEnabled,
		IsCommissionToUserEnabled: m.IsCommissionToUserEnabled,
		HasMerchantSignature:      m.HasMerchantSignature,
		HasPspSignature:           m.HasPspSignature,
		IsSigned:                  m.IsSigned,
		AgreementType:             m.AgreementType,
		AgreementSentViaMail:      m.AgreementSentViaMail,
		MailTrackingLink:          m.MailTrackingLink,
		S3AgreementName:           m.S3AgreementName,
		PayoutCostAmount:          m.PayoutCostAmount,
		PayoutCostCurrency:        m.PayoutCostCurrency,
		MinPayoutAmount:           m.MinPayoutAmount,
		RollingReserveThreshold:   m.RollingReserveThreshold,
		RollingReserveDays:        m.RollingReserveDays,
		RollingReserveChargebackTransactionsThreshold: m.RollingReserveChargebackTransactionsThreshold,
		ItemMinCostAmount:      m.ItemMinCostAmount,
		ItemMinCostCurrency:    m.ItemMinCostCurrency,
		Tariff:                 m.Tariff,
		Steps:                  m.Steps,
		AgreementTemplate:      m.AgreementTemplate,
		AgreementNumber:        m.AgreementNumber,
		MinimalPayoutLimit:     m.MinimalPayoutLimit,
		ManualPayoutsEnabled:   m.ManualPayoutsEnabled,
		MccCode:                m.MccCode,
		OperatingCompanyId:     m.OperatingCompanyId,
		MerchantOperationsType: m.MerchantOperationsType,
		DontChargeVat:          m.DontChargeVat,
	}

	if len(m.Id) <= 0 {
		st.Id = primitive.NewObjectID()
	} else {
		oid, err := primitive.ObjectIDFromHex(m.Id)

		if err != nil {
			return nil, errors.New(errorInvalidObjectId)
		}

		st.Id = oid
	}

	if m.User != nil {
		st.User = &MgoMerchantUser{
			Id:        m.User.Id,
			Email:     m.User.Email,
			FirstName: m.User.FirstName,
			LastName:  m.User.LastName,
			ProfileId: m.User.ProfileId,
		}

		if m.User.RegistrationDate != nil {
			t, err := ptypes.Timestamp(m.User.RegistrationDate)

			if err != nil {
				return nil, err
			}

			st.User.RegistrationDate = t
		}
	}

	if m.ReceivedDate != nil {
		t, err := ptypes.Timestamp(m.ReceivedDate)

		if err != nil {
			return nil, err
		}

		st.ReceivedDate = t
	}

	if m.StatusLastUpdatedAt != nil {
		t, err := ptypes.Timestamp(m.StatusLastUpdatedAt)

		if err != nil {
			return nil, err
		}

		st.StatusLastUpdatedAt = t
	}

	if m.FirstPaymentAt != nil {
		t, err := ptypes.Timestamp(m.FirstPaymentAt)

		if err != nil {
			return nil, err
		}

		st.FirstPaymentAt = t
	}

	if m.CreatedAt != nil {
		t, err := ptypes.Timestamp(m.CreatedAt)

		if err != nil {
			return nil, err
		}

		st.CreatedAt = t
	} else {
		st.CreatedAt = time.Now()
	}

	if m.UpdatedAt != nil {
		t, err := ptypes.Timestamp(m.UpdatedAt)

		if err != nil {
			return nil, err
		}

		st.UpdatedAt = t
	} else {
		st.UpdatedAt = time.Now()
	}

	if m.LastPayout != nil {
		st.LastPayout = &MgoMerchantLastPayout{
			Amount: m.LastPayout.Amount,
		}

		t, err := ptypes.Timestamp(m.LastPayout.Date)

		if err != nil {
			return nil, err
		}

		st.LastPayout.Date = t
	}

	if len(m.PaymentMethods) > 0 {
		st.PaymentMethods = make(map[string]*MgoMerchantPaymentMethod, len(m.PaymentMethods))

		for k, v := range m.PaymentMethods {
			oid, err := primitive.ObjectIDFromHex(v.PaymentMethod.Id)

			if err != nil {
				return nil, err
			}

			st.PaymentMethods[k] = &MgoMerchantPaymentMethod{
				PaymentMethod: &MgoMerchantPaymentMethodIdentification{
					Id:   oid,
					Name: v.PaymentMethod.Name,
				},
				Commission:  v.Commission,
				Integration: v.Integration,
				IsActive:    v.IsActive,
			}
		}
	}

	if m.AgreementSignatureData != nil {
		st.AgreementSignatureData = &MgoMerchantAgreementSignatureData{
			DetailsUrl:          m.AgreementSignatureData.DetailsUrl,
			FilesUrl:            m.AgreementSignatureData.FilesUrl,
			SignatureRequestId:  m.AgreementSignatureData.SignatureRequestId,
			MerchantSignatureId: m.AgreementSignatureData.MerchantSignatureId,
			PsSignatureId:       m.AgreementSignatureData.PsSignatureId,
		}

		if m.AgreementSignatureData.MerchantSignUrl != nil {
			st.AgreementSignatureData.MerchantSignUrl = &MgoMerchantAgreementSignatureDataSignUrl{
				SignUrl: m.AgreementSignatureData.MerchantSignUrl.SignUrl,
			}

			t, err := ptypes.Timestamp(m.AgreementSignatureData.MerchantSignUrl.ExpiresAt)

			if err != nil {
				return nil, err
			}

			st.AgreementSignatureData.MerchantSignUrl.ExpiresAt = t
		}

		if m.AgreementSignatureData.PsSignUrl != nil {
			st.AgreementSignatureData.PsSignUrl = &MgoMerchantAgreementSignatureDataSignUrl{
				SignUrl: m.AgreementSignatureData.PsSignUrl.SignUrl,
			}

			t, err := ptypes.Timestamp(m.AgreementSignatureData.PsSignUrl.ExpiresAt)

			if err != nil {
				return nil, err
			}

			st.AgreementSignatureData.PsSignUrl.ExpiresAt = t
		}
	}

	return bson.Marshal(st)
}

func (m *Merchant) UnmarshalBSON(raw []byte) error {
	decoded := new(MgoMerchant)
	err := bson.Unmarshal(raw, decoded)

	if err != nil {
		return err
	}

	m.Id = decoded.Id.Hex()
	m.Company = decoded.Company
	m.Contacts = decoded.Contacts
	m.Banking = decoded.Banking
	m.Status = decoded.Status
	m.IsVatEnabled = decoded.IsVatEnabled
	m.IsCommissionToUserEnabled = decoded.IsCommissionToUserEnabled
	m.HasMerchantSignature = decoded.HasMerchantSignature
	m.HasPspSignature = decoded.HasPspSignature
	m.IsSigned = decoded.IsSigned
	m.AgreementType = decoded.AgreementType
	m.AgreementSentViaMail = decoded.AgreementSentViaMail
	m.MailTrackingLink = decoded.MailTrackingLink
	m.S3AgreementName = decoded.S3AgreementName
	m.PayoutCostAmount = decoded.PayoutCostAmount
	m.PayoutCostCurrency = decoded.PayoutCostCurrency
	m.MinPayoutAmount = decoded.MinPayoutAmount
	m.RollingReserveThreshold = decoded.RollingReserveThreshold
	m.RollingReserveDays = decoded.RollingReserveDays
	m.RollingReserveChargebackTransactionsThreshold = decoded.RollingReserveChargebackTransactionsThreshold
	m.ItemMinCostAmount = decoded.ItemMinCostAmount
	m.ItemMinCostCurrency = decoded.ItemMinCostCurrency
	m.Tariff = decoded.Tariff
	m.Steps = decoded.Steps
	m.AgreementTemplate = decoded.AgreementTemplate
	m.AgreementNumber = decoded.AgreementNumber
	m.MinimalPayoutLimit = decoded.MinimalPayoutLimit
	m.ManualPayoutsEnabled = decoded.ManualPayoutsEnabled
	m.MccCode = decoded.MccCode
	m.OperatingCompanyId = decoded.OperatingCompanyId
	m.MerchantOperationsType = decoded.MerchantOperationsType
	m.DontChargeVat = decoded.DontChargeVat

	if decoded.User != nil {
		m.User = &MerchantUser{
			Id:        decoded.User.Id,
			Email:     decoded.User.Email,
			FirstName: decoded.User.FirstName,
			LastName:  decoded.User.LastName,
			ProfileId: decoded.User.ProfileId,
		}

		if !decoded.User.RegistrationDate.IsZero() {
			m.User.RegistrationDate, err = ptypes.TimestampProto(decoded.User.RegistrationDate)

			if err != nil {
				return err
			}
		}
	}

	if !decoded.ReceivedDate.IsZero() {
		m.ReceivedDate, err = ptypes.TimestampProto(decoded.ReceivedDate)

		if err != nil {
			return err
		}
	}

	if !decoded.StatusLastUpdatedAt.IsZero() {
		m.StatusLastUpdatedAt, err = ptypes.TimestampProto(decoded.StatusLastUpdatedAt)

		if err != nil {
			return err
		}
	}

	m.FirstPaymentAt, err = ptypes.TimestampProto(decoded.FirstPaymentAt)

	if err != nil {
		return err
	}

	m.CreatedAt, err = ptypes.TimestampProto(decoded.CreatedAt)

	if err != nil {
		return err
	}

	m.UpdatedAt, err = ptypes.TimestampProto(decoded.UpdatedAt)

	if err != nil {
		return err
	}

	if decoded.LastPayout != nil {
		m.LastPayout = &MerchantLastPayout{
			Amount: decoded.LastPayout.Amount,
		}

		m.LastPayout.Date, err = ptypes.TimestampProto(decoded.LastPayout.Date)

		if err != nil {
			return err
		}
	}

	if len(decoded.PaymentMethods) > 0 {
		m.PaymentMethods = make(map[string]*MerchantPaymentMethod, len(decoded.PaymentMethods))

		for k, v := range decoded.PaymentMethods {
			m.PaymentMethods[k] = &MerchantPaymentMethod{
				PaymentMethod: &MerchantPaymentMethodIdentification{},
				Commission:    v.Commission,
				Integration:   v.Integration,
				IsActive:      v.IsActive,
			}

			if v.PaymentMethod != nil {
				m.PaymentMethods[k].PaymentMethod.Id = v.PaymentMethod.Id.Hex()
				m.PaymentMethods[k].PaymentMethod.Name = v.PaymentMethod.Name
			}
		}
	}

	if decoded.AgreementSignatureData != nil {
		m.AgreementSignatureData = &MerchantAgreementSignatureData{
			DetailsUrl:          decoded.AgreementSignatureData.DetailsUrl,
			FilesUrl:            decoded.AgreementSignatureData.FilesUrl,
			SignatureRequestId:  decoded.AgreementSignatureData.SignatureRequestId,
			MerchantSignatureId: decoded.AgreementSignatureData.MerchantSignatureId,
			PsSignatureId:       decoded.AgreementSignatureData.PsSignatureId,
		}

		if decoded.AgreementSignatureData.MerchantSignUrl != nil {
			m.AgreementSignatureData.MerchantSignUrl = &MerchantAgreementSignatureDataSignUrl{
				SignUrl: decoded.AgreementSignatureData.MerchantSignUrl.SignUrl,
			}

			t, err := ptypes.TimestampProto(decoded.AgreementSignatureData.MerchantSignUrl.ExpiresAt)

			if err != nil {
				return err
			}

			m.AgreementSignatureData.MerchantSignUrl.ExpiresAt = t
		}

		if decoded.AgreementSignatureData.PsSignUrl != nil {
			m.AgreementSignatureData.PsSignUrl = &MerchantAgreementSignatureDataSignUrl{
				SignUrl: decoded.AgreementSignatureData.PsSignUrl.SignUrl,
			}

			t, err := ptypes.TimestampProto(decoded.AgreementSignatureData.PsSignUrl.ExpiresAt)

			if err != nil {
				return err
			}

			m.AgreementSignatureData.PsSignUrl.ExpiresAt = t
		}
	}

	return nil
}

func (m *MerchantCommon) UnmarshalBSON(raw []byte) error {
	decoded := new(MgoMerchantCommon)
	err := bson.Unmarshal(raw, decoded)

	if err != nil {
		return err
	}

	m.Id = decoded.Id.Hex()
	m.Status = decoded.Status

	if decoded.Company != nil {
		m.Name = decoded.Company.Name
	}

	if decoded.Banking != nil {
		m.Currency = decoded.Banking.Currency
	}

	return nil
}

func (m *Notification) MarshalBSON() ([]byte, error) {
	oid, err := primitive.ObjectIDFromHex(m.MerchantId)

	if err != nil {
		return nil, err
	}

	st := &MgoNotification{
		Message:    m.Message,
		IsSystem:   m.IsSystem,
		IsRead:     m.IsRead,
		MerchantId: oid,
		UserId:     m.UserId,
		Statuses:   m.Statuses,
	}

	if len(m.Id) <= 0 {
		st.Id = primitive.NewObjectID()
	} else {
		oid, err = primitive.ObjectIDFromHex(m.Id)

		if err != nil {
			return nil, errors.New(errorInvalidObjectId)
		}

		st.Id = oid
	}

	if m.CreatedAt != nil {
		t, err := ptypes.Timestamp(m.CreatedAt)

		if err != nil {
			return nil, err
		}

		st.CreatedAt = t
	} else {
		st.CreatedAt = time.Now()
		m.CreatedAt, _ = ptypes.TimestampProto(st.CreatedAt)
	}

	if m.UpdatedAt != nil {
		t, err := ptypes.Timestamp(m.UpdatedAt)

		if err != nil {
			return nil, err
		}

		st.UpdatedAt = t
	} else {
		st.UpdatedAt = time.Now()
		m.UpdatedAt, _ = ptypes.TimestampProto(st.UpdatedAt)
	}

	return bson.Marshal(st)
}

func (m *Notification) UnmarshalBSON(raw []byte) error {
	decoded := new(MgoNotification)
	err := bson.Unmarshal(raw, decoded)

	if err != nil {
		return err
	}

	m.Id = decoded.Id.Hex()
	m.Message = decoded.Message
	m.IsSystem = decoded.IsSystem
	m.IsRead = decoded.IsRead
	m.MerchantId = decoded.MerchantId.Hex()
	m.UserId = decoded.UserId
	m.Statuses = decoded.Statuses

	m.CreatedAt, err = ptypes.TimestampProto(decoded.CreatedAt)

	if err != nil {
		return err
	}

	m.UpdatedAt, err = ptypes.TimestampProto(decoded.UpdatedAt)

	if err != nil {
		return err
	}

	return nil
}

func (m *Refund) MarshalBSON() ([]byte, error) {
	oid, err := primitive.ObjectIDFromHex(m.OriginalOrder.Id)

	if err != nil {
		return nil, err
	}

	creatorOid, err := primitive.ObjectIDFromHex(m.CreatorId)

	if err != nil {
		return nil, err
	}

	st := &MgoRefund{
		OriginalOrder: &MgoRefundOrder{
			Id:   oid,
			Uuid: m.OriginalOrder.Uuid,
		},
		ExternalId:   m.ExternalId,
		Amount:       m.Amount,
		CreatorId:    creatorOid,
		Currency:     m.Currency,
		Status:       m.Status,
		PayerData:    m.PayerData,
		SalesTax:     m.SalesTax,
		IsChargeback: m.IsChargeback,
		Reason:       m.Reason,
	}

	if len(m.Id) <= 0 {
		st.Id = primitive.NewObjectID()
	} else {
		oid, err := primitive.ObjectIDFromHex(m.Id)

		if err != nil {
			return nil, errors.New(errorInvalidObjectId)
		}

		st.Id = oid
	}

	if m.CreatedOrderId != "" {
		oid, err := primitive.ObjectIDFromHex(m.CreatedOrderId)

		if err != nil {
			return nil, errors.New(errorInvalidObjectId)
		}

		st.CreatedOrderId = oid
	}

	if m.CreatedAt != nil {
		t, err := ptypes.Timestamp(m.CreatedAt)

		if err != nil {
			return nil, err
		}

		st.CreatedAt = t
	} else {
		st.CreatedAt = time.Now()
	}

	if m.UpdatedAt != nil {
		t, err := ptypes.Timestamp(m.UpdatedAt)

		if err != nil {
			return nil, err
		}

		st.UpdatedAt = t
	} else {
		st.UpdatedAt = time.Now()
	}

	return bson.Marshal(st)
}

func (m *Refund) UnmarshalBSON(raw []byte) error {
	decoded := new(MgoRefund)
	err := bson.Unmarshal(raw, decoded)

	if err != nil {
		return err
	}

	m.Id = decoded.Id.Hex()
	m.OriginalOrder = &RefundOrder{
		Id:   decoded.OriginalOrder.Id.Hex(),
		Uuid: decoded.OriginalOrder.Uuid,
	}
	m.ExternalId = decoded.ExternalId
	m.Amount = decoded.Amount
	m.CreatorId = decoded.CreatorId.Hex()
	m.Currency = decoded.Currency
	m.Status = decoded.Status
	m.PayerData = decoded.PayerData
	m.SalesTax = decoded.SalesTax
	m.IsChargeback = decoded.IsChargeback
	m.Reason = decoded.Reason

	if !decoded.CreatedOrderId.IsZero() {
		m.CreatedOrderId = decoded.CreatedOrderId.Hex()
	}

	m.CreatedAt, err = ptypes.TimestampProto(decoded.CreatedAt)

	if err != nil {
		return err
	}

	m.UpdatedAt, err = ptypes.TimestampProto(decoded.UpdatedAt)

	if err != nil {
		return err
	}

	return nil
}

func (m *PaymentFormPaymentMethod) IsBankCard() bool {
	return m.Group == constant.PaymentSystemGroupAliasBankCard
}

func (m *PaymentMethod) IsBankCard() bool {
	return m.Group == constant.PaymentSystemGroupAliasBankCard
}

func (m *PaymentMethodOrder) IsBankCard() bool {
	return m.Group == constant.PaymentSystemGroupAliasBankCard
}

func (m *PaymentMethodOrder) IsCryptoCurrency() bool {
	return m.Group == constant.PaymentSystemGroupAliasBitcoin
}

func (m *MerchantPaymentMethodHistory) UnmarshalBSON(raw []byte) error {
	decoded := new(MgoMerchantPaymentMethodHistory)
	err := bson.Unmarshal(raw, decoded)

	if err != nil {
		return err
	}

	m.Id = decoded.Id.Hex()
	m.MerchantId = decoded.MerchantId.Hex()
	m.UserId = decoded.UserId.Hex()
	m.CreatedAt, err = ptypes.TimestampProto(decoded.CreatedAt)
	if err != nil {
		return err
	}

	m.PaymentMethod = &MerchantPaymentMethod{
		PaymentMethod: &MerchantPaymentMethodIdentification{
			Id:   primitive.ObjectID(decoded.PaymentMethod.PaymentMethod.Id).Hex(),
			Name: decoded.PaymentMethod.PaymentMethod.Name,
		},
		Commission:  decoded.PaymentMethod.Commission,
		Integration: decoded.PaymentMethod.Integration,
		IsActive:    decoded.PaymentMethod.IsActive,
	}

	return nil
}

func (p *MerchantPaymentMethodHistory) MarshalBSON() ([]byte, error) {
	st := &MgoMerchantPaymentMethodHistory{}

	if len(p.Id) <= 0 {
		st.Id = primitive.NewObjectID()
	} else {
		oid, err := primitive.ObjectIDFromHex(p.Id)

		if err != nil {
			return nil, errors.New(errorInvalidObjectId)
		}

		st.Id = oid
	}

	if len(p.MerchantId) <= 0 {
		return nil, errors.New(errorInvalidObjectId)
	} else {
		oid, err := primitive.ObjectIDFromHex(p.MerchantId)

		if err != nil {
			return nil, errors.New(errorInvalidObjectId)
		}

		st.MerchantId = oid
	}

	if len(p.UserId) <= 0 {
		return nil, errors.New(errorInvalidObjectId)
	} else {
		oid, err := primitive.ObjectIDFromHex(p.UserId)

		if err != nil {
			return nil, errors.New(errorInvalidObjectId)
		}

		st.UserId = oid
	}

	if p.CreatedAt != nil {
		t, err := ptypes.Timestamp(p.CreatedAt)

		if err != nil {
			return nil, err
		}

		st.CreatedAt = t
	} else {
		st.CreatedAt = time.Now()
	}

	oid, err := primitive.ObjectIDFromHex(p.PaymentMethod.PaymentMethod.Id)

	if err != nil {
		return nil, err
	}

	st.PaymentMethod = &MgoMerchantPaymentMethod{
		PaymentMethod: &MgoMerchantPaymentMethodIdentification{
			Id:   oid,
			Name: p.PaymentMethod.PaymentMethod.Name,
		},
		Commission:  p.PaymentMethod.Commission,
		Integration: p.PaymentMethod.Integration,
		IsActive:    p.PaymentMethod.IsActive,
	}

	return bson.Marshal(st)
}

func (m *Customer) MarshalBSON() ([]byte, error) {
	oid, err := primitive.ObjectIDFromHex(m.Id)

	if err != nil {
		return nil, err
	}

	st := &MgoCustomer{
		Id:                    oid,
		TechEmail:             m.TechEmail,
		ExternalId:            m.ExternalId,
		Email:                 m.Email,
		EmailVerified:         m.EmailVerified,
		Phone:                 m.Phone,
		PhoneVerified:         m.PhoneVerified,
		Name:                  m.Name,
		Ip:                    m.Ip,
		Locale:                m.Locale,
		AcceptLanguage:        m.AcceptLanguage,
		UserAgent:             m.UserAgent,
		Address:               m.Address,
		Metadata:              m.Metadata,
		Identity:              []*MgoCustomerIdentity{},
		IpHistory:             []*MgoCustomerIpHistory{},
		AddressHistory:        []*MgoCustomerAddressHistory{},
		LocaleHistory:         []*MgoCustomerStringValueHistory{},
		AcceptLanguageHistory: []*MgoCustomerStringValueHistory{},
		NotifySale:            m.NotifySale,
		NotifySaleEmail:       m.NotifySaleEmail,
		NotifyNewRegion:       m.NotifyNewRegion,
		NotifyNewRegionEmail:  m.NotifyNewRegionEmail,
	}

	for _, v := range m.Identity {
		merchantOid, err := primitive.ObjectIDFromHex(v.MerchantId)

		if err != nil {
			return nil, err
		}

		projectOid, err := primitive.ObjectIDFromHex(v.ProjectId)

		if err != nil {
			return nil, err
		}

		mgoIdentity := &MgoCustomerIdentity{
			MerchantId: merchantOid,
			ProjectId:  projectOid,
			Type:       v.Type,
			Value:      v.Value,
			Verified:   v.Verified,
		}

		mgoIdentity.CreatedAt, _ = ptypes.Timestamp(v.CreatedAt)
		st.Identity = append(st.Identity, mgoIdentity)
	}

	for _, v := range m.IpHistory {
		mgoIdentity := &MgoCustomerIpHistory{Ip: v.Ip}
		mgoIdentity.CreatedAt, _ = ptypes.Timestamp(v.CreatedAt)
		st.IpHistory = append(st.IpHistory, mgoIdentity)
	}

	for _, v := range m.AddressHistory {
		mgoIdentity := &MgoCustomerAddressHistory{
			Country:    v.Country,
			City:       v.City,
			PostalCode: v.PostalCode,
			State:      v.State,
		}
		mgoIdentity.CreatedAt, _ = ptypes.Timestamp(v.CreatedAt)
		st.AddressHistory = append(st.AddressHistory, mgoIdentity)
	}

	for _, v := range m.LocaleHistory {
		mgoIdentity := &MgoCustomerStringValueHistory{Value: v.Value}
		mgoIdentity.CreatedAt, _ = ptypes.Timestamp(v.CreatedAt)
		st.LocaleHistory = append(st.LocaleHistory, mgoIdentity)
	}

	for _, v := range m.AcceptLanguageHistory {
		mgoIdentity := &MgoCustomerStringValueHistory{Value: v.Value}
		mgoIdentity.CreatedAt, _ = ptypes.Timestamp(v.CreatedAt)
		st.AcceptLanguageHistory = append(st.AcceptLanguageHistory, mgoIdentity)
	}

	if m.CreatedAt != nil {
		t, err := ptypes.Timestamp(m.CreatedAt)

		if err != nil {
			return nil, err
		}

		st.CreatedAt = t
	} else {
		st.CreatedAt = time.Now()
	}

	if m.UpdatedAt != nil {
		t, err := ptypes.Timestamp(m.UpdatedAt)

		if err != nil {
			return nil, err
		}

		st.UpdatedAt = t
	} else {
		st.UpdatedAt = time.Now()
	}

	return bson.Marshal(st)
}

func (m *Customer) UnmarshalBSON(raw []byte) error {
	decoded := new(MgoCustomer)
	err := bson.Unmarshal(raw, decoded)

	if err != nil {
		return err
	}

	m.Id = decoded.Id.Hex()
	m.TechEmail = decoded.TechEmail
	m.ExternalId = decoded.ExternalId
	m.Email = decoded.Email
	m.EmailVerified = decoded.EmailVerified
	m.Phone = decoded.Phone
	m.PhoneVerified = decoded.PhoneVerified
	m.Name = decoded.Name
	m.Ip = decoded.Ip
	m.Locale = decoded.Locale
	m.AcceptLanguage = decoded.AcceptLanguage
	m.UserAgent = decoded.UserAgent
	m.Address = decoded.Address
	m.Identity = []*CustomerIdentity{}
	m.IpHistory = []*CustomerIpHistory{}
	m.AddressHistory = []*CustomerAddressHistory{}
	m.LocaleHistory = []*CustomerStringValueHistory{}
	m.AcceptLanguageHistory = []*CustomerStringValueHistory{}
	m.Metadata = decoded.Metadata
	m.NotifySale = decoded.NotifySale
	m.NotifySaleEmail = decoded.NotifySaleEmail
	m.NotifyNewRegion = decoded.NotifyNewRegion
	m.NotifyNewRegionEmail = decoded.NotifyNewRegionEmail

	for _, v := range decoded.Identity {
		identity := &CustomerIdentity{
			MerchantId: v.MerchantId.Hex(),
			ProjectId:  v.ProjectId.Hex(),
			Type:       v.Type,
			Value:      v.Value,
			Verified:   v.Verified,
		}

		identity.CreatedAt, _ = ptypes.TimestampProto(v.CreatedAt)
		m.Identity = append(m.Identity, identity)
	}

	for _, v := range decoded.IpHistory {
		identity := &CustomerIpHistory{Ip: v.Ip}
		identity.CreatedAt, _ = ptypes.TimestampProto(v.CreatedAt)
		m.IpHistory = append(m.IpHistory, identity)
	}

	for _, v := range decoded.AddressHistory {
		identity := &CustomerAddressHistory{
			Country:    v.Country,
			City:       v.City,
			PostalCode: v.PostalCode,
			State:      v.State,
		}
		identity.CreatedAt, _ = ptypes.TimestampProto(v.CreatedAt)
		m.AddressHistory = append(m.AddressHistory, identity)
	}

	for _, v := range decoded.LocaleHistory {
		identity := &CustomerStringValueHistory{Value: v.Value}
		identity.CreatedAt, _ = ptypes.TimestampProto(v.CreatedAt)
		m.LocaleHistory = append(m.LocaleHistory, identity)
	}

	for _, v := range decoded.AcceptLanguageHistory {
		identity := &CustomerStringValueHistory{Value: v.Value}
		identity.CreatedAt, _ = ptypes.TimestampProto(v.CreatedAt)
		m.AcceptLanguageHistory = append(m.AcceptLanguageHistory, identity)
	}

	m.CreatedAt, err = ptypes.TimestampProto(decoded.CreatedAt)

	if err != nil {
		return err
	}

	m.UpdatedAt, err = ptypes.TimestampProto(decoded.UpdatedAt)

	if err != nil {
		return err
	}

	return nil
}

func (m *PaymentChannelCostSystem) MarshalBSON() ([]byte, error) {
	st := &MgoPaymentChannelCostSystem{
		Name:               m.Name,
		Region:             m.Region,
		Country:            m.Country,
		Percent:            m.Percent,
		FixAmount:          m.FixAmount,
		FixAmountCurrency:  m.FixAmountCurrency,
		IsActive:           m.IsActive,
		MccCode:            m.MccCode,
		OperatingCompanyId: m.OperatingCompanyId,
	}
	if len(m.Id) <= 0 {
		st.Id = primitive.NewObjectID()
	} else {
		oid, err := primitive.ObjectIDFromHex(m.Id)

		if err != nil {
			return nil, errors.New(errorInvalidObjectId)
		}
		st.Id = oid
	}

	if m.CreatedAt != nil {
		t, err := ptypes.Timestamp(m.CreatedAt)
		if err != nil {
			return nil, err
		}
		st.CreatedAt = t
	} else {
		st.CreatedAt = time.Now()
	}

	if m.UpdatedAt != nil {
		t, err := ptypes.Timestamp(m.UpdatedAt)
		if err != nil {
			return nil, err
		}
		st.UpdatedAt = t
	} else {
		st.UpdatedAt = time.Now()
	}
	return bson.Marshal(st)
}

func (m *PaymentChannelCostSystem) UnmarshalBSON(raw []byte) error {
	decoded := new(MgoPaymentChannelCostSystem)
	err := bson.Unmarshal(raw, decoded)

	if err != nil {
		return err
	}

	m.Id = decoded.Id.Hex()
	m.Name = decoded.Name
	m.Region = decoded.Region
	m.Country = decoded.Country
	m.Percent = decoded.Percent
	m.FixAmount = decoded.FixAmount
	m.FixAmountCurrency = decoded.FixAmountCurrency
	m.IsActive = decoded.IsActive
	m.MccCode = decoded.MccCode
	m.OperatingCompanyId = decoded.OperatingCompanyId

	m.CreatedAt, err = ptypes.TimestampProto(decoded.CreatedAt)
	if err != nil {
		return err
	}

	m.UpdatedAt, err = ptypes.TimestampProto(decoded.UpdatedAt)
	if err != nil {
		return err
	}

	return nil
}

func (m *PaymentChannelCostMerchant) MarshalBSON() ([]byte, error) {
	oid, err := primitive.ObjectIDFromHex(m.MerchantId)

	if err != nil {
		return nil, err
	}

	st := &MgoPaymentChannelCostMerchant{
		MerchantId:              oid,
		Name:                    m.Name,
		PayoutCurrency:          m.PayoutCurrency,
		MinAmount:               m.MinAmount,
		Region:                  m.Region,
		Country:                 m.Country,
		MethodPercent:           m.MethodPercent,
		MethodFixAmount:         m.MethodFixAmount,
		MethodFixAmountCurrency: m.MethodFixAmountCurrency,
		PsPercent:               m.PsPercent,
		PsFixedFee:              m.PsFixedFee,
		PsFixedFeeCurrency:      m.PsFixedFeeCurrency,
		IsActive:                m.IsActive,
		MccCode:                 m.MccCode,
	}

	if len(m.Id) <= 0 {
		st.Id = primitive.NewObjectID()
	} else {
		oid, err = primitive.ObjectIDFromHex(m.Id)

		if err != nil {
			return nil, errors.New(errorInvalidObjectId)
		}
		st.Id = oid
	}

	if m.CreatedAt != nil {
		t, err := ptypes.Timestamp(m.CreatedAt)
		if err != nil {
			return nil, err
		}
		st.CreatedAt = t
	} else {
		st.CreatedAt = time.Now()
	}

	if m.UpdatedAt != nil {
		t, err := ptypes.Timestamp(m.UpdatedAt)
		if err != nil {
			return nil, err
		}
		st.UpdatedAt = t
	} else {
		st.UpdatedAt = time.Now()
	}
	return bson.Marshal(st)
}

func (m *PaymentChannelCostMerchant) UnmarshalBSON(raw []byte) error {
	decoded := new(MgoPaymentChannelCostMerchant)
	err := bson.Unmarshal(raw, decoded)

	if err != nil {
		return err
	}

	m.Id = decoded.Id.Hex()
	m.MerchantId = decoded.MerchantId.Hex()
	m.Name = decoded.Name
	m.PayoutCurrency = decoded.PayoutCurrency
	m.MinAmount = decoded.MinAmount
	m.Region = decoded.Region
	m.Country = decoded.Country
	m.MethodPercent = decoded.MethodPercent
	m.MethodFixAmount = decoded.MethodFixAmount
	m.MethodFixAmountCurrency = decoded.MethodFixAmountCurrency
	m.PsPercent = decoded.PsPercent
	m.PsFixedFee = decoded.PsFixedFee
	m.PsFixedFeeCurrency = decoded.PsFixedFeeCurrency
	m.IsActive = decoded.IsActive
	m.MccCode = decoded.MccCode

	m.CreatedAt, err = ptypes.TimestampProto(decoded.CreatedAt)
	if err != nil {
		return err
	}

	m.UpdatedAt, err = ptypes.TimestampProto(decoded.UpdatedAt)
	if err != nil {
		return err
	}

	return nil
}

func (m *MoneyBackCostSystem) MarshalBSON() ([]byte, error) {
	st := &MgoMoneyBackCostSystem{
		Name:               m.Name,
		PayoutCurrency:     m.PayoutCurrency,
		UndoReason:         m.UndoReason,
		Region:             m.Region,
		Country:            m.Country,
		DaysFrom:           m.DaysFrom,
		PaymentStage:       m.PaymentStage,
		Percent:            m.Percent,
		FixAmount:          m.FixAmount,
		IsActive:           m.IsActive,
		MccCode:            m.MccCode,
		OperatingCompanyId: m.OperatingCompanyId,
		FixAmountCurrency:  m.FixAmountCurrency,
	}
	if len(m.Id) <= 0 {
		st.Id = primitive.NewObjectID()
	} else {
		oid, err := primitive.ObjectIDFromHex(m.Id)

		if err != nil {
			return nil, errors.New(errorInvalidObjectId)
		}
		st.Id = oid
	}

	if m.CreatedAt != nil {
		t, err := ptypes.Timestamp(m.CreatedAt)
		if err != nil {
			return nil, err
		}
		st.CreatedAt = t
	} else {
		st.CreatedAt = time.Now()
	}

	if m.UpdatedAt != nil {
		t, err := ptypes.Timestamp(m.UpdatedAt)
		if err != nil {
			return nil, err
		}
		st.UpdatedAt = t
	} else {
		st.UpdatedAt = time.Now()
	}
	return bson.Marshal(st)
}

func (m *MoneyBackCostSystem) UnmarshalBSON(raw []byte) error {
	decoded := new(MgoMoneyBackCostSystem)
	err := bson.Unmarshal(raw, decoded)
	if err != nil {
		return err
	}

	m.Id = decoded.Id.Hex()
	m.Name = decoded.Name
	m.PayoutCurrency = decoded.PayoutCurrency
	m.UndoReason = decoded.UndoReason
	m.Region = decoded.Region
	m.Country = decoded.Country
	m.DaysFrom = decoded.DaysFrom
	m.PaymentStage = decoded.PaymentStage
	m.Percent = decoded.Percent
	m.FixAmount = decoded.FixAmount
	m.IsActive = decoded.IsActive
	m.MccCode = decoded.MccCode
	m.OperatingCompanyId = decoded.OperatingCompanyId
	m.FixAmountCurrency = decoded.FixAmountCurrency

	m.CreatedAt, err = ptypes.TimestampProto(decoded.CreatedAt)
	if err != nil {
		return err
	}

	m.UpdatedAt, err = ptypes.TimestampProto(decoded.UpdatedAt)
	if err != nil {
		return err
	}

	return nil
}

func (m *MoneyBackCostMerchant) MarshalBSON() ([]byte, error) {
	oid, err := primitive.ObjectIDFromHex(m.MerchantId)

	if err != nil {
		return nil, err
	}

	st := &MgoMoneyBackCostMerchant{
		MerchantId:        oid,
		Name:              m.Name,
		PayoutCurrency:    m.PayoutCurrency,
		UndoReason:        m.UndoReason,
		Region:            m.Region,
		Country:           m.Country,
		DaysFrom:          m.DaysFrom,
		PaymentStage:      m.PaymentStage,
		Percent:           m.Percent,
		FixAmount:         m.FixAmount,
		FixAmountCurrency: m.FixAmountCurrency,
		IsPaidByMerchant:  m.IsPaidByMerchant,
		IsActive:          m.IsActive,
		MccCode:           m.MccCode,
	}
	if len(m.Id) <= 0 {
		st.Id = primitive.NewObjectID()
	} else {
		oid, err := primitive.ObjectIDFromHex(m.Id)

		if err != nil {
			return nil, errors.New(errorInvalidObjectId)
		}
		st.Id = oid
	}

	if m.CreatedAt != nil {
		t, err := ptypes.Timestamp(m.CreatedAt)
		if err != nil {
			return nil, err
		}
		st.CreatedAt = t
	} else {
		st.CreatedAt = time.Now()
	}

	if m.UpdatedAt != nil {
		t, err := ptypes.Timestamp(m.UpdatedAt)
		if err != nil {
			return nil, err
		}
		st.UpdatedAt = t
	} else {
		st.UpdatedAt = time.Now()
	}
	return bson.Marshal(st)
}

func (m *MoneyBackCostMerchant) UnmarshalBSON(raw []byte) error {
	decoded := new(MgoMoneyBackCostMerchant)
	err := bson.Unmarshal(raw, decoded)
	if err != nil {
		return err
	}

	m.Id = decoded.Id.Hex()
	m.MerchantId = decoded.MerchantId.Hex()
	m.Name = decoded.Name
	m.PayoutCurrency = decoded.PayoutCurrency
	m.UndoReason = decoded.UndoReason
	m.Region = decoded.Region
	m.Country = decoded.Country
	m.DaysFrom = decoded.DaysFrom
	m.PaymentStage = decoded.PaymentStage
	m.Percent = decoded.Percent
	m.FixAmount = decoded.FixAmount
	m.FixAmountCurrency = decoded.FixAmountCurrency
	m.IsPaidByMerchant = decoded.IsPaidByMerchant
	m.IsActive = decoded.IsActive
	m.MccCode = decoded.MccCode

	m.CreatedAt, err = ptypes.TimestampProto(decoded.CreatedAt)
	if err != nil {
		return err
	}

	m.UpdatedAt, err = ptypes.TimestampProto(decoded.UpdatedAt)
	if err != nil {
		return err
	}

	return nil
}

func (m *ZipCode) MarshalBSON() ([]byte, error) {
	st := &MgoZipCode{
		Zip:     m.Zip,
		Country: m.Country,
		City:    m.City,
		State:   m.State,
	}

	t, err := ptypes.Timestamp(m.CreatedAt)

	if err != nil {
		return nil, err
	}

	st.CreatedAt = t

	return bson.Marshal(st)
}

func (m *ZipCode) UnmarshalBSON(raw []byte) error {
	decoded := new(MgoZipCode)
	err := bson.Unmarshal(raw, decoded)

	if err != nil {
		return err
	}

	m.Zip = decoded.Zip
	m.Country = decoded.Country
	m.City = decoded.City
	m.State = decoded.State

	m.CreatedAt, err = ptypes.TimestampProto(decoded.CreatedAt)

	if err != nil {
		return err
	}

	return nil
}

func (m *PayoutCostSystem) MarshalBSON() ([]byte, error) {
	st := &MgoPayoutCostSystem{
		IntrabankCostAmount:   m.IntrabankCostAmount,
		IntrabankCostCurrency: m.IntrabankCostCurrency,
		InterbankCostAmount:   m.InterbankCostAmount,
		InterbankCostCurrency: m.InterbankCostCurrency,
		IsActive:              m.IsActive,
	}

	if len(m.Id) <= 0 {
		st.Id = primitive.NewObjectID()
	} else {
		oid, err := primitive.ObjectIDFromHex(m.Id)

		if err != nil {
			return nil, errors.New(errorInvalidObjectId)
		}
		st.Id = oid
	}

	t, err := ptypes.Timestamp(m.CreatedAt)

	if err != nil {
		return nil, err
	}

	st.CreatedAt = t

	return bson.Marshal(st)
}

func (m *PayoutCostSystem) UnmarshalBSON(raw []byte) error {
	decoded := new(MgoPayoutCostSystem)
	err := bson.Unmarshal(raw, decoded)

	if err != nil {
		return err
	}
	m.Id = decoded.Id.Hex()
	m.IntrabankCostAmount = decoded.IntrabankCostAmount
	m.IntrabankCostCurrency = decoded.IntrabankCostCurrency
	m.InterbankCostAmount = decoded.InterbankCostAmount
	m.InterbankCostCurrency = decoded.InterbankCostCurrency
	m.IsActive = decoded.IsActive

	m.CreatedAt, err = ptypes.TimestampProto(decoded.CreatedAt)
	if err != nil {
		return err
	}

	return nil
}

func (m *PriceTable) MarshalBSON() ([]byte, error) {
	oid, err := primitive.ObjectIDFromHex(m.Id)

	if err != nil {
		return nil, err
	}

	st := &MgoPriceTable{
		Id:       oid,
		Currency: m.Currency,
	}

	if len(m.Ranges) > 0 {
		for _, v := range m.Ranges {
			st.Ranges = append(st.Ranges, &MgoPriceTableRange{From: v.From, To: v.To, Position: v.Position})
		}
	}

	return bson.Marshal(st)
}

func (m *PriceTable) UnmarshalBSON(raw []byte) error {
	decoded := new(MgoPriceTable)
	err := bson.Unmarshal(raw, decoded)

	if err != nil {
		return err
	}

	m.Id = decoded.Id.Hex()
	m.Currency = decoded.Currency

	rangesLen := len(decoded.Ranges)

	if rangesLen > 0 {
		m.Ranges = make([]*PriceTableRange, rangesLen)

		for i, v := range decoded.Ranges {
			m.Ranges[i] = &PriceTableRange{
				From:     v.From,
				To:       v.To,
				Position: v.Position,
			}
		}
	}

	return nil
}

func (m *VatReport) MarshalBSON() ([]byte, error) {
	st := &MgoVatReport{
		Country:               m.Country,
		VatRate:               m.VatRate,
		Currency:              m.Currency,
		TransactionsCount:     m.TransactionsCount,
		GrossRevenue:          m.GrossRevenue,
		VatAmount:             m.VatAmount,
		FeesAmount:            m.FeesAmount,
		DeductionAmount:       m.DeductionAmount,
		CorrectionAmount:      m.CorrectionAmount,
		CountryAnnualTurnover: m.CountryAnnualTurnover,
		WorldAnnualTurnover:   m.WorldAnnualTurnover,
		AmountsApproximate:    m.AmountsApproximate,
		Status:                m.Status,
		OperatingCompanyId:    m.OperatingCompanyId,
	}

	if len(m.Id) <= 0 {
		st.Id = primitive.NewObjectID()
	} else {
		oid, err := primitive.ObjectIDFromHex(m.Id)

		if err != nil {
			return nil, errors.New(errorInvalidObjectId)
		}
		st.Id = oid
	}

	var err error

	st.DateFrom, err = ptypes.Timestamp(m.DateFrom)
	if err != nil {
		return nil, err
	}

	st.DateTo, err = ptypes.Timestamp(m.DateTo)
	if err != nil {
		return nil, err
	}

	st.PayUntilDate, err = ptypes.Timestamp(m.PayUntilDate)
	if err != nil {
		return nil, err
	}

	st.CreatedAt, err = ptypes.Timestamp(m.CreatedAt)
	if err != nil {
		return nil, err
	}

	st.UpdatedAt, err = ptypes.Timestamp(m.UpdatedAt)
	if err != nil {
		return nil, err
	}

	if m.PaidAt != nil {
		st.PaidAt, err = ptypes.Timestamp(m.PaidAt)
		if err != nil {
			return nil, err
		}
	}

	return bson.Marshal(st)
}

func (m *VatReport) UnmarshalBSON(raw []byte) error {
	decoded := new(MgoVatReport)
	err := bson.Unmarshal(raw, decoded)

	if err != nil {
		return err
	}
	m.Id = decoded.Id.Hex()
	m.Country = decoded.Country
	m.VatRate = decoded.VatRate
	m.Currency = decoded.Currency
	m.TransactionsCount = decoded.TransactionsCount
	m.GrossRevenue = decoded.GrossRevenue
	m.VatAmount = decoded.VatAmount
	m.FeesAmount = decoded.FeesAmount
	m.DeductionAmount = decoded.DeductionAmount
	m.CorrectionAmount = decoded.CorrectionAmount
	m.CountryAnnualTurnover = decoded.CountryAnnualTurnover
	m.WorldAnnualTurnover = decoded.WorldAnnualTurnover
	m.AmountsApproximate = decoded.AmountsApproximate
	m.Status = decoded.Status
	m.OperatingCompanyId = decoded.OperatingCompanyId

	m.DateFrom, err = ptypes.TimestampProto(decoded.DateFrom)
	if err != nil {
		return err
	}

	m.DateTo, err = ptypes.TimestampProto(decoded.DateTo)
	if err != nil {
		return err
	}

	m.PayUntilDate, err = ptypes.TimestampProto(decoded.PayUntilDate)
	if err != nil {
		return err
	}

	m.CreatedAt, err = ptypes.TimestampProto(decoded.CreatedAt)
	if err != nil {
		return err
	}

	m.UpdatedAt, err = ptypes.TimestampProto(decoded.UpdatedAt)
	if err != nil {
		return err
	}

	m.PaidAt, err = ptypes.TimestampProto(decoded.PaidAt)
	if err != nil {
		return err
	}

	return nil
}

func (m *AccountingEntry) MarshalBSON() ([]byte, error) {
	oid, err := primitive.ObjectIDFromHex(m.Id)

	if err != nil {
		return nil, err
	}

	sourceOid, err := primitive.ObjectIDFromHex(m.Source.Id)

	if err != nil {
		return nil, err
	}

	merchantOid, err := primitive.ObjectIDFromHex(m.MerchantId)

	if err != nil {
		return nil, err
	}

	st := &MgoAccountingEntry{
		Id:     oid,
		Object: m.Object,
		Type:   m.Type,
		Source: &MgoAccountingEntrySource{
			Id:   sourceOid,
			Type: m.Source.Type,
		},
		MerchantId:         merchantOid,
		Amount:             m.Amount,
		Currency:           m.Currency,
		OriginalAmount:     m.OriginalAmount,
		OriginalCurrency:   m.OriginalCurrency,
		LocalAmount:        m.LocalAmount,
		LocalCurrency:      m.LocalCurrency,
		Country:            m.Country,
		Reason:             m.Reason,
		Status:             m.Status,
		OperatingCompanyId: m.OperatingCompanyId,
	}

	if m.CreatedAt != nil {
		t, err := ptypes.Timestamp(m.CreatedAt)

		if err != nil {
			return nil, err
		}

		st.CreatedAt = t
	} else {
		st.CreatedAt = time.Now()
	}

	if m.AvailableOn != nil {
		t, err := ptypes.Timestamp(m.AvailableOn)

		if err != nil {
			return nil, err
		}

		st.AvailableOn = t
	}

	return bson.Marshal(st)
}

func (m *AccountingEntry) UnmarshalBSON(raw []byte) error {
	decoded := new(MgoAccountingEntry)
	err := bson.Unmarshal(raw, decoded)

	if err != nil {
		return err
	}

	m.Id = decoded.Id.Hex()
	m.Object = decoded.Object
	m.Type = decoded.Type
	m.Source = &AccountingEntrySource{
		Id:   decoded.Source.Id.Hex(),
		Type: decoded.Source.Type,
	}
	m.MerchantId = decoded.MerchantId.Hex()
	m.Amount = decoded.Amount
	m.Currency = decoded.Currency
	m.OriginalAmount = decoded.OriginalAmount
	m.OriginalCurrency = decoded.OriginalCurrency
	m.LocalAmount = decoded.LocalAmount
	m.LocalCurrency = decoded.LocalCurrency
	m.Country = decoded.Country
	m.Reason = decoded.Reason
	m.Status = decoded.Status
	m.OperatingCompanyId = decoded.OperatingCompanyId

	m.CreatedAt, err = ptypes.TimestampProto(decoded.CreatedAt)

	if err != nil {
		return err
	}

	m.AvailableOn, err = ptypes.TimestampProto(decoded.AvailableOn)

	if err != nil {
		return err
	}

	return nil
}

func (m *RoyaltyReport) MarshalBSON() ([]byte, error) {
	oid, err := primitive.ObjectIDFromHex(m.Id)

	if err != nil {
		return nil, err
	}

	merchantOid, err := primitive.ObjectIDFromHex(m.MerchantId)

	if err != nil {
		return nil, err
	}

	st := &MgoRoyaltyReport{
		Id:                 oid,
		MerchantId:         merchantOid,
		Status:             m.Status,
		Totals:             m.Totals,
		Currency:           m.Currency,
		Summary:            m.Summary,
		DisputeReason:      m.DisputeReason,
		IsAutoAccepted:     m.IsAutoAccepted,
		PayoutDocumentId:   m.PayoutDocumentId,
		OperatingCompanyId: m.OperatingCompanyId,
	}

	if m.PayoutDate != nil {
		t, err := ptypes.Timestamp(m.PayoutDate)

		if err != nil {
			return nil, err
		}

		st.PayoutDate = t
	}

	t, err := ptypes.Timestamp(m.PeriodFrom)

	if err != nil {
		return nil, err
	}

	st.PeriodFrom = t
	t, err = ptypes.Timestamp(m.PeriodTo)

	if err != nil {
		return nil, err
	}

	st.PeriodTo = t
	t, err = ptypes.Timestamp(m.AcceptExpireAt)

	if err != nil {
		return nil, err
	}

	st.AcceptExpireAt = t

	if m.AcceptedAt != nil {
		t, err = ptypes.Timestamp(m.AcceptedAt)

		if err != nil {
			return nil, err
		}

		st.AcceptedAt = t
	}

	if m.CreatedAt != nil {
		t, err := ptypes.Timestamp(m.CreatedAt)

		if err != nil {
			return nil, err
		}

		st.CreatedAt = t
	} else {
		st.CreatedAt = time.Now()
	}

	if m.UpdatedAt != nil {
		t, err := ptypes.Timestamp(m.UpdatedAt)

		if err != nil {
			return nil, err
		}

		st.UpdatedAt = t
	} else {
		st.UpdatedAt = time.Now()
	}

	if m.DisputeStartedAt != nil {
		t, err := ptypes.Timestamp(m.DisputeStartedAt)

		if err != nil {
			return nil, err
		}

		st.DisputeStartedAt = t
	}

	if m.DisputeClosedAt != nil {
		t, err := ptypes.Timestamp(m.DisputeClosedAt)

		if err != nil {
			return nil, err
		}

		st.DisputeClosedAt = t
	}

	return bson.Marshal(st)
}

func (m *RoyaltyReport) UnmarshalBSON(raw []byte) error {
	decoded := new(MgoRoyaltyReport)
	err := bson.Unmarshal(raw, decoded)

	if err != nil {
		return err
	}

	m.Id = decoded.Id.Hex()
	m.MerchantId = decoded.MerchantId.Hex()
	m.Status = decoded.Status
	m.Totals = decoded.Totals
	m.Currency = decoded.Currency
	m.Summary = decoded.Summary
	m.DisputeReason = decoded.DisputeReason
	m.IsAutoAccepted = decoded.IsAutoAccepted
	m.PayoutDocumentId = decoded.PayoutDocumentId
	m.OperatingCompanyId = decoded.OperatingCompanyId

	m.PayoutDate, err = ptypes.TimestampProto(decoded.PayoutDate)
	if err != nil {
		return err
	}

	m.PeriodFrom, err = ptypes.TimestampProto(decoded.PeriodFrom)
	if err != nil {
		return err
	}

	m.PeriodTo, err = ptypes.TimestampProto(decoded.PeriodTo)
	if err != nil {
		return err
	}

	m.AcceptExpireAt, err = ptypes.TimestampProto(decoded.AcceptExpireAt)
	if err != nil {
		return err
	}

	m.AcceptedAt, err = ptypes.TimestampProto(decoded.AcceptedAt)
	if err != nil {
		return err
	}

	m.CreatedAt, err = ptypes.TimestampProto(decoded.CreatedAt)
	if err != nil {
		return err
	}

	m.UpdatedAt, err = ptypes.TimestampProto(decoded.UpdatedAt)
	if err != nil {
		return err
	}

	m.DisputeStartedAt, err = ptypes.TimestampProto(decoded.DisputeStartedAt)
	if err != nil {
		return err
	}

	m.DisputeClosedAt, err = ptypes.TimestampProto(decoded.DisputeClosedAt)
	if err != nil {
		return err
	}

	return nil
}

func (m *RoyaltyReportChanges) MarshalBSON() ([]byte, error) {
	oid, err := primitive.ObjectIDFromHex(m.Id)

	if err != nil {
		return nil, err
	}

	royaltyReportOid, err := primitive.ObjectIDFromHex(m.RoyaltyReportId)

	if err != nil {
		return nil, err
	}

	st := &MgoRoyaltyReportChanges{
		Id:              oid,
		RoyaltyReportId: royaltyReportOid,
		Source:          m.Source,
		Ip:              m.Ip,
		Hash:            m.Hash,
	}

	if m.CreatedAt != nil {
		t, err := ptypes.Timestamp(m.CreatedAt)

		if err != nil {
			return nil, err
		}

		st.CreatedAt = t
	} else {
		st.CreatedAt = time.Now()
	}

	return bson.Marshal(st)
}

func (m *RoyaltyReportChanges) UnmarshalBSON(raw []byte) error {
	decoded := new(MgoRoyaltyReportChanges)
	err := bson.Unmarshal(raw, decoded)

	if err != nil {
		return err
	}

	m.Id = decoded.Id.Hex()
	m.RoyaltyReportId = decoded.RoyaltyReportId.Hex()
	m.Source = decoded.Source
	m.Ip = decoded.Ip
	m.Hash = decoded.Hash

	m.CreatedAt, err = ptypes.TimestampProto(decoded.CreatedAt)

	if err != nil {
		return err
	}

	return nil
}

func (m *RoyaltyReportCorrectionItem) MarshalBSON() ([]byte, error) {
	oid, err := primitive.ObjectIDFromHex(m.AccountingEntryId)

	if err != nil {
		return nil, err
	}

	st := &MgoRoyaltyReportCorrectionItem{
		AccountingEntryId: oid,
		Amount:            m.Amount,
		Currency:          m.Currency,
		Reason:            m.Reason,
	}

	t, err := ptypes.Timestamp(m.EntryDate)

	if err != nil {
		return nil, err
	}

	st.EntryDate = t

	return bson.Marshal(st)
}

func (m *RoyaltyReportCorrectionItem) UnmarshalBSON(raw []byte) error {
	decoded := new(MgoRoyaltyReportCorrectionItem)
	err := bson.Unmarshal(raw, decoded)

	if err != nil {
		return err
	}

	m.AccountingEntryId = decoded.AccountingEntryId.Hex()
	m.Amount = decoded.Amount
	m.Currency = decoded.Currency
	m.Reason = decoded.Reason

	m.EntryDate, err = ptypes.TimestampProto(decoded.EntryDate)
	if err != nil {
		return err
	}

	return nil
}

func (m *OrderViewPrivate) UnmarshalBSON(raw []byte) error {
	decoded := new(MgoOrderViewPrivate)
	err := bson.Unmarshal(raw, decoded)

	if err != nil {
		return err
	}

	m.Id = decoded.Id.Hex()
	m.Uuid = decoded.Uuid
	m.TotalPaymentAmount = decoded.TotalPaymentAmount
	m.Currency = decoded.Currency
	m.Project = getOrderProject(decoded.Project)
	m.Transaction = decoded.Transaction
	m.PaymentMethod = getPaymentMethodOrder(decoded.PaymentMethod)
	m.CountryCode = decoded.CountryCode
	m.MerchantId = decoded.MerchantId.Hex()
	m.Locale = decoded.Locale
	m.Status = decoded.Status
	m.User = decoded.User
	m.BillingAddress = decoded.BillingAddress
	m.Type = decoded.Type
	m.Issuer = decoded.Issuer
	m.MerchantPayoutCurrency = decoded.MerchantPayoutCurrency
	m.IsVatDeduction = decoded.IsVatDeduction
	m.ParentOrder = decoded.ParentOrder
	m.Cancellation = decoded.Cancellation

	if decoded.Refund != nil {
		m.Refund = &OrderNotificationRefund{
			Amount:        decoded.Refund.Amount,
			Currency:      decoded.Refund.Currency,
			Reason:        decoded.Refund.Reason,
			Code:          decoded.Refund.Code,
			ReceiptNumber: decoded.Refund.ReceiptNumber,
			ReceiptUrl:    decoded.Refund.ReceiptUrl,
		}
	}

	m.PaymentGrossRevenueLocal = getOrderViewMoney(decoded.PaymentGrossRevenueLocal)
	m.PaymentGrossRevenueOrigin = getOrderViewMoney(decoded.PaymentGrossRevenueOrigin)
	m.PaymentGrossRevenue = getOrderViewMoney(decoded.PaymentGrossRevenue)
	m.PaymentTaxFee = getOrderViewMoney(decoded.PaymentTaxFee)
	m.PaymentTaxFeeLocal = getOrderViewMoney(decoded.PaymentTaxFeeLocal)
	m.PaymentTaxFeeOrigin = getOrderViewMoney(decoded.PaymentTaxFeeOrigin)
	m.PaymentTaxFeeCurrencyExchangeFee = getOrderViewMoney(decoded.PaymentTaxFeeCurrencyExchangeFee)
	m.PaymentTaxFeeTotal = getOrderViewMoney(decoded.PaymentTaxFeeTotal)
	m.PaymentGrossRevenueFx = getOrderViewMoney(decoded.PaymentGrossRevenueFx)
	m.PaymentGrossRevenueFxTaxFee = getOrderViewMoney(decoded.PaymentGrossRevenueFxTaxFee)
	m.PaymentGrossRevenueFxProfit = getOrderViewMoney(decoded.PaymentGrossRevenueFxProfit)
	m.GrossRevenue = getOrderViewMoney(decoded.GrossRevenue)
	m.TaxFee = getOrderViewMoney(decoded.TaxFee)
	m.TaxFeeCurrencyExchangeFee = getOrderViewMoney(decoded.TaxFeeCurrencyExchangeFee)
	m.TaxFeeTotal = getOrderViewMoney(decoded.TaxFeeTotal)
	m.MethodFeeTotal = getOrderViewMoney(decoded.MethodFeeTotal)
	m.MethodFeeTariff = getOrderViewMoney(decoded.MethodFeeTariff)
	m.PaysuperMethodFeeTariffSelfCost = getOrderViewMoney(decoded.PaysuperMethodFeeTariffSelfCost)
	m.PaysuperMethodFeeProfit = getOrderViewMoney(decoded.PaysuperMethodFeeProfit)
	m.MethodFixedFeeTariff = getOrderViewMoney(decoded.MethodFixedFeeTariff)
	m.PaysuperMethodFixedFeeTariffFxProfit = getOrderViewMoney(decoded.PaysuperMethodFixedFeeTariffFxProfit)
	m.PaysuperMethodFixedFeeTariffSelfCost = getOrderViewMoney(decoded.PaysuperMethodFixedFeeTariffSelfCost)
	m.PaysuperMethodFixedFeeTariffTotalProfit = getOrderViewMoney(decoded.PaysuperMethodFixedFeeTariffTotalProfit)
	m.PaysuperFixedFee = getOrderViewMoney(decoded.PaysuperFixedFee)
	m.PaysuperFixedFeeFxProfit = getOrderViewMoney(decoded.PaysuperFixedFeeFxProfit)
	m.FeesTotal = getOrderViewMoney(decoded.FeesTotal)
	m.FeesTotalLocal = getOrderViewMoney(decoded.FeesTotalLocal)
	m.NetRevenue = getOrderViewMoney(decoded.NetRevenue)
	m.PaysuperMethodTotalProfit = getOrderViewMoney(decoded.PaysuperMethodTotalProfit)
	m.PaysuperTotalProfit = getOrderViewMoney(decoded.PaysuperTotalProfit)
	m.PaymentRefundGrossRevenueLocal = getOrderViewMoney(decoded.PaymentRefundGrossRevenueLocal)
	m.PaymentRefundGrossRevenueOrigin = getOrderViewMoney(decoded.PaymentRefundGrossRevenueOrigin)
	m.PaymentRefundGrossRevenue = getOrderViewMoney(decoded.PaymentRefundGrossRevenue)
	m.PaymentRefundTaxFee = getOrderViewMoney(decoded.PaymentRefundTaxFee)
	m.PaymentRefundTaxFeeLocal = getOrderViewMoney(decoded.PaymentRefundTaxFeeLocal)
	m.PaymentRefundTaxFeeOrigin = getOrderViewMoney(decoded.PaymentRefundTaxFeeOrigin)
	m.PaymentRefundFeeTariff = getOrderViewMoney(decoded.PaymentRefundFeeTariff)
	m.MethodRefundFixedFeeTariff = getOrderViewMoney(decoded.MethodRefundFixedFeeTariff)
	m.RefundGrossRevenue = getOrderViewMoney(decoded.RefundGrossRevenue)
	m.RefundGrossRevenueFx = getOrderViewMoney(decoded.RefundGrossRevenueFx)
	m.MethodRefundFeeTariff = getOrderViewMoney(decoded.MethodRefundFeeTariff)
	m.PaysuperMethodRefundFeeTariffProfit = getOrderViewMoney(decoded.PaysuperMethodRefundFeeTariffProfit)
	m.PaysuperMethodRefundFixedFeeTariffSelfCost = getOrderViewMoney(decoded.PaysuperMethodRefundFixedFeeTariffSelfCost)
	m.MerchantRefundFixedFeeTariff = getOrderViewMoney(decoded.MerchantRefundFixedFeeTariff)
	m.PaysuperMethodRefundFixedFeeTariffProfit = getOrderViewMoney(decoded.PaysuperMethodRefundFixedFeeTariffProfit)
	m.RefundTaxFee = getOrderViewMoney(decoded.RefundTaxFee)
	m.RefundTaxFeeCurrencyExchangeFee = getOrderViewMoney(decoded.RefundTaxFeeCurrencyExchangeFee)
	m.PaysuperRefundTaxFeeCurrencyExchangeFee = getOrderViewMoney(decoded.PaysuperRefundTaxFeeCurrencyExchangeFee)
	m.RefundTaxFeeTotal = getOrderViewMoney(decoded.RefundTaxFeeTotal)
	m.RefundReverseRevenue = getOrderViewMoney(decoded.RefundReverseRevenue)
	m.RefundFeesTotal = getOrderViewMoney(decoded.RefundFeesTotal)
	m.RefundFeesTotalLocal = getOrderViewMoney(decoded.RefundFeesTotalLocal)
	m.PaysuperRefundTotalProfit = getOrderViewMoney(decoded.PaysuperRefundTotalProfit)
	m.Items = getOrderViewItems(decoded.Items)
	m.MccCode = decoded.MccCode
	m.OperatingCompanyId = decoded.OperatingCompanyId
	m.IsHighRisk = decoded.IsHighRisk
	m.RefundAllowed = decoded.RefundAllowed
	m.VatPayer = decoded.VatPayer

	m.CreatedAt, err = ptypes.TimestampProto(decoded.CreatedAt)
	if err != nil {
		return err
	}

	m.TransactionDate, err = ptypes.TimestampProto(decoded.TransactionDate)
	if err != nil {
		return err
	}

	return nil
}

func (m *OrderViewPublic) UnmarshalBSON(raw []byte) error {
	decoded := new(MgoOrderViewPublic)
	err := bson.Unmarshal(raw, decoded)

	if err != nil {
		return err
	}

	m.Id = decoded.Id.Hex()
	m.Uuid = decoded.Uuid
	m.TotalPaymentAmount = decoded.TotalPaymentAmount
	m.Currency = decoded.Currency
	m.Project = getOrderProject(decoded.Project)
	m.Transaction = decoded.Transaction
	m.PaymentMethod = getPaymentMethodOrder(decoded.PaymentMethod)
	m.CountryCode = decoded.CountryCode
	m.MerchantId = decoded.MerchantId.Hex()
	m.Locale = decoded.Locale
	m.Status = decoded.Status
	m.User = decoded.User
	m.BillingAddress = decoded.BillingAddress
	m.Type = decoded.Type
	m.Issuer = decoded.Issuer
	m.MerchantPayoutCurrency = decoded.MerchantPayoutCurrency
	m.IsVatDeduction = decoded.IsVatDeduction
	m.ParentOrder = decoded.ParentOrder
	m.Cancellation = decoded.Cancellation

	if decoded.Refund != nil {
		m.Refund = &OrderNotificationRefund{
			Amount:        decoded.Refund.Amount,
			Currency:      decoded.Refund.Currency,
			Reason:        decoded.Refund.Reason,
			Code:          decoded.Refund.Code,
			ReceiptNumber: decoded.Refund.ReceiptNumber,
			ReceiptUrl:    decoded.Refund.ReceiptUrl,
		}
	}

	m.GrossRevenue = getOrderViewMoney(decoded.GrossRevenue)
	m.TaxFee = getOrderViewMoney(decoded.TaxFee)
	m.TaxFeeCurrencyExchangeFee = getOrderViewMoney(decoded.TaxFeeCurrencyExchangeFee)
	m.TaxFeeTotal = getOrderViewMoney(decoded.TaxFeeTotal)
	m.MethodFeeTotal = getOrderViewMoney(decoded.MethodFeeTotal)
	m.MethodFeeTariff = getOrderViewMoney(decoded.MethodFeeTariff)
	m.MethodFixedFeeTariff = getOrderViewMoney(decoded.MethodFixedFeeTariff)
	m.PaysuperFixedFee = getOrderViewMoney(decoded.PaysuperFixedFee)
	m.FeesTotal = getOrderViewMoney(decoded.FeesTotal)
	m.FeesTotalLocal = getOrderViewMoney(decoded.FeesTotalLocal)
	m.NetRevenue = getOrderViewMoney(decoded.NetRevenue)
	m.RefundGrossRevenue = getOrderViewMoney(decoded.RefundGrossRevenue)
	m.MethodRefundFeeTariff = getOrderViewMoney(decoded.MethodRefundFeeTariff)
	m.MerchantRefundFixedFeeTariff = getOrderViewMoney(decoded.MerchantRefundFixedFeeTariff)
	m.RefundTaxFee = getOrderViewMoney(decoded.RefundTaxFee)
	m.RefundTaxFeeCurrencyExchangeFee = getOrderViewMoney(decoded.RefundTaxFeeCurrencyExchangeFee)
	m.PaysuperRefundTaxFeeCurrencyExchangeFee = getOrderViewMoney(decoded.PaysuperRefundTaxFeeCurrencyExchangeFee)
	m.RefundReverseRevenue = getOrderViewMoney(decoded.RefundReverseRevenue)
	m.RefundFeesTotal = getOrderViewMoney(decoded.RefundFeesTotal)
	m.RefundFeesTotalLocal = getOrderViewMoney(decoded.RefundFeesTotalLocal)
	m.Items = getOrderViewItems(decoded.Items)
	m.OperatingCompanyId = decoded.OperatingCompanyId
	m.RefundAllowed = decoded.RefundAllowed
	m.VatPayer = decoded.VatPayer

	m.CreatedAt, err = ptypes.TimestampProto(decoded.CreatedAt)
	if err != nil {
		return err
	}

	m.TransactionDate, err = ptypes.TimestampProto(decoded.TransactionDate)
	if err != nil {
		return err
	}

	return nil
}

func getPaymentMethodOrder(in *MgoOrderPaymentMethod) *PaymentMethodOrder {
	if in == nil {
		return nil
	}

	result := &PaymentMethodOrder{
		Id:              in.Id.Hex(),
		Name:            in.Name,
		ExternalId:      in.ExternalId,
		Params:          in.Params,
		PaymentSystemId: in.PaymentSystemId.Hex(),
		Group:           in.Group,
		Saved:           in.Saved,
		RefundAllowed:   in.RefundAllowed,
	}

	if in.Card != nil {
		result.Card = in.Card
	}
	if in.Wallet != nil {
		result.Wallet = in.Wallet
	}
	if in.CryptoCurrency != nil {
		result.CryptoCurrency = in.CryptoCurrency
	}

	return result
}

func getOrderProject(in *MgoOrderProject) *ProjectOrder {
	project := &ProjectOrder{
		Id:                      in.Id.Hex(),
		MerchantId:              in.MerchantId.Hex(),
		UrlSuccess:              in.UrlSuccess,
		UrlFail:                 in.UrlFail,
		NotifyEmails:            in.NotifyEmails,
		SendNotifyEmail:         in.SendNotifyEmail,
		SecretKey:               in.SecretKey,
		UrlCheckAccount:         in.UrlCheckAccount,
		UrlProcessPayment:       in.UrlProcessPayment,
		UrlChargebackPayment:    in.UrlChargebackPayment,
		UrlCancelPayment:        in.UrlCancelPayment,
		UrlRefundPayment:        in.UrlRefundPayment,
		UrlFraudPayment:         in.UrlFraudPayment,
		CallbackProtocol:        in.CallbackProtocol,
		Status:                  in.Status,
		MerchantRoyaltyCurrency: in.MerchantRoyaltyCurrency,
	}

	if len(in.Name) > 0 {
		project.Name = make(map[string]string)

		for _, v := range in.Name {
			project.Name[v.Lang] = v.Value
		}
	}

	return project
}

func getOrderViewMoney(in *OrderViewMoney) *OrderViewMoney {
	if in == nil {
		return &OrderViewMoney{}
	}

	return &OrderViewMoney{
		Amount:   tools.ToPrecise(in.Amount),
		Currency: in.Currency,
	}
}

func getOrderViewItems(in []*MgoOrderItem) []*OrderItem {
	var items []*OrderItem

	if len(in) <= 0 {
		return items
	}

	for _, v := range in {
		item := &OrderItem{
			Id:          v.Id.Hex(),
			Object:      v.Object,
			Sku:         v.Sku,
			Name:        v.Name,
			Description: v.Description,
			Amount:      v.Amount,
			Currency:    v.Currency,
			Images:      v.Images,
			Url:         v.Url,
			Metadata:    v.Metadata,
			Code:        v.Code,
			PlatformId:  v.PlatformId,
		}

		item.CreatedAt, _ = ptypes.TimestampProto(v.CreatedAt)
		item.CreatedAt, _ = ptypes.TimestampProto(v.UpdatedAt)

		items = append(items, item)
	}

	return items
}

func (m *Id) MarshalBSON() ([]byte, error) {
	st := &MgoId{}
	oid, err := primitive.ObjectIDFromHex(m.Id)

	if err != nil {
		return nil, errors.New(errorInvalidObjectId)
	}
	st.Id = oid
	return bson.Marshal(st)
}

func (m *Id) UnmarshalBSON(raw []byte) error {
	decoded := new(MgoId)
	err := bson.Unmarshal(raw, decoded)

	if err != nil {
		return err
	}

	m.Id = decoded.Id.Hex()
	return nil
}

/*func (m *MerchantTariffRates) SetBSON(raw bson.Raw) error {
	decoded := new(MgoMerchantTariffRates)
	err := raw.Unmarshal(decoded)

	if err != nil {
		return err
	}

	m.Payment = decoded.Payment
	m.MoneyBack = decoded.MoneyBack
	m.Payout = decoded.Payout
	m.Chargeback = decoded.Chargeback
	m.Region = decoded.Region

	return nil
}*/

func (k *Key) UnmarshalBSON(raw []byte) error {
	decoded := new(MgoKey)
	err := bson.Unmarshal(raw, decoded)

	if err != nil {
		return err
	}

	k.Id = decoded.Id.Hex()
	k.Code = decoded.Code
	k.KeyProductId = decoded.KeyProductId.Hex()
	k.PlatformId = decoded.PlatformId

	if decoded.OrderId != nil {
		k.OrderId = decoded.OrderId.Hex()
	}

	if k.CreatedAt, err = ptypes.TimestampProto(decoded.CreatedAt); err != nil {
		return err
	}

	if k.RedeemedAt, err = ptypes.TimestampProto(decoded.RedeemedAt); err != nil {
		return err
	}

	if k.ReservedTo, err = ptypes.TimestampProto(decoded.ReservedTo); err != nil {
		return err
	}

	return nil
}

func (m *Key) MarshalBSON() ([]byte, error) {
	oid, err := primitive.ObjectIDFromHex(m.Id)

	if err != nil {
		return nil, err
	}

	keyProductOid, err := primitive.ObjectIDFromHex(m.KeyProductId)

	if err != nil {
		return nil, err
	}

	st := &MgoKey{
		Id:           oid,
		PlatformId:   m.PlatformId,
		KeyProductId: keyProductOid,
		Code:         m.Code,
	}

	if m.OrderId != "" {
		oid, err := primitive.ObjectIDFromHex(m.OrderId)

		if err != nil {
			return nil, err
		}

		orderId := oid
		st.OrderId = &orderId
	}

	if m.RedeemedAt != nil {
		if st.RedeemedAt, err = ptypes.Timestamp(m.RedeemedAt); err != nil {
			return nil, err
		}
	} else {
		st.RedeemedAt = time.Time{}
	}

	if m.ReservedTo != nil {
		if st.ReservedTo, err = ptypes.Timestamp(m.ReservedTo); err != nil {
			return nil, err
		}
	} else {
		st.ReservedTo = time.Time{}
	}

	if m.CreatedAt != nil {
		if st.CreatedAt, err = ptypes.Timestamp(m.CreatedAt); err != nil {
			return nil, err
		}
	} else {
		st.CreatedAt = time.Now()
	}

	return bson.Marshal(st)
}

func (m *OperatingCompany) MarshalBSON() ([]byte, error) {
	st := &MgoOperatingCompany{
		Name:               m.Name,
		Country:            m.Country,
		RegistrationNumber: m.RegistrationNumber,
		RegistrationDate:   m.RegistrationDate,
		VatNumber:          m.VatNumber,
		Email:              m.Email,
		Address:            m.Address,
		VatAddress:         m.VatAddress,
		SignatoryName:      m.SignatoryName,
		SignatoryPosition:  m.SignatoryPosition,
		BankingDetails:     m.BankingDetails,
		PaymentCountries:   m.PaymentCountries,
	}
	if len(m.Id) <= 0 {
		st.Id = primitive.NewObjectID()
	} else {
		oid, err := primitive.ObjectIDFromHex(m.Id)

		if err != nil {
			return nil, errors.New(errorInvalidObjectId)
		}

		st.Id = oid
	}

	var err error

	if m.CreatedAt != nil {
		if st.CreatedAt, err = ptypes.Timestamp(m.CreatedAt); err != nil {
			return nil, err
		}
	} else {
		st.CreatedAt = time.Now()
	}

	if m.UpdatedAt != nil {
		if st.UpdatedAt, err = ptypes.Timestamp(m.UpdatedAt); err != nil {
			return nil, err
		}
	} else {
		st.UpdatedAt = time.Now()
	}

	return bson.Marshal(st)
}

func (m *OperatingCompany) UnmarshalBSON(raw []byte) error {
	decoded := new(MgoOperatingCompany)
	err := bson.Unmarshal(raw, decoded)

	if err != nil {
		return err
	}

	m.Id = decoded.Id.Hex()
	m.Name = decoded.Name
	m.Country = decoded.Country
	m.RegistrationNumber = decoded.RegistrationNumber
	m.RegistrationDate = decoded.RegistrationDate
	m.VatNumber = decoded.VatNumber
	m.Email = decoded.Email
	m.Address = decoded.Address
	m.VatAddress = decoded.VatAddress
	m.SignatoryName = decoded.SignatoryName
	m.SignatoryPosition = decoded.SignatoryPosition
	m.BankingDetails = decoded.BankingDetails
	m.PaymentCountries = decoded.PaymentCountries

	m.CreatedAt, err = ptypes.TimestampProto(decoded.CreatedAt)
	if err != nil {
		return err
	}

	m.UpdatedAt, err = ptypes.TimestampProto(decoded.UpdatedAt)
	if err != nil {
		return err
	}

	return nil
}

func (m *PaymentMinLimitSystem) MarshalBSON() ([]byte, error) {
	st := &MgoPaymentMinLimitSystem{
		Currency: m.Currency,
		Amount:   m.Amount,
	}

	if len(m.Id) <= 0 {
		st.Id = primitive.NewObjectID()
	} else {
		oid, err := primitive.ObjectIDFromHex(m.Id)

		if err != nil {
			return nil, errors.New(errorInvalidObjectId)
		}

		st.Id = oid
	}

	var err error

	if m.CreatedAt != nil {
		if st.CreatedAt, err = ptypes.Timestamp(m.CreatedAt); err != nil {
			return nil, err
		}
	} else {
		st.CreatedAt = time.Now()
	}

	if m.UpdatedAt != nil {
		if st.UpdatedAt, err = ptypes.Timestamp(m.UpdatedAt); err != nil {
			return nil, err
		}
	} else {
		st.UpdatedAt = time.Now()
	}

	return bson.Marshal(st)
}

func (m *PaymentMinLimitSystem) UnmarshalBSON(raw []byte) error {
	decoded := new(MgoPaymentMinLimitSystem)
	err := bson.Unmarshal(raw, decoded)

	if err != nil {
		return err
	}

	m.Id = decoded.Id.Hex()
	m.Currency = decoded.Currency
	m.Amount = decoded.Amount

	m.CreatedAt, err = ptypes.TimestampProto(decoded.CreatedAt)
	if err != nil {
		return err
	}

	m.UpdatedAt, err = ptypes.TimestampProto(decoded.UpdatedAt)
	if err != nil {
		return err
	}

	return nil
}

func (m *UserRole) MarshalBSON() ([]byte, error) {
	oid, err := primitive.ObjectIDFromHex(m.Id)

	if err != nil {
		return nil, err
	}

	st := &MgoUserRole{
		Id:        oid,
		Role:      m.Role,
		Status:    m.Status,
		Email:     m.Email,
		FirstName: m.FirstName,
		LastName:  m.LastName,
	}

	oid, err = primitive.ObjectIDFromHex(m.MerchantId)

	if err == nil {
		hex := oid
		st.MerchantId = &hex
	}

	oid, err = primitive.ObjectIDFromHex(m.UserId)

	if err == nil {
		hex := oid
		st.UserId = &hex
	}

	if m.CreatedAt != nil {
		if st.CreatedAt, err = ptypes.Timestamp(m.CreatedAt); err != nil {
			return nil, err
		}
	} else {
		st.CreatedAt = time.Now()
	}

	if m.UpdatedAt != nil {
		if st.UpdatedAt, err = ptypes.Timestamp(m.UpdatedAt); err != nil {
			return nil, err
		}
	} else {
		st.UpdatedAt = time.Now()
	}

	return bson.Marshal(st)
}

func (k *UserRole) UnmarshalBSON(raw []byte) error {
	decoded := new(MgoUserRole)
	err := bson.Unmarshal(raw, decoded)

	if err != nil {
		return err
	}

	k.Id = decoded.Id.Hex()
	k.Role = decoded.Role
	k.Status = decoded.Status
	k.Email = decoded.Email
	k.FirstName = decoded.FirstName
	k.LastName = decoded.LastName

	if decoded.MerchantId != nil {
		k.MerchantId = decoded.MerchantId.Hex()
	}

	if decoded.UserId != nil {
		k.UserId = decoded.UserId.Hex()
	}

	if k.CreatedAt, err = ptypes.TimestampProto(decoded.CreatedAt); err != nil {
		return err
	}

	if k.UpdatedAt, err = ptypes.TimestampProto(decoded.UpdatedAt); err != nil {
		return err
	}

	return nil
}

type CountryAndRegionItem struct {
	Country string `bson:"iso_code_a2"`
	Region  string `bson:"region"`
}

type CountryAndRegionItems struct {
	Items []*CountryAndRegionItem `json:"items"`
}<|MERGE_RESOLUTION|>--- conflicted
+++ resolved
@@ -61,11 +61,8 @@
 	ShortDescription map[string]string       `bson:"short_description"`
 	Currencies       []*HasCurrencyItem      `bson:"currencies"`
 	VirtualCurrency  *ProjectVirtualCurrency `bson:"virtual_currency"`
-<<<<<<< HEAD
+	VatPayer         string                  `bson:"vat_payer"`
 	WebHookTesting   *WebHookTesting         `bson:"webhook_testing"`
-=======
-	VatPayer         string                  `bson:"vat_payer"`
->>>>>>> 26d04915
 }
 
 type MgoMerchantLastPayout struct {
@@ -297,11 +294,8 @@
 	IsIpCountryMismatchBin      bool                           `bson:"is_ip_country_mismatch_bin"`
 	BillingCountryChangedByUser bool                           `bson:"billing_country_changed_by_user"`
 	IsRefundAllowed             bool                           `bson:"is_refund_allowed"`
-<<<<<<< HEAD
+	VatPayer                    string                         `bson:"vat_payer"`
 	TestingCase                string                         `bson:"testing_case"`
-=======
-	VatPayer                    string                         `bson:"vat_payer"`
->>>>>>> 26d04915
 }
 
 type MgoOrderItem struct {
@@ -1419,11 +1413,8 @@
 		ShortDescription:         m.ShortDescription,
 		Currencies:               m.Currencies,
 		VirtualCurrency:          m.VirtualCurrency,
-<<<<<<< HEAD
+		VatPayer:                 m.VatPayer,
 		WebHookTesting:           m.WebhookTesting,
-=======
-		VatPayer:                 m.VatPayer,
->>>>>>> 26d04915
 	}
 
 	if len(m.Name) > 0 {
@@ -1511,11 +1502,8 @@
 	m.ShortDescription = decoded.ShortDescription
 	m.Currencies = decoded.Currencies
 	m.VirtualCurrency = decoded.VirtualCurrency
-<<<<<<< HEAD
+	m.VatPayer = decoded.VatPayer
 	m.WebhookTesting = decoded.WebHookTesting
-=======
-	m.VatPayer = decoded.VatPayer
->>>>>>> 26d04915
 
 	nameLen := len(decoded.Name)
 
@@ -1735,11 +1723,8 @@
 		IsIpCountryMismatchBin:      m.IsIpCountryMismatchBin,
 		BillingCountryChangedByUser: m.BillingCountryChangedByUser,
 		IsRefundAllowed:             m.IsRefundAllowed,
-<<<<<<< HEAD
+		VatPayer:                    m.VatPayer,
 		TestingCase: m.TestingCase,
-=======
-		VatPayer:                    m.VatPayer,
->>>>>>> 26d04915
 	}
 
 	if m.Refund != nil {
