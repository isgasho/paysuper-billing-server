package pkg

import "net/http"

type Path struct {
	Path   string
	Method string
}

const (
	ServiceName    = "p1paybilling"
	ServiceVersion = "latest"

	LoggerName = "PAYONE_BILLING_SERVER"

	CardPayPaymentResponseStatusInProgress = "IN_PROGRESS"
	CardPayPaymentResponseStatusPending    = "PENDING"
	CardPayPaymentResponseStatusRefunded   = "REFUNDED"
	CardPayPaymentResponseStatusDeclined   = "DECLINED"
	CardPayPaymentResponseStatusAuthorized = "AUTHORIZED"
	CardPayPaymentResponseStatusCompleted  = "COMPLETED"
	CardPayPaymentResponseStatusCancelled  = "CANCELLED"

	PaymentCreateFieldOrderId         = "order_id"
	PaymentCreateFieldPaymentMethodId = "payment_method_id"
	PaymentCreateFieldEmail           = "email"
	PaymentCreateFieldPan             = "pan"
	PaymentCreateFieldCvv             = "cvv"
	PaymentCreateFieldMonth           = "month"
	PaymentCreateFieldYear            = "year"
	PaymentCreateFieldHolder          = "card_holder"
	PaymentCreateFieldEWallet         = "ewallet"
	PaymentCreateFieldCrypto          = "address"
	PaymentCreateFieldStoreData       = "store_data"
	PaymentCreateFieldRecurringId     = "recurring_id"
	PaymentCreateFieldStoredCardId    = "stored_card_id"
	PaymentCreateFieldUserCountry     = "country"
	PaymentCreateFieldUserCity        = "city"
	PaymentCreateFieldUserState       = "state"
	PaymentCreateFieldUserZip         = "zip"

	TxnParamsFieldBankCardEmissionCountry = "emission_country"
	TxnParamsFieldBankCardToken           = "token"
	TxnParamsFieldBankCardIs3DS           = "is_3ds"
	TxnParamsFieldBankCardRrn             = "rrn"
	TxnParamsFieldDeclineCode             = "decline_code"
	TxnParamsFieldDeclineReason           = "decline_reason"
	TxnParamsFieldCryptoTransactionId     = "transaction_id"
	TxnParamsFieldCryptoAmount            = "amount_crypto"
	TxnParamsFieldCryptoCurrency          = "currency_crypto"

	StatusOK              = int32(0)
	StatusErrorValidation = int32(1)
	StatusErrorSystem     = int32(2)
	StatusTemporary       = int32(4)

	MerchantStatusDraft            = int32(0)
	MerchantStatusAgreementSigning = int32(3)
	MerchantStatusAgreementSigned  = int32(4)
	MerchantStatusDeleted          = int32(5)
	MerchantStatusRejected         = int32(6)
	MerchantStatusPending          = int32(7)
	MerchantStatusAccepted         = int32(8)

	MerchantMinimalPayoutLimit = float32(1000)

	ResponseStatusOk          = int32(200)
	ResponseStatusNotModified = int32(304)
	ResponseStatusBadData     = int32(400)
	ResponseStatusNotFound    = int32(404)
	ResponseStatusForbidden   = int32(403)
	ResponseStatusGone        = int32(410)
	ResponseStatusSystemError = int32(500)
	ResponseStatusTemporary   = int32(410)

	RefundStatusCreated               = int32(0)
	RefundStatusRejected              = int32(1)
	RefundStatusInProgress            = int32(2)
	RefundStatusCompleted             = int32(3)
	RefundStatusPaymentSystemDeclined = int32(4)
	RefundStatusPaymentSystemCanceled = int32(5)

	PaymentSystemErrorCreateRefundFailed   = "refund can't be create. try request later"
	PaymentSystemErrorCreateRefundRejected = "refund create request rejected"

	PaymentSystemHandlerCardPay = "cardpay"

	MerchantAgreementTypeESign = 2

	SignerTypeMerchant = int32(0)
	SignerTypePs       = int32(1)

	ProjectStatusDraft         = int32(0)
	ProjectStatusTestCompleted = int32(1)
	ProjectStatusTestFailed    = int32(2)
	ProjectStatusInProduction  = int32(3)
	ProjectStatusDeleted       = int32(4)

	ProjectCallbackProtocolEmpty   = "empty"
	ProjectCallbackProtocolDefault = "default"

	ProjectWebhookPreApproval   = "pre_approval"
	ProjectWebhookDefault = "default"

	ObjectTypeUser = "user"

	UserIdentityTypeEmail    = "email"
	UserIdentityTypePhone    = "phone"
	UserIdentityTypeExternal = "external"

	TechEmailDomain = "@paysuper.com"

	MigrationSource = "file://./migrations"

	ErrorGrpcServiceCallFailed       = "gRPC call failed"
	ErrorVatReportDateCantBeInFuture = "vat report date cant be in future"
	MethodFinishedWithError          = "method finished with error"
	LogFieldRequest                  = "request"
	LogFieldResponse                 = "request"
	LogFieldHandler                  = "handler"

	ObjectTypeBalanceTransaction = "balance_transaction"

	AccountingEntryTypeRealGrossRevenue                    = "real_gross_revenue"
	AccountingEntryTypeRealTaxFee                          = "real_tax_fee"
	AccountingEntryTypeCentralBankTaxFee                   = "central_bank_tax_fee"
	AccountingEntryTypeRealTaxFeeTotal                     = "real_tax_fee_total"
	AccountingEntryTypePsGrossRevenueFx                    = "ps_gross_revenue_fx"
	AccountingEntryTypePsGrossRevenueFxTaxFee              = "ps_gross_revenue_fx_tax_fee"
	AccountingEntryTypePsGrossRevenueFxProfit              = "ps_gross_revenue_fx_profit"
	AccountingEntryTypeMerchantGrossRevenue                = "merchant_gross_revenue"
	AccountingEntryTypeMerchantTaxFeeCostValue             = "merchant_tax_fee_cost_value"
	AccountingEntryTypeMerchantTaxFeeCentralBankFx         = "merchant_tax_fee_central_bank_fx"
	AccountingEntryTypeMerchantTaxFee                      = "merchant_tax_fee"
	AccountingEntryTypePsMethodFee                         = "ps_method_fee"
	AccountingEntryTypeMerchantMethodFee                   = "merchant_method_fee"
	AccountingEntryTypeMerchantMethodFeeCostValue          = "merchant_method_fee_cost_value"
	AccountingEntryTypePsMarkupMerchantMethodFee           = "ps_markup_merchant_method_fee"
	AccountingEntryTypeMerchantMethodFixedFee              = "merchant_method_fixed_fee"
	AccountingEntryTypeRealMerchantMethodFixedFee          = "real_merchant_method_fixed_fee"
	AccountingEntryTypeMarkupMerchantMethodFixedFeeFx      = "markup_merchant_method_fixed_fee_fx"
	AccountingEntryTypeRealMerchantMethodFixedFeeCostValue = "real_merchant_method_fixed_fee_cost_value"
	AccountingEntryTypePsMethodFixedFeeProfit              = "ps_method_fixed_fee_profit"
	AccountingEntryTypeMerchantPsFixedFee                  = "merchant_ps_fixed_fee"
	AccountingEntryTypeRealMerchantPsFixedFee              = "real_merchant_ps_fixed_fee"
	AccountingEntryTypeMarkupMerchantPsFixedFee            = "markup_merchant_ps_fixed_fee"
	AccountingEntryTypePsMethodProfit                      = "ps_method_profit"
	AccountingEntryTypeMerchantNetRevenue                  = "merchant_net_revenue"
	AccountingEntryTypePsProfitTotal                       = "ps_profit_total"

	AccountingEntryTypeRealRefund                      = "real_refund"
	AccountingEntryTypeRealRefundTaxFee                = "real_refund_tax_fee"
	AccountingEntryTypeRealRefundFee                   = "real_refund_fee"
	AccountingEntryTypeRealRefundFixedFee              = "real_refund_fixed_fee"
	AccountingEntryTypeMerchantRefund                  = "merchant_refund"
	AccountingEntryTypePsMerchantRefundFx              = "ps_merchant_refund_fx"
	AccountingEntryTypeMerchantRefundFee               = "merchant_refund_fee"
	AccountingEntryTypePsMarkupMerchantRefundFee       = "ps_markup_merchant_refund_fee"
	AccountingEntryTypeMerchantRefundFixedFeeCostValue = "merchant_refund_fixed_fee_cost_value"
	AccountingEntryTypeMerchantRefundFixedFee          = "merchant_refund_fixed_fee"
	AccountingEntryTypePsMerchantRefundFixedFeeFx      = "ps_merchant_refund_fixed_fee_fx"
	AccountingEntryTypePsMerchantRefundFixedFeeProfit  = "ps_merchant_refund_fixed_fee_profit"
	AccountingEntryTypeReverseTaxFee                   = "reverse_tax_fee"
	AccountingEntryTypeReverseTaxFeeDelta              = "reverse_tax_fee_delta"
	AccountingEntryTypePsReverseTaxFeeDelta            = "ps_reverse_tax_fee_delta"
	AccountingEntryTypeMerchantReverseTaxFee           = "merchant_reverse_tax_fee"
	AccountingEntryTypeMerchantReverseRevenue          = "merchant_reverse_revenue"
	AccountingEntryTypePsRefundProfit                  = "ps_refund_profit"
	AccountingEntryTypeMerchantRollingReserveCreate    = "merchant_rolling_reserve_create"
	AccountingEntryTypeMerchantRollingReserveRelease   = "merchant_rolling_reserve_release"
	AccountingEntryTypeMerchantRoyaltyCorrection       = "merchant_royalty_correction"

	BalanceTransactionStatusAvailable = "available"

	ErrorTimeConversion       = "Time conversion error"
	ErrorTimeConversionValue  = "value"
	ErrorTimeConversionMethod = "conversion method"

	ErrorDatabaseQueryFailed          = "Query to database collection failed"
	ErrorQueryCursorExecutionFailed   = "Execute result from query cursor failed"
	ErrorDatabaseFieldCollection      = "collection"
	ErrorDatabaseFieldDocumentId      = "document_id"
	ErrorDatabaseFieldQuery           = "query"
	ErrorDatabaseFieldSet             = "set"
	ErrorDatabaseFieldSorts           = "sorts"
	ErrorDatabaseFieldLimit           = "limit"
	ErrorDatabaseFieldOffset          = "offset"
	ErrorDatabaseFieldOperation       = "operation"
	ErrorDatabaseFieldOperationCount  = "count"
	ErrorDatabaseFieldOperationInsert = "insert"
	ErrorDatabaseFieldOperationUpdate = "update"
	ErrorDatabaseFieldOperationUpsert = "upsert"
	ErrorDatabaseFieldDocument        = "document"

	ErrorJsonMarshallingFailed = "json marshalling failed"

	ErrorCacheQueryFailed = "Query to cache storage failed"
	ErrorCacheFieldKey    = "key"
	ErrorCacheFieldData   = "data"
	ErrorCacheFieldCmd    = "command"

	ErrorUserCheckFailed = "failed to check user"

	ErrorRoyaltyReportGenerationFailed = "royalty report generation failed"
	ErrorRoyaltyReportFieldMerchantId  = "merchant_id"
	ErrorRoyaltyReportFieldFrom        = "from"
	ErrorRoyaltyReportFieldTo          = "to"

	CardPayDeclineCodeSystemMalfunction                = "01"
	CardPayDeclineCodeCancelledByCustomer              = "02"
	CardPayDeclineCodeDeclinedByAntiFraud              = "03"
	CardPayDeclineCodeDeclinedBy3DSecure               = "04"
	CardPayDeclineCodeOnly3DSecureTransactionsAllowed  = "05"
	CardPayDeclineCode3DSecureAvailabilityIsUnknown    = "06"
	CardPayDeclineCodeLimitReached                     = "07"
	CardPayDeclineCodeRequestedOperationIsNotSupported = "08"
	CardPayDeclineCodeDeclinedByBankWithoutReason      = "10"
	CardPayDeclineCodeCommonDeclineByBank              = "11"
	CardPayDeclineCodeInsufficientFunds                = "13"
	CardPayDeclineCodeCardLimitReached                 = "14"
	CardPayDeclineCodeIncorrectCardData                = "15"
	CardPayDeclineCodeDeclinedByBankAntiFraud          = "16"
	CardPayDeclineCodeBanksMalfunction                 = "17"
	CardPayDeclineCodeConnectionProblem                = "18"
	CardPayDeclineCodeNoPaymentWasReceived             = "21"
	CardPayDeclineCodeWrongPaymentWasReceived          = "22"
	CardPayDeclineCodeConfirmationsPaymentTimeout      = "23"

	PaySuperDeclineCodeSystemMalfunction                = "ps000001"
	PaySuperDeclineCodeCancelledByCustomer              = "ps000002"
	PaySuperDeclineCodeDeclinedByAntiFraud              = "ps000003"
	PaySuperDeclineCodeDeclinedBy3DSecure               = "ps000004"
	PaySuperDeclineCodeOnly3DSecureTransactionsAllowed  = "ps000005"
	PaySuperDeclineCode3DSecureAvailabilityIsUnknown    = "ps000006"
	PaySuperDeclineCodeLimitReached                     = "ps000007"
	PaySuperDeclineCodeRequestedOperationIsNotSupported = "ps000008"
	PaySuperDeclineCodeDeclinedByBankWithoutReason      = "ps000009"
	PaySuperDeclineCodeCommonDeclineByBank              = "ps000010"
	PaySuperDeclineCodeInsufficientFunds                = "ps000011"
	PaySuperDeclineCodeCardLimitReached                 = "ps000012"
	PaySuperDeclineCodeIncorrectCardData                = "ps000013"
	PaySuperDeclineCodeDeclinedByBankAntiFraud          = "ps000014"
	PaySuperDeclineCodeBanksMalfunction                 = "ps000015"
	PaySuperDeclineCodeConnectionProblem                = "ps000016"
	PaySuperDeclineCodeNoPaymentWasReceived             = "ps000017"
	PaySuperDeclineCodeWrongPaymentWasReceived          = "ps000018"
	PaySuperDeclineCodeConfirmationsPaymentTimeout      = "ps000019"

	OrderTypeOrder  = "order"
	OrderTypeRefund = "refund"

	PaymentCreateBankCardFieldBrand         = "card_brand"
	PaymentCreateBankCardFieldType          = "card_type"
	PaymentCreateBankCardFieldCategory      = "card_category"
	PaymentCreateBankCardFieldIssuerName    = "bank_issuer_name"
	PaymentCreateBankCardFieldIssuerCountry = "bank_issuer_country"

	RoyaltyReportStatusPending        = "pending"
	RoyaltyReportStatusAccepted       = "accepted"
	RoyaltyReportStatusCanceled       = "canceled"
	RoyaltyReportStatusDispute        = "dispute"
	RoyaltyReportStatusWaitForPayment = "waiting_payment"
	RoyaltyReportStatusPaid           = "paid"

	EmailRoyaltyReportMessage = "Royalty report updated"

	RoyaltyReportChangeSourceAuto     = "auto"
	RoyaltyReportChangeSourceMerchant = "merchant"
	RoyaltyReportChangeSourceAdmin    = "admin"

	VatCurrencyRatesPolicyOnDay    = "on-day"
	VatCurrencyRatesPolicyLastDay  = "last-day"
	VatCurrencyRatesPolicyAvgMonth = "avg-month"

	VatReportStatusThreshold = "threshold"
	VatReportStatusExpired   = "expired"
	VatReportStatusPending   = "pending"
	VatReportStatusNeedToPay = "need_to_pay"
	VatReportStatusPaid      = "paid"
	VatReportStatusOverdue   = "overdue"
	VatReportStatusCanceled  = "canceled"

	UndoReasonReversal   = "reversal"
	UndoReasonChargeback = "chargeback"

	DashboardPeriodCurrentDay      = "current_day"
	DashboardPeriodPreviousDay     = "previous_day"
	DashboardPeriodTwoDaysAgo      = "two_days_ago"
	DashboardPeriodCurrentWeek     = "current_week"
	DashboardPeriodPreviousWeek    = "previous_week"
	DashboardPeriodTwoWeeksAgo     = "two_weeks_ago"
	DashboardPeriodCurrentMonth    = "current_month"
	DashboardPeriodPreviousMonth   = "previous_month"
	DashboardPeriodTwoMonthsAgo    = "two_months_ago"
	DashboardPeriodCurrentQuarter  = "current_quarter"
	DashboardPeriodPreviousQuarter = "previous_quarter"
	DashboardPeriodTwoQuarterAgo   = "two_quarter_ago"
	DashboardPeriodCurrentYear     = "current_year"
	DashboardPeriodPreviousYear    = "previous_year"
	DashboardPeriodTwoYearsAgo     = "two_years_ago"

	PayoutDocumentStatusSkip     = "skip"
	PayoutDocumentStatusPending  = "pending"
	PayoutDocumentStatusPaid     = "paid"
	PayoutDocumentStatusCanceled = "canceled"
	PayoutDocumentStatusFailed   = "failed"

	OrderIssuerReferenceTypePaylink = "paylink"

	PaylinkUrlDefaultMask = "/paylink/%s"

	DatabaseRequestDefaultLimit = int64(100)

	ProjectSellCountTypeFractional = "fractional"
	ProjectSellCountTypeIntegral   = "integral"

	PaymentSystemActionAuthenticate     = "auth"
	PaymentSystemActionRefresh          = "refresh"
	PaymentSystemActionCreatePayment    = "create_payment"
	PaymentSystemActionRecurringPayment = "recurring_payment"
	PaymentSystemActionRefund           = "refund"

	MccCodeLowRisk  = "5816"
	MccCodeHighRisk = "5967"

	MerchantOperationTypeLowRisk  = "low-risk"
	MerchantOperationTypeHighRisk = "high-risk"

	TariffRegionRussiaAndCis = "russia_and_cis"
	TariffRegionEurope       = "europe"
	TariffRegionAsia         = "asia"
	TariffRegionLatAm        = "latin_america"
	TariffRegionWorldwide    = "worldwide"

	PaymentMethodKey = "%s:%s:%s" // currency:mcc_code:operating_company_id, for example: "USD:5816:5dc3f70deb494903d835f28a"

<<<<<<< HEAD
	UnknownTypeError = "unknown type in request"

	TestCaseNonExistingUser = "non_existing_user"
	TestCaseExistingUser = "existing_user"
	TestCaseCorrectPayment = "correct_payment"
	TestCaseIncorrectPayment = "incorrect_payment"
=======
	RoleTypeMerchant = "merchant"
	RoleTypeSystem   = "system"

	RoleMerchantOwner      = "merchant_owner"
	RoleMerchantDeveloper  = "merchant_developer"
	RoleMerchantAccounting = "merchant_accounting"
	RoleMerchantSupport    = "merchant_support"
	RoleMerchantViewOnly   = "merchant_view_only"
	RoleSystemAdmin        = "system_admin"
	RoleSystemRiskManager  = "system_risk_manager"
	RoleSystemFinancial    = "system_financial"
	RoleSystemSupport      = "system_support"
	RoleSystemViewOnly     = "system_view_only"

	UserRoleStatusInvited  = "invited"
	UserRoleStatusAccepted = "accepted"

	// MerchantId_UserId
	CasbinMerchantUserMask = "%s_%s"
>>>>>>> 3c499895
)

var (
	MerchantOperationsTypesToMccCodes = map[string]string{
		MerchantOperationTypeLowRisk:  MccCodeLowRisk,
		MerchantOperationTypeHighRisk: MccCodeHighRisk,
	}

	SupportedMccCodes = []string{MccCodeLowRisk, MccCodeHighRisk}

	SupportedTariffRegions = []string{TariffRegionRussiaAndCis, TariffRegionEurope, TariffRegionAsia, TariffRegionLatAm, TariffRegionWorldwide}

	CountryPhoneCodes = map[int32]string{
		7:    "RU",
		375:  "BY",
		994:  "AZ",
		91:   "IN",
		77:   "KZ",
		380:  "UA",
		44:   "GB",
		9955: "GE",
		370:  "LT",
		992:  "TJ",
		66:   "TH",
		998:  "UZ",
		507:  "PA",
		374:  "AM",
		371:  "LV",
		90:   "TR",
		373:  "MD",
		972:  "IL",
		84:   "VN",
		372:  "EE",
		82:   "KR",
		996:  "KG",
	}

	DeclineCodeMap = map[string]string{
		CardPayDeclineCodeSystemMalfunction:                PaySuperDeclineCodeSystemMalfunction,
		CardPayDeclineCodeCancelledByCustomer:              PaySuperDeclineCodeCancelledByCustomer,
		CardPayDeclineCodeDeclinedByAntiFraud:              PaySuperDeclineCodeDeclinedByAntiFraud,
		CardPayDeclineCodeDeclinedBy3DSecure:               PaySuperDeclineCodeDeclinedBy3DSecure,
		CardPayDeclineCodeOnly3DSecureTransactionsAllowed:  PaySuperDeclineCodeOnly3DSecureTransactionsAllowed,
		CardPayDeclineCode3DSecureAvailabilityIsUnknown:    PaySuperDeclineCode3DSecureAvailabilityIsUnknown,
		CardPayDeclineCodeLimitReached:                     PaySuperDeclineCodeLimitReached,
		CardPayDeclineCodeRequestedOperationIsNotSupported: PaySuperDeclineCodeRequestedOperationIsNotSupported,
		CardPayDeclineCodeDeclinedByBankWithoutReason:      PaySuperDeclineCodeDeclinedByBankWithoutReason,
		CardPayDeclineCodeCommonDeclineByBank:              PaySuperDeclineCodeCommonDeclineByBank,
		CardPayDeclineCodeInsufficientFunds:                PaySuperDeclineCodeInsufficientFunds,
		CardPayDeclineCodeCardLimitReached:                 PaySuperDeclineCodeCardLimitReached,
		CardPayDeclineCodeIncorrectCardData:                PaySuperDeclineCodeIncorrectCardData,
		CardPayDeclineCodeDeclinedByBankAntiFraud:          PaySuperDeclineCodeDeclinedByBankAntiFraud,
		CardPayDeclineCodeBanksMalfunction:                 PaySuperDeclineCodeBanksMalfunction,
		CardPayDeclineCodeConnectionProblem:                PaySuperDeclineCodeConnectionProblem,
		CardPayDeclineCodeNoPaymentWasReceived:             PaySuperDeclineCodeNoPaymentWasReceived,
		CardPayDeclineCodeWrongPaymentWasReceived:          PaySuperDeclineCodeWrongPaymentWasReceived,
		CardPayDeclineCodeConfirmationsPaymentTimeout:      PaySuperDeclineCodeConfirmationsPaymentTimeout,
	}

	HomeRegions = map[string]string{
		TariffRegionAsia:         "Asia",
		TariffRegionEurope:       "Europe",
		TariffRegionLatAm:        "Latin America",
		TariffRegionRussiaAndCis: "Russia & CIS",
		TariffRegionWorldwide:    "Worldwide",
	}

	CardPayPaths = map[string]*Path{
		PaymentSystemActionAuthenticate: {
			Path:   "/api/auth/token",
			Method: http.MethodPost,
		},
		PaymentSystemActionRefresh: {
			Path:   "/api/auth/token",
			Method: http.MethodPost,
		},
		PaymentSystemActionCreatePayment: {
			Path:   "/api/payments",
			Method: http.MethodPost,
		},
		PaymentSystemActionRecurringPayment: {
			Path:   "/api/recurrings",
			Method: http.MethodPost,
		},
		PaymentSystemActionRefund: {
			Path:   "/api/refunds",
			Method: http.MethodPost,
		},
	}
)<|MERGE_RESOLUTION|>--- conflicted
+++ resolved
@@ -334,16 +334,15 @@
 
 	PaymentMethodKey = "%s:%s:%s" // currency:mcc_code:operating_company_id, for example: "USD:5816:5dc3f70deb494903d835f28a"
 
-<<<<<<< HEAD
+	RoleTypeMerchant = "merchant"
+	RoleTypeSystem   = "system"
+
 	UnknownTypeError = "unknown type in request"
 
 	TestCaseNonExistingUser = "non_existing_user"
 	TestCaseExistingUser = "existing_user"
 	TestCaseCorrectPayment = "correct_payment"
 	TestCaseIncorrectPayment = "incorrect_payment"
-=======
-	RoleTypeMerchant = "merchant"
-	RoleTypeSystem   = "system"
 
 	RoleMerchantOwner      = "merchant_owner"
 	RoleMerchantDeveloper  = "merchant_developer"
@@ -361,7 +360,6 @@
 
 	// MerchantId_UserId
 	CasbinMerchantUserMask = "%s_%s"
->>>>>>> 3c499895
 )
 
 var (
