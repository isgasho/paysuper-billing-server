--- conflicted
+++ resolved
@@ -94,7 +94,8 @@
 	TechEmailDomain        = "@paysuper.com"
 	OrderInlineFormUrlMask = "%s://%s/order/%s"
 
-<<<<<<< HEAD
+	MigrationSource = "file://./migrations"
+
 	ErrorGrpcServiceCallFailed = "gRPC call failed"
 
 	ObjectTypeBalanceTransaction = "balance_transaction"
@@ -113,9 +114,6 @@
 
 	BalanceTransactionStatusPending   = "pending"
 	BalanceTransactionStatusAvailable = "available"
-=======
-	MigrationSource = "file://./migrations"
->>>>>>> 16da4aad
 )
 
 var (
