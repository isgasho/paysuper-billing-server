package pkg

import (
	"github.com/paysuper/paysuper-proto/go/billingpb"
	"net/http"
)

type Path struct {
	Path   string
	Method string
}

const (
	LoggerName = "PAYONE_BILLING_SERVER"

	StatusOK              = int32(0)
	StatusErrorValidation = int32(1)
	StatusErrorSystem     = int32(2)
	StatusTemporary       = int32(4)

	MerchantMinimalPayoutLimit = float32(1000)

	RefundStatusCreated               = int32(0)
	RefundStatusRejected              = int32(1)
	RefundStatusInProgress            = int32(2)
	RefundStatusCompleted             = int32(3)
	RefundStatusPaymentSystemDeclined = int32(4)
	RefundStatusPaymentSystemCanceled = int32(5)

	PaymentSystemErrorCreateRefundFailed   = "refund can't be create. try request later"
	PaymentSystemErrorCreateRefundRejected = "refund create request rejected"

	PaymentSystemHandlerCardPay = "cardpay"

	MerchantAgreementTypeESign = 2

	ObjectTypeUser = "user"

	UserIdentityTypeEmail    = "email"
	UserIdentityTypePhone    = "phone"
	UserIdentityTypeExternal = "external"

	TechEmailDomain = "@paysuper.com"

	MigrationSource = "file://./migrations"

	ErrorGrpcServiceCallFailed       = "gRPC call failed"
	ErrorVatReportDateCantBeInFuture = "vat report date cant be in future"
	MethodFinishedWithError          = "method finished with error"
	LogFieldRequest                  = "request"
	LogFieldResponse                 = "response"
	LogFieldHandler                  = "handler"

	ObjectTypeBalanceTransaction = "balance_transaction"

	AccountingEntryTypeRealGrossRevenue                    = "real_gross_revenue"
	AccountingEntryTypeRealTaxFee                          = "real_tax_fee"
	AccountingEntryTypeCentralBankTaxFee                   = "central_bank_tax_fee"
	AccountingEntryTypeRealTaxFeeTotal                     = "real_tax_fee_total"
	AccountingEntryTypePsGrossRevenueFx                    = "ps_gross_revenue_fx"
	AccountingEntryTypePsGrossRevenueFxTaxFee              = "ps_gross_revenue_fx_tax_fee"
	AccountingEntryTypePsGrossRevenueFxProfit              = "ps_gross_revenue_fx_profit"
	AccountingEntryTypeMerchantGrossRevenue                = "merchant_gross_revenue"
	AccountingEntryTypeMerchantTaxFeeCostValue             = "merchant_tax_fee_cost_value"
	AccountingEntryTypeMerchantTaxFeeCentralBankFx         = "merchant_tax_fee_central_bank_fx"
	AccountingEntryTypeMerchantTaxFee                      = "merchant_tax_fee"
	AccountingEntryTypePsMethodFee                         = "ps_method_fee"
	AccountingEntryTypeMerchantMethodFee                   = "merchant_method_fee"
	AccountingEntryTypeMerchantMethodFeeCostValue          = "merchant_method_fee_cost_value"
	AccountingEntryTypePsMarkupMerchantMethodFee           = "ps_markup_merchant_method_fee"
	AccountingEntryTypeMerchantMethodFixedFee              = "merchant_method_fixed_fee"
	AccountingEntryTypeRealMerchantMethodFixedFee          = "real_merchant_method_fixed_fee"
	AccountingEntryTypeMarkupMerchantMethodFixedFeeFx      = "markup_merchant_method_fixed_fee_fx"
	AccountingEntryTypeRealMerchantMethodFixedFeeCostValue = "real_merchant_method_fixed_fee_cost_value"
	AccountingEntryTypePsMethodFixedFeeProfit              = "ps_method_fixed_fee_profit"
	AccountingEntryTypeMerchantPsFixedFee                  = "merchant_ps_fixed_fee"
	AccountingEntryTypeRealMerchantPsFixedFee              = "real_merchant_ps_fixed_fee"
	AccountingEntryTypeMarkupMerchantPsFixedFee            = "markup_merchant_ps_fixed_fee"
	AccountingEntryTypePsMethodProfit                      = "ps_method_profit"
	AccountingEntryTypeMerchantNetRevenue                  = "merchant_net_revenue"
	AccountingEntryTypePsProfitTotal                       = "ps_profit_total"

	AccountingEntryTypeRealRefund                      = "real_refund"
	AccountingEntryTypeRealRefundTaxFee                = "real_refund_tax_fee"
	AccountingEntryTypeRealRefundFee                   = "real_refund_fee"
	AccountingEntryTypeRealRefundFixedFee              = "real_refund_fixed_fee"
	AccountingEntryTypeMerchantRefund                  = "merchant_refund"
	AccountingEntryTypePsMerchantRefundFx              = "ps_merchant_refund_fx"
	AccountingEntryTypeMerchantRefundFee               = "merchant_refund_fee"
	AccountingEntryTypePsMarkupMerchantRefundFee       = "ps_markup_merchant_refund_fee"
	AccountingEntryTypeMerchantRefundFixedFeeCostValue = "merchant_refund_fixed_fee_cost_value"
	AccountingEntryTypeMerchantRefundFixedFee          = "merchant_refund_fixed_fee"
	AccountingEntryTypePsMerchantRefundFixedFeeFx      = "ps_merchant_refund_fixed_fee_fx"
	AccountingEntryTypePsMerchantRefundFixedFeeProfit  = "ps_merchant_refund_fixed_fee_profit"
	AccountingEntryTypeReverseTaxFee                   = "reverse_tax_fee"
	AccountingEntryTypeReverseTaxFeeDelta              = "reverse_tax_fee_delta"
	AccountingEntryTypePsReverseTaxFeeDelta            = "ps_reverse_tax_fee_delta"
	AccountingEntryTypeMerchantReverseTaxFee           = "merchant_reverse_tax_fee"
	AccountingEntryTypeMerchantReverseRevenue          = "merchant_reverse_revenue"
	AccountingEntryTypePsRefundProfit                  = "ps_refund_profit"
	AccountingEntryTypeMerchantRollingReserveCreate    = "merchant_rolling_reserve_create"
	AccountingEntryTypeMerchantRollingReserveRelease   = "merchant_rolling_reserve_release"
	AccountingEntryTypeMerchantRoyaltyCorrection       = "merchant_royalty_correction"

	BalanceTransactionStatusAvailable = "available"

	ErrorTimeConversion       = "Time conversion error"
	ErrorTimeConversionValue  = "value"
	ErrorTimeConversionMethod = "conversion method"

	ErrorDatabaseQueryFailed          = "Query to database collection failed"
	ErrorDatabaseInvalidObjectId      = "String is not a valid ObjectID"
	ErrorQueryCursorExecutionFailed   = "Execute result from query cursor failed"
	ErrorDatabaseFieldCollection      = "collection"
	ErrorDatabaseFieldDocumentId      = "document_id"
	ErrorDatabaseFieldQuery           = "query"
	ErrorDatabaseFieldSet             = "set"
	ErrorDatabaseFieldSorts           = "sorts"
	ErrorDatabaseFieldLimit           = "limit"
	ErrorDatabaseFieldOffset          = "offset"
	ErrorDatabaseFieldOperation       = "operation"
	ErrorDatabaseFieldOperationCount  = "count"
	ErrorDatabaseFieldOperationInsert = "insert"
	ErrorDatabaseFieldOperationUpdate = "update"
	ErrorDatabaseFieldOperationUpsert = "upsert"
	ErrorDatabaseFieldDocument        = "document"

	ErrorJsonMarshallingFailed = "json marshalling failed"

	ErrorCacheQueryFailed = "Query to cache storage failed"
	ErrorCacheFieldKey    = "key"
	ErrorCacheFieldData   = "data"
	ErrorCacheFieldCmd    = "command"

	ErrorRoyaltyReportGenerationFailed = "royalty report generation failed"
	ErrorRoyaltyReportFieldMerchantId  = "merchant_id"
	ErrorRoyaltyReportFieldFrom        = "from"
	ErrorRoyaltyReportFieldTo          = "to"

	OrderTypeOrder  = "order"
	OrderTypeRefund = "refund"

	EmailRoyaltyReportMessage = "Royalty report updated"

	RoyaltyReportChangeSourceAuto     = "auto"
	RoyaltyReportChangeSourceMerchant = "merchant"
	RoyaltyReportChangeSourceAdmin    = "admin"

	VatCurrencyRatesPolicyOnDay    = "on-day"
	VatCurrencyRatesPolicyLastDay  = "last-day"
	VatCurrencyRatesPolicyAvgMonth = "avg-month"

	VatReportStatusThreshold = "threshold"
	VatReportStatusExpired   = "expired"
	VatReportStatusPending   = "pending"
	VatReportStatusNeedToPay = "need_to_pay"
	VatReportStatusPaid      = "paid"
	VatReportStatusOverdue   = "overdue"
	VatReportStatusCanceled  = "canceled"

	UndoReasonReversal   = "reversal"
	UndoReasonChargeback = "chargeback"

	DashboardPeriodCurrentDay      = "current_day"
	DashboardPeriodPreviousDay     = "previous_day"
	DashboardPeriodTwoDaysAgo      = "two_days_ago"
	DashboardPeriodCurrentWeek     = "current_week"
	DashboardPeriodPreviousWeek    = "previous_week"
	DashboardPeriodTwoWeeksAgo     = "two_weeks_ago"
	DashboardPeriodCurrentMonth    = "current_month"
	DashboardPeriodPreviousMonth   = "previous_month"
	DashboardPeriodTwoMonthsAgo    = "two_months_ago"
	DashboardPeriodCurrentQuarter  = "current_quarter"
	DashboardPeriodPreviousQuarter = "previous_quarter"
	DashboardPeriodTwoQuarterAgo   = "two_quarter_ago"
	DashboardPeriodCurrentYear     = "current_year"
	DashboardPeriodPreviousYear    = "previous_year"
	DashboardPeriodTwoYearsAgo     = "two_years_ago"

	PayoutDocumentStatusSkip     = "skip"
	PayoutDocumentStatusPending  = "pending"
	PayoutDocumentStatusPaid     = "paid"
	PayoutDocumentStatusCanceled = "canceled"
	PayoutDocumentStatusFailed   = "failed"

	OrderIssuerReferenceTypePaylink = "paylink"

	PaylinkUrlDefaultMask = "/paylink/%s"

	DatabaseRequestDefaultLimit = int64(100)

	ProjectSellCountTypeFractional = "fractional"
	ProjectSellCountTypeIntegral   = "integral"

	PaymentSystemActionAuthenticate     = "auth"
	PaymentSystemActionRefresh          = "refresh"
	PaymentSystemActionCreatePayment    = "create_payment"
	PaymentSystemActionRecurringPayment = "recurring_payment"
	PaymentSystemActionRefund           = "refund"

	MerchantOperationTypeLowRisk  = "low-risk"
	MerchantOperationTypeHighRisk = "high-risk"

	PaymentMethodKey = "%s:%s:%s:%s" // currency:mcc_code:operating_company_id:brand, for example: "USD:5816:5dc3f70deb494903d835f28a:VISA"

	RoleTypeMerchant = "merchant"
	RoleTypeSystem   = "system"

	UserRoleStatusInvited  = "invited"
	UserRoleStatusAccepted = "accepted"

	// MerchantId_UserId
	CasbinMerchantUserMask = "%s_%s"

	EmailConfirmUrl            = "%s/confirm_email"
	RoyaltyReportsUrl          = "%s/royalty_reports"
	PayoutsUrl                 = "%s/payouts"
	ReceiptPurchaseUrl         = "%s/pay/receipt/purchase/%s/%s"
	ReceiptRefundUrl           = "%s/pay/receipt/refund/%s/%s"
	MerchantCompanyUrl         = "%s/company"
	AdminCompanyUrl            = "%s/merchants/%s/company-info"
	AdminOnboardingRequestsUrl = "%s/agreement-requests"
	UserInviteUrl              = "%s/login?invite_token=%s"

<<<<<<< HEAD
	OrderType_simple         = "simple"
	OrderType_key            = "key"
	OrderType_product        = "product"
	OrderTypeVirtualCurrency = "virtual_currency"
=======
	VatPayerBuyer  = "buyer"
	VatPayerSeller = "seller"
	VatPayerNobody = "nobody"

	ProjectRedirectModeAny        = "any"
	ProjectRedirectModeDisable    = "disable"
	ProjectRedirectModeSuccessful = "successful"
	ProjectRedirectModeFail       = "fail"
	ProjectRedirectUsageAny       = "any"
>>>>>>> 12eb9e52
)

var (
	MerchantOperationsTypesToMccCodes = map[string]string{
		MerchantOperationTypeLowRisk:  billingpb.MccCodeLowRisk,
		MerchantOperationTypeHighRisk: billingpb.MccCodeHighRisk,
	}

	SupportedMccCodes = []string{billingpb.MccCodeLowRisk, billingpb.MccCodeHighRisk}

	SupportedTariffRegions = []string{
		billingpb.TariffRegionRussiaAndCis,
		billingpb.TariffRegionEurope,
		billingpb.TariffRegionAsia,
		billingpb.TariffRegionLatAm,
		billingpb.TariffRegionWorldwide,
	}

	CountryPhoneCodes = map[int32]string{
		7:    "RU",
		375:  "BY",
		994:  "AZ",
		91:   "IN",
		77:   "KZ",
		380:  "UA",
		44:   "GB",
		9955: "GE",
		370:  "LT",
		992:  "TJ",
		66:   "TH",
		998:  "UZ",
		507:  "PA",
		374:  "AM",
		371:  "LV",
		90:   "TR",
		373:  "MD",
		972:  "IL",
		84:   "VN",
		372:  "EE",
		82:   "KR",
		996:  "KG",
	}

	CardPayPaths = map[string]*Path{
		PaymentSystemActionAuthenticate: {
			Path:   "/api/auth/token",
			Method: http.MethodPost,
		},
		PaymentSystemActionRefresh: {
			Path:   "/api/auth/token",
			Method: http.MethodPost,
		},
		PaymentSystemActionCreatePayment: {
			Path:   "/api/payments",
			Method: http.MethodPost,
		},
		PaymentSystemActionRecurringPayment: {
			Path:   "/api/recurrings",
			Method: http.MethodPost,
		},
		PaymentSystemActionRefund: {
			Path:   "/api/refunds",
			Method: http.MethodPost,
		},
	}
)<|MERGE_RESOLUTION|>--- conflicted
+++ resolved
@@ -222,22 +222,16 @@
 	AdminOnboardingRequestsUrl = "%s/agreement-requests"
 	UserInviteUrl              = "%s/login?invite_token=%s"
 
-<<<<<<< HEAD
 	OrderType_simple         = "simple"
 	OrderType_key            = "key"
 	OrderType_product        = "product"
 	OrderTypeVirtualCurrency = "virtual_currency"
-=======
-	VatPayerBuyer  = "buyer"
-	VatPayerSeller = "seller"
-	VatPayerNobody = "nobody"
 
 	ProjectRedirectModeAny        = "any"
 	ProjectRedirectModeDisable    = "disable"
 	ProjectRedirectModeSuccessful = "successful"
 	ProjectRedirectModeFail       = "fail"
 	ProjectRedirectUsageAny       = "any"
->>>>>>> 12eb9e52
 )
 
 var (
