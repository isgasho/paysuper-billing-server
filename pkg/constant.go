--- conflicted
+++ resolved
@@ -100,7 +100,6 @@
 
 	ErrorGrpcServiceCallFailed       = "gRPC call failed"
 	ErrorVatReportDateCantBeInFuture = "vat report date cant be in future"
-	ErrorMessageBrokerInitialize     = "unable to initialize message broker"
 	MethodFinishedWithError          = "method finished with error"
 
 	ObjectTypeBalanceTransaction = "balance_transaction"
@@ -277,17 +276,8 @@
 	VatReportStatusOverdue   = "overdue"
 	VatReportStatusCanceled  = "canceled"
 
-<<<<<<< HEAD
-	ReportTypeTax             = "tax"
-	ReportTypeTaxTemplate     = "tax_report"
-	ReportTypeVat             = "vat"
-	ReportTypeVatTemplate     = "vat_report"
-	ReportTypeRoyalty         = "royalty"
-	ReportTypeRoyaltyTemplate = "royalty_report"
-=======
 	UndoReasonReversal   = "reversal"
 	UndoReasonChargeback = "chargeback"
->>>>>>> 7939d9bb
 )
 
 var (
