package service

import (
	"context"
	"crypto/sha512"
	"encoding/hex"
	"encoding/json"
	"errors"
	"github.com/ProtocolONE/geoip-service/pkg/proto"
	"github.com/centrifugal/gocent"
	"github.com/globalsign/mgo/bson"
	"github.com/go-redis/redis"
	"github.com/paysuper/paysuper-billing-server/internal/config"
	"github.com/paysuper/paysuper-billing-server/pkg"
	"github.com/paysuper/paysuper-billing-server/pkg/proto/billing"
	"github.com/paysuper/paysuper-billing-server/pkg/proto/grpc"
	"github.com/paysuper/paysuper-currencies/pkg/proto/currencies"
	mongodb "github.com/paysuper/paysuper-database-mongo"
	"github.com/paysuper/paysuper-recurring-repository/pkg/proto/repository"
	"github.com/paysuper/paysuper-recurring-repository/tools"
	"github.com/paysuper/paysuper-tax-service/proto"
	"go.uber.org/zap"
<<<<<<< HEAD
	"gopkg.in/ProtocolONE/rabbitmq.v1/pkg"
=======
	"gopkg.in/gomail.v2"
>>>>>>> ab622fa3
	"strings"
	"sync"
)

const (
	errorNotFound                   = "%s not found"
	errorQueryMask                  = "Query from collection \"%s\" failed"
	errorAccountingCurrencyNotFound = "accounting currency not found"
	errorInterfaceCast              = "unable to cast interface to object %s"

	errorBbNotFoundMessage = "not found"

	HeaderContentType   = "Content-Type"
	HeaderAuthorization = "Authorization"
	HeaderContentLength = "Content-Length"

	MIMEApplicationForm = "application/x-www-form-urlencoded"
	MIMEApplicationJSON = "application/json"

	DefaultPaymentMethodFee               = float64(5)
	DefaultPaymentMethodPerTransactionFee = float64(0)
	DefaultPaymentMethodCurrency          = ""

	CountryCodeUSA = "US"

	DefaultLanguage = "en"

	centrifugoChannel = "paysuper-billing-server"
)

type Service struct {
<<<<<<< HEAD
	db               *mongodb.Source
	mx               sync.Mutex
	cfg              *config.Config
	ctx              context.Context
	geo              proto.GeoIpService
	rep              repository.RepositoryService
	tax              tax_service.TaxService
	broker           rabbitmq.BrokerInterface
	centrifugoClient *gocent.Client
	redis            redis.Cmdable
	cacher           CacheInterface

	accountingCurrency *billing.Currency

	currency                   CurrencyServiceInterface
	currencyRate               *CurrencyRate
	commission                 *Commission
=======
	db                         *mongodb.Source
	mx                         sync.Mutex
	cfg                        *config.Config
	ctx                        context.Context
	geo                        proto.GeoIpService
	rep                        repository.RepositoryService
	tax                        tax_service.TaxService
	broker                     *rabbitmq.Broker
	centrifugoClient           *gocent.Client
	redis                      *redis.Client
	cacher                     CacheInterface
	curService                 currencies.CurrencyratesService
	smtpCl                     gomail.SendCloser
	supportedCurrencies        []string
>>>>>>> ab622fa3
	country                    CountryServiceInterface
	project                    *Project
	merchant                   *Merchant
	paymentMethod              PaymentMethodInterface
	priceGroup                 PriceGroupServiceInterface
	paymentSystem              PaymentSystemServiceInterface
	zipCode                    *ZipCode
	paymentChannelCostSystem   *PaymentChannelCostSystem
	paymentChannelCostMerchant *PaymentChannelCostMerchant
	moneyBackCostSystem        *MoneyBackCostSystem
	moneyBackCostMerchant      *MoneyBackCostMerchant
	payoutCostSystem           *PayoutCostSystem
	priceTable                 PriceTableServiceInterface
	productService             ProductServiceInterface
	turnover                   *Turnover
}

func newBillingServerResponseError(status int32, message *grpc.ResponseErrorMessage) *grpc.ResponseError {
	return &grpc.ResponseError{
		Status:  status,
		Message: message,
	}
}

func newBillingServerErrorMsg(code, msg string, details ...string) *grpc.ResponseErrorMessage {
	var det string
	if len(details) > 0 && details[0] != "" {
		det = details[0]
	} else {
		det = ""
	}
	return &grpc.ResponseErrorMessage{Code: code, Message: msg, Details: det}
}

func NewBillingService(
	db *mongodb.Source,
	cfg *config.Config,
	geo proto.GeoIpService,
	rep repository.RepositoryService,
	tax tax_service.TaxService,
	broker rabbitmq.BrokerInterface,
	redis redis.Cmdable,
	cache CacheInterface,
	curService currencies.CurrencyratesService,
	smtpCl gomail.SendCloser,
) *Service {
	return &Service{
		db:         db,
		cfg:        cfg,
		geo:        geo,
		rep:        rep,
		tax:        tax,
		broker:     broker,
		redis:      redis,
		cacher:     cache,
		curService: curService,
		smtpCl:     smtpCl,
	}
}

func (s *Service) Init() (err error) {
	s.paymentMethod = newPaymentMethodService(s)
	s.merchant = newMerchantService(s)
	s.country = newCountryService(s)
	s.project = newProjectService(s)
	s.priceGroup = newPriceGroupService(s)
	s.paymentSystem = newPaymentSystemService(s)
	s.zipCode = newZipCodeService(s)
	s.paymentChannelCostSystem = newPaymentChannelCostSystemService(s)
	s.paymentChannelCostMerchant = newPaymentChannelCostMerchantService(s)
	s.moneyBackCostSystem = newMoneyBackCostSystemService(s)
	s.moneyBackCostMerchant = newMoneyBackCostMerchantService(s)
	s.payoutCostSystem = newPayoutCostSystemService(s)
	s.priceTable = newPriceTableService(s)
	s.productService = newProductService(s)
	s.turnover = newTurnoverService(s)

	s.centrifugoClient = gocent.New(
		gocent.Config{
			Addr:       s.cfg.CentrifugoURL,
			Key:        s.cfg.CentrifugoSecret,
			HTTPClient: tools.NewLoggedHttpClient(zap.S()),
		},
	)

	if s.cfg.AccountingCurrency == "" {
		return errors.New(errorAccountingCurrencyNotFound)
	}

	sCurr, err := s.curService.GetSupportedCurrencies(context.TODO(), &currencies.EmptyRequest{})
	if err != nil {
		zap.L().Error(
			pkg.ErrorGrpcServiceCallFailed,
			zap.Error(err),
			zap.String(errorFieldService, "CurrencyRatesService"),
			zap.String(errorFieldMethod, "GetSupportedCurrencies"),
		)

		return err
	}

	s.supportedCurrencies = sCurr.Currencies

	return
}

func (s *Service) logError(msg string, data []interface{}) {
	zap.S().Errorw(msg, data...)
}

func (s *Service) UpdateOrder(ctx context.Context, req *billing.Order, rsp *grpc.EmptyResponse) error {
	err := s.updateOrder(req)

	if err != nil {
		return err
	}

	return nil
}

func (s *Service) UpdateMerchant(ctx context.Context, req *billing.Merchant, rsp *grpc.EmptyResponse) error {
	err := s.merchant.Update(req)

	if err != nil {
		zap.S().Errorf("Update merchant failed", "err", err.Error(), "order", req)
	}

	return nil
}

func (s *Service) IsDbNotFoundError(err error) bool {
	return err.Error() == errorBbNotFoundMessage
}

func (s *Service) getCountryFromAcceptLanguage(acceptLanguage string) (string, string) {
	it := strings.Split(acceptLanguage, ",")

	if strings.Index(it[0], "-") == -1 {
		return "", ""
	}

	it = strings.Split(it[0], "-")

	return strings.ToLower(it[0]), strings.ToUpper(it[1])
}

func (s *Service) sendCentrifugoMessage(msg map[string]interface{}) error {
	b, err := json.Marshal(msg)

	if err != nil {
		return err
	}

	if err = s.centrifugoClient.Publish(context.Background(), centrifugoChannel, b); err != nil {
		return err
	}

	return nil
}

func (s *Service) mgoPipeSort(query []bson.M, sort []string) []bson.M {
	pipeSort := make(bson.M)

	for _, field := range sort {
		n := 1

		if field == "" {
			continue
		}

		sField := strings.Split(field, "")

		if sField[0] == "-" {
			n = -1
			field = field[1:]
		}

		pipeSort[field] = n
	}

	if len(pipeSort) > 0 {
		query = append(query, bson.M{"$sort": pipeSort})
	}

	return query
}

func (s *Service) getDefaultPaymentMethodCommissions() *billing.MerchantPaymentMethodCommissions {
	return &billing.MerchantPaymentMethodCommissions{
		Fee: DefaultPaymentMethodFee,
		PerTransaction: &billing.MerchantPaymentMethodPerTransactionCommission{
			Fee:      DefaultPaymentMethodPerTransactionFee,
			Currency: DefaultPaymentMethodCurrency,
		},
	}
}

func (s *Service) CheckProjectRequestSignature(
	ctx context.Context,
	req *grpc.CheckProjectRequestSignatureRequest,
	rsp *grpc.CheckProjectRequestSignatureResponse,
) error {
	p := &OrderCreateRequestProcessor{
		Service: s,
		request: &billing.OrderCreateRequest{ProjectId: req.ProjectId},
		checked: &orderCreateRequestProcessorChecked{},
	}

	err := p.processProject()

	if err != nil {
		zap.S().Errorw(pkg.MethodFinishedWithError, "err", err)
		if e, ok := err.(*grpc.ResponseErrorMessage); ok {
			rsp.Status = pkg.ResponseStatusBadData
			rsp.Message = e
			return nil
		}
		return err
	}

	hashString := req.Body + p.checked.project.SecretKey

	h := sha512.New()
	h.Write([]byte(hashString))

	if hex.EncodeToString(h.Sum(nil)) != req.Signature {
		rsp.Status = pkg.ResponseStatusBadData
		rsp.Message = orderErrorSignatureInvalid

		return nil
	}

	rsp.Status = pkg.ResponseStatusOk

	return nil
}<|MERGE_RESOLUTION|>--- conflicted
+++ resolved
@@ -20,11 +20,8 @@
 	"github.com/paysuper/paysuper-recurring-repository/tools"
 	"github.com/paysuper/paysuper-tax-service/proto"
 	"go.uber.org/zap"
-<<<<<<< HEAD
 	"gopkg.in/ProtocolONE/rabbitmq.v1/pkg"
-=======
 	"gopkg.in/gomail.v2"
->>>>>>> ab622fa3
 	"strings"
 	"sync"
 )
@@ -56,25 +53,6 @@
 )
 
 type Service struct {
-<<<<<<< HEAD
-	db               *mongodb.Source
-	mx               sync.Mutex
-	cfg              *config.Config
-	ctx              context.Context
-	geo              proto.GeoIpService
-	rep              repository.RepositoryService
-	tax              tax_service.TaxService
-	broker           rabbitmq.BrokerInterface
-	centrifugoClient *gocent.Client
-	redis            redis.Cmdable
-	cacher           CacheInterface
-
-	accountingCurrency *billing.Currency
-
-	currency                   CurrencyServiceInterface
-	currencyRate               *CurrencyRate
-	commission                 *Commission
-=======
 	db                         *mongodb.Source
 	mx                         sync.Mutex
 	cfg                        *config.Config
@@ -82,14 +60,13 @@
 	geo                        proto.GeoIpService
 	rep                        repository.RepositoryService
 	tax                        tax_service.TaxService
-	broker                     *rabbitmq.Broker
+	broker                     rabbitmq.BrokerInterface
 	centrifugoClient           *gocent.Client
-	redis                      *redis.Client
+	redis                      redis.Cmdable
 	cacher                     CacheInterface
 	curService                 currencies.CurrencyratesService
 	smtpCl                     gomail.SendCloser
 	supportedCurrencies        []string
->>>>>>> ab622fa3
 	country                    CountryServiceInterface
 	project                    *Project
 	merchant                   *Merchant
