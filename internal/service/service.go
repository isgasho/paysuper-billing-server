--- conflicted
+++ resolved
@@ -16,11 +16,8 @@
 	"github.com/paysuper/paysuper-recurring-repository/pkg/proto/repository"
 	reporterProto "github.com/paysuper/paysuper-reporter/pkg/proto"
 	"github.com/paysuper/paysuper-tax-service/proto"
-<<<<<<< HEAD
+	"go.mongodb.org/mongo-driver/bson"
 	notifier "github.com/paysuper/paysuper-webhook-notifier/pkg/proto/grpc"
-=======
-	"go.mongodb.org/mongo-driver/bson"
->>>>>>> 3c499895
 	"go.uber.org/zap"
 	"gopkg.in/ProtocolONE/rabbitmq.v1/pkg"
 	"gopkg.in/gomail.v2"
@@ -102,11 +99,8 @@
 	paylinkService             PaylinkServiceInterface
 	operatingCompany           OperatingCompanyInterface
 	paymentMinLimitSystem      PaymentMinLimitSystemInterface
-<<<<<<< HEAD
+	casbinService              casbinProto.CasbinService
 	notifier                   notifier.NotifierService
-=======
-	casbinService              casbinProto.CasbinService
->>>>>>> 3c499895
 }
 
 func newBillingServerResponseError(status int32, message *grpc.ResponseErrorMessage) *grpc.ResponseError {
@@ -126,9 +120,6 @@
 	return &grpc.ResponseErrorMessage{Code: code, Message: msg, Details: det}
 }
 
-<<<<<<< HEAD
-func NewBillingService(db *mongodb.Source, cfg *config.Config, geo proto.GeoIpService, rep repository.RepositoryService, tax tax_service.TaxService, broker rabbitmq.BrokerInterface, redis redis.Cmdable, cache internalPkg.CacheInterface, curService currencies.CurrencyratesService, documentSigner documentSignerProto.DocumentSignerService, reporterService reporterProto.ReporterService, formatter paysuper_i18n.Formatter, postmarkBroker rabbitmq.BrokerInterface, notifier notifier.NotifierService) *Service {
-=======
 func NewBillingService(
 	db *mongodb.Source,
 	cfg *config.Config,
@@ -144,8 +135,8 @@
 	formatter paysuper_i18n.Formatter,
 	postmarkBroker rabbitmq.BrokerInterface,
 	casbinService casbinProto.CasbinService,
+	notifier notifier.NotifierService,
 ) *Service {
->>>>>>> 3c499895
 	return &Service{
 		db:              db,
 		cfg:             cfg,
@@ -160,11 +151,8 @@
 		reporterService: reporterService,
 		formatter:       formatter,
 		postmarkBroker:  postmarkBroker,
-<<<<<<< HEAD
+		casbinService:   casbinService,
 		notifier:        notifier,
-=======
-		casbinService:   casbinService,
->>>>>>> 3c499895
 	}
 }
 
