package service

import (
	"context"
	"fmt"
	"github.com/golang/protobuf/ptypes"
	"github.com/paysuper/paysuper-billing-server/pkg"
	"github.com/paysuper/paysuper-billing-server/pkg/proto/billing"
	"github.com/paysuper/paysuper-billing-server/pkg/proto/grpc"
	"go.mongodb.org/mongo-driver/bson"
	"go.mongodb.org/mongo-driver/bson/primitive"
	"go.mongodb.org/mongo-driver/mongo"
	"go.mongodb.org/mongo-driver/mongo/options"
	"go.uber.org/zap"
)

const (
	collectionOperatingCompanies = "operating_companies"

	cacheKeyOperatingCompany                 = "operating_company:id:%s"
	cacheKeyOperatingCompanyByPaymentCountry = "operating_company:country:%s"
	cacheKeyAllOperatingCompanies            = "operating_company:all"
)

var (
	errorOperatingCompanyCountryAlreadyExists = newBillingServerErrorMsg("oc000001", "operating company for one of passed country already exists")
	errorOperatingCompanyCountryUnknown       = newBillingServerErrorMsg("oc000002", "operating company country unknown")
	errorOperatingCompanyNotFound             = newBillingServerErrorMsg("oc000003", "operating company not found")
)

type OperatingCompanyInterface interface {
	GetById(ctx context.Context, id string) (oc *billing.OperatingCompany, err error)
	GetByPaymentCountry(ctx context.Context, countryCode string) (oc *billing.OperatingCompany, err error)
	GetAll(ctx context.Context) (result []*billing.OperatingCompany, err error)
	Upsert(ctx context.Context, oc *billing.OperatingCompany) (err error)
	Exists(ctx context.Context, id string) bool
}

func newOperatingCompanyService(svc *Service) OperatingCompanyInterface {
	s := &OperatingCompany{svc: svc}
	return s
}

func (s *Service) GetOperatingCompaniesList(
	ctx context.Context,
	req *grpc.EmptyRequest,
	res *grpc.GetOperatingCompaniesListResponse,
) (err error) {
	res.Items, err = s.operatingCompany.GetAll(ctx)
	if err != nil {
		if e, ok := err.(*grpc.ResponseErrorMessage); ok {
			res.Status = pkg.ResponseStatusBadData
			res.Message = e
			return nil
		}
		return
	}

	res.Status = pkg.ResponseStatusOk
	return
}

func (s *Service) AddOperatingCompany(
	ctx context.Context,
	req *billing.OperatingCompany,
	res *grpc.EmptyResponseWithStatus,
) (err error) {
	oc := &billing.OperatingCompany{
		Id:               primitive.NewObjectID().Hex(),
		PaymentCountries: []string{},
		CreatedAt:        ptypes.TimestampNow(),
	}

	if req.Id != "" {
		oc, err = s.operatingCompany.GetById(ctx, req.Id)
		if err != nil {
			res.Status = pkg.ResponseStatusBadData
			res.Message = errorOperatingCompanyNotFound
			return nil
		}
	}

	if req.PaymentCountries == nil || len(req.PaymentCountries) == 0 {
		ocCheck, err := s.operatingCompany.GetByPaymentCountry(ctx, "")
		if err != nil && err != errorOperatingCompanyNotFound {
			if e, ok := err.(*grpc.ResponseErrorMessage); ok {
				res.Status = pkg.ResponseStatusBadData
				res.Message = e
				return nil
			}
			return err
		}
		if ocCheck != nil && ocCheck.Id != oc.Id {
			res.Status = pkg.ResponseStatusBadData
			res.Message = errorOperatingCompanyCountryAlreadyExists
			return nil
		}
		oc.PaymentCountries = []string{}

	} else {
		for _, countryCode := range req.PaymentCountries {
			ocCheck, err := s.operatingCompany.GetByPaymentCountry(ctx, countryCode)
			if err != nil && err != errorOperatingCompanyNotFound {
				if e, ok := err.(*grpc.ResponseErrorMessage); ok {
					res.Status = pkg.ResponseStatusBadData
					res.Message = e
					return nil
				}
				return err
			}
			if ocCheck != nil && ocCheck.Id != oc.Id {
				res.Status = pkg.ResponseStatusBadData
				res.Message = errorOperatingCompanyCountryAlreadyExists
				return nil
			}

			_, err = s.country.GetByIsoCodeA2(ctx, countryCode)
			if err != nil {
				res.Status = pkg.ResponseStatusBadData
				res.Message = errorOperatingCompanyCountryUnknown
				return nil
			}
		}
		oc.PaymentCountries = req.PaymentCountries
	}

	oc.UpdatedAt = ptypes.TimestampNow()
	oc.Name = req.Name
	oc.Country = req.Country
	oc.RegistrationNumber = req.RegistrationNumber
	oc.RegistrationDate = req.RegistrationDate
	oc.VatNumber = req.VatNumber
	oc.Address = req.Address
	oc.SignatoryName = req.SignatoryName
	oc.SignatoryPosition = req.SignatoryPosition
	oc.BankingDetails = req.BankingDetails
	oc.VatAddress = req.VatAddress
	oc.Email = req.Email

	err = s.operatingCompany.Upsert(ctx, oc)
	if err != nil {
		if e, ok := err.(*grpc.ResponseErrorMessage); ok {
			res.Status = pkg.ResponseStatusBadData
			res.Message = e
			return nil
		}
		return
	}

	res.Status = pkg.ResponseStatusOk
	return
}

func (s *Service) GetOperatingCompany(
	ctx context.Context,
	req *grpc.GetOperatingCompanyRequest,
	res *grpc.GetOperatingCompanyResponse,
) (err error) {
	oc, err := s.operatingCompany.GetById(ctx, req.Id)

	if err != nil {
		res.Status = pkg.ResponseStatusBadData
		res.Message = errorOperatingCompanyNotFound
		return nil
	}

	res.Status = pkg.ResponseStatusOk
	res.Company = oc

	return
}

func (o OperatingCompany) GetById(ctx context.Context, id string) (oc *billing.OperatingCompany, err error) {
	key := fmt.Sprintf(cacheKeyOperatingCompany, id)
	if err = o.svc.cacher.Get(key, &oc); err == nil {
		return oc, nil
	}

	oid, _ := primitive.ObjectIDFromHex(id)
	filter := bson.M{"_id": oid}
	err = o.svc.db.Collection(collectionOperatingCompanies).FindOne(ctx, filter).Decode(&oc)

	if err != nil {
		if err == mongo.ErrNoDocuments {
			return nil, errorOperatingCompanyNotFound
		}

		zap.L().Error(
			pkg.ErrorDatabaseQueryFailed,
			zap.Error(err),
			zap.String(pkg.ErrorDatabaseFieldCollection, collectionOperatingCompanies),
			zap.String(pkg.ErrorDatabaseFieldDocumentId, id),
		)
		return
	}

	err = o.svc.cacher.Set(key, oc, 0)

	if err != nil {
		zap.L().Error(
			pkg.ErrorCacheQueryFailed,
			zap.Error(err),
			zap.String(pkg.ErrorCacheFieldCmd, "SET"),
			zap.String(pkg.ErrorCacheFieldKey, key),
			zap.Any(pkg.ErrorCacheFieldData, oc),
		)
	}

	return
}

func (o OperatingCompany) GetByPaymentCountry(
	ctx context.Context,
	countryCode string,
) (oc *billing.OperatingCompany, err error) {
	key := fmt.Sprintf(cacheKeyOperatingCompanyByPaymentCountry, countryCode)
	if err = o.svc.cacher.Get(key, &oc); err == nil {
		return oc, nil
	}

	query := bson.M{"payment_countries": countryCode}

	if countryCode == "" {
		query["payment_countries"] = bson.M{"$size": 0}
	} else {
		_, err = o.svc.country.GetByIsoCodeA2(ctx, countryCode)
		if err != nil {
			return nil, errorOperatingCompanyCountryUnknown
		}
		query["payment_countries"] = countryCode
	}

	err = o.svc.db.Collection(collectionOperatingCompanies).FindOne(ctx, query).Decode(&oc)

	if err != nil {
		if err == mongo.ErrNoDocuments {
			return nil, errorOperatingCompanyNotFound
		}

		zap.L().Error(
			pkg.ErrorDatabaseQueryFailed,
			zap.Error(err),
			zap.String(pkg.ErrorDatabaseFieldCollection, collectionOperatingCompanies),
			zap.Any(pkg.ErrorDatabaseFieldQuery, query),
		)
		return
	}

	err = o.svc.cacher.Set(key, oc, 0)

	if err != nil {
		zap.L().Error(
			pkg.ErrorCacheQueryFailed,
			zap.Error(err),
			zap.String(pkg.ErrorCacheFieldCmd, "SET"),
			zap.String(pkg.ErrorCacheFieldKey, key),
			zap.Any(pkg.ErrorCacheFieldData, oc),
		)
	}

	return
}

func (o OperatingCompany) GetAll(ctx context.Context) ([]*billing.OperatingCompany, error) {
	var result []*billing.OperatingCompany
	err := o.svc.cacher.Get(cacheKeyAllOperatingCompanies, &result)

	if err == nil {
		return result, nil
	}

	cursor, err := o.svc.db.Collection(collectionOperatingCompanies).Find(ctx, bson.M{})

	if err != nil {
		zap.L().Error(
			pkg.ErrorDatabaseQueryFailed,
			zap.Error(err),
			zap.String(pkg.ErrorDatabaseFieldCollection, collectionOperatingCompanies),
		)
		return nil, err
	}

	err = cursor.All(ctx, &result)

	if err != nil {
		zap.L().Error(
			pkg.ErrorQueryCursorExecutionFailed,
			zap.Error(err),
			zap.String(pkg.ErrorDatabaseFieldCollection, collectionOperatingCompanies),
		)
		return nil, err
	}

	err = o.svc.cacher.Set(cacheKeyAllOperatingCompanies, result, 0)

	if err != nil {
		zap.L().Error(
			pkg.ErrorCacheQueryFailed,
			zap.Error(err),
			zap.String(pkg.ErrorCacheFieldCmd, "SET"),
			zap.String(pkg.ErrorCacheFieldKey, cacheKeyAllOperatingCompanies),
			zap.Any(pkg.ErrorCacheFieldData, result),
		)
	}

	return result, nil
}

func (o OperatingCompany) Upsert(ctx context.Context, oc *billing.OperatingCompany) error {
	oid, _ := primitive.ObjectIDFromHex(oc.Id)
	filter := bson.M{"_id": oid}
	_, err := o.svc.db.Collection(collectionOperatingCompanies).ReplaceOne(ctx, filter, oc, options.Replace().SetUpsert(true))

	if err != nil {
		zap.S().Error(
			pkg.ErrorDatabaseQueryFailed,
			zap.Error(err),
			zap.String(pkg.ErrorDatabaseFieldCollection, collectionOperatingCompanies),
			zap.String(pkg.ErrorDatabaseFieldOperation, pkg.ErrorDatabaseFieldOperationInsert),
			zap.Any(pkg.ErrorDatabaseFieldDocument, oc),
		)
		return err
	}

	key := fmt.Sprintf(cacheKeyOperatingCompany, oc.Id)
	err = o.svc.cacher.Set(key, oc, 0)

	if err != nil {
		zap.L().Error(
			pkg.ErrorCacheQueryFailed,
			zap.Error(err),
			zap.String(pkg.ErrorCacheFieldCmd, "SET"),
			zap.String(pkg.ErrorCacheFieldKey, key),
			zap.Any(pkg.ErrorCacheFieldData, oc),
		)
		return err
	}

	if len(oc.Country) == 0 {
		key = fmt.Sprintf(cacheKeyOperatingCompanyByPaymentCountry, "")
		err = o.svc.cacher.Set(key, oc, 0)
		if err != nil {
			zap.L().Error(
				pkg.ErrorCacheQueryFailed,
				zap.Error(err),
				zap.String(pkg.ErrorCacheFieldCmd, "SET"),
				zap.String(pkg.ErrorCacheFieldKey, key),
				zap.Any(pkg.ErrorCacheFieldData, oc),
			)
			return err
		}
	} else {
		for _, countryCode := range oc.PaymentCountries {
			key = fmt.Sprintf(cacheKeyOperatingCompanyByPaymentCountry, countryCode)
			err = o.svc.cacher.Set(key, oc, 0)
			if err != nil {
				zap.L().Error(
					pkg.ErrorCacheQueryFailed,
					zap.Error(err),
					zap.String(pkg.ErrorCacheFieldCmd, "SET"),
					zap.String(pkg.ErrorCacheFieldKey, key),
					zap.Any(pkg.ErrorCacheFieldData, oc),
				)
				return err
			}
		}
	}

	err = o.svc.cacher.Delete(cacheKeyAllOperatingCompanies)
	if err != nil {
		zap.L().Error(
			pkg.ErrorCacheQueryFailed,
			zap.Error(err),
			zap.String(pkg.ErrorCacheFieldCmd, "DELETE"),
			zap.String(pkg.ErrorCacheFieldKey, cacheKeyAllOperatingCompanies),
		)
	}

	return nil
}

func (o OperatingCompany) Exists(ctx context.Context, id string) bool {
<<<<<<< HEAD
	_, err := o.GetById(ctx, id)
	return err == nil
=======
	c, err := o.GetById(ctx, id)
	return err == nil && c != nil
>>>>>>> caebee6c
}<|MERGE_RESOLUTION|>--- conflicted
+++ resolved
@@ -380,11 +380,6 @@
 }
 
 func (o OperatingCompany) Exists(ctx context.Context, id string) bool {
-<<<<<<< HEAD
-	_, err := o.GetById(ctx, id)
-	return err == nil
-=======
 	c, err := o.GetById(ctx, id)
 	return err == nil && c != nil
->>>>>>> caebee6c
 }