package service

import (
	"context"
	"errors"
	"fmt"
	casbinMocks "github.com/paysuper/casbin-server/pkg/mocks"
	"github.com/paysuper/paysuper-billing-server/internal/config"
	"github.com/paysuper/paysuper-billing-server/internal/mocks"
	"github.com/paysuper/paysuper-billing-server/pkg"
	"github.com/paysuper/paysuper-billing-server/pkg/proto/billing"
	"github.com/paysuper/paysuper-billing-server/pkg/proto/grpc"
	reportingMocks "github.com/paysuper/paysuper-reporter/pkg/mocks"
	"github.com/stretchr/testify/assert"
	mock2 "github.com/stretchr/testify/mock"
	"github.com/stretchr/testify/suite"
	"go.mongodb.org/mongo-driver/bson/primitive"
	"go.uber.org/zap"
	mongodb "gopkg.in/paysuper/paysuper-database-mongo.v1"
	"testing"
)

type MoneyBackCostSystemTestSuite struct {
	suite.Suite
	service               *Service
	log                   *zap.Logger
	cache                 CacheInterface
	moneyBackCostSystemId string
	merchantId            string
	operatingCompany      *billing.OperatingCompany
}

func Test_MoneyBackCostSystem(t *testing.T) {
	suite.Run(t, new(MoneyBackCostSystemTestSuite))
}

func (suite *MoneyBackCostSystemTestSuite) SetupTest() {
	cfg, err := config.NewConfig()
	if err != nil {
		suite.FailNow("Config load failed", "%v", err)
	}

	db, err := mongodb.NewDatabase()
	if err != nil {
		suite.FailNow("Database connection failed", "%v", err)
	}

	suite.log, err = zap.NewProduction()

	if err != nil {
		suite.FailNow("Logger initialization failed", "%v", err)
	}

	redisdb := mocks.NewTestRedis()
<<<<<<< HEAD
	suite.cache = NewCacheRedis(redisdb)
	suite.service = NewBillingService(db, cfg, nil, nil, nil, nil, nil, suite.cache, mocks.NewCurrencyServiceMockOk(), mocks.NewDocumentSignerMockOk(), &reportingMocks.ReporterService{}, mocks.NewFormatterOK(), mocks.NewBrokerMockOk(), nil, )
=======
	suite.cache, err = NewCacheRedis(redisdb, "cache")
	suite.service = NewBillingService(
		db,
		cfg,
		nil,
		nil,
		nil,
		nil,
		nil,
		suite.cache, mocks.NewCurrencyServiceMockOk(),
		mocks.NewDocumentSignerMockOk(),
		&reportingMocks.ReporterService{},
		mocks.NewFormatterOK(),
		mocks.NewBrokerMockOk(),
		&casbinMocks.CasbinService{},
	)
>>>>>>> 3c499895

	if err := suite.service.Init(); err != nil {
		suite.FailNow("Billing service initialization failed", "%v", err)
	}

	suite.operatingCompany = helperOperatingCompany(suite.Suite, suite.service)

	countryAz := &billing.Country{
		Id:                primitive.NewObjectID().Hex(),
		IsoCodeA2:         "AZ",
		Region:            "CIS",
		Currency:          "AZN",
		PaymentsAllowed:   true,
		ChangeAllowed:     true,
		VatEnabled:        true,
		PriceGroupId:      "",
		VatCurrency:       "AZN",
		PayerTariffRegion: pkg.TariffRegionRussiaAndCis,
	}
	countryUs := &billing.Country{
		Id:                primitive.NewObjectID().Hex(),
		IsoCodeA2:         "US",
		Region:            "US",
		Currency:          "USD",
		PaymentsAllowed:   true,
		ChangeAllowed:     true,
		VatEnabled:        true,
		PriceGroupId:      "",
		VatCurrency:       "USD",
		PayerTariffRegion: pkg.TariffRegionWorldwide,
	}
	countries := []*billing.Country{countryAz, countryUs}
	if err := suite.service.country.MultipleInsert(ctx, countries); err != nil {
		suite.FailNow("Insert country test data failed", "%v", err)
	}

	suite.moneyBackCostSystemId = primitive.NewObjectID().Hex()
	suite.merchantId = primitive.NewObjectID().Hex()

	moneyBackCostSystem := &billing.MoneyBackCostSystem{
		Id:                 suite.moneyBackCostSystemId,
		Name:               "VISA",
		PayoutCurrency:     "USD",
		UndoReason:         "chargeback",
		Region:             pkg.TariffRegionRussiaAndCis,
		Country:            "AZ",
		DaysFrom:           0,
		PaymentStage:       1,
		Percent:            3,
		FixAmount:          5,
		FixAmountCurrency:  "EUR",
		IsActive:           true,
		MccCode:            pkg.MccCodeLowRisk,
		OperatingCompanyId: suite.operatingCompany.Id,
	}

	moneyBackCostSystem2 := &billing.MoneyBackCostSystem{
		Name:               "VISA",
		PayoutCurrency:     "USD",
		UndoReason:         "chargeback",
		Region:             pkg.TariffRegionRussiaAndCis,
		Country:            "AZ",
		DaysFrom:           30,
		PaymentStage:       1,
		Percent:            10,
		FixAmount:          15,
		FixAmountCurrency:  "EUR",
		IsActive:           true,
		MccCode:            pkg.MccCodeLowRisk,
		OperatingCompanyId: suite.operatingCompany.Id,
	}

	anotherMoneyBackCostSystem := &billing.MoneyBackCostSystem{
		Name:               "VISA",
		PayoutCurrency:     "USD",
		UndoReason:         "chargeback",
		Region:             pkg.TariffRegionRussiaAndCis,
		Country:            "",
		DaysFrom:           0,
		PaymentStage:       1,
		Percent:            2,
		FixAmount:          3,
		FixAmountCurrency:  "EUR",
		IsActive:           true,
		MccCode:            pkg.MccCodeLowRisk,
		OperatingCompanyId: suite.operatingCompany.Id,
	}
	pucs := []*billing.MoneyBackCostSystem{moneyBackCostSystem, moneyBackCostSystem2, anotherMoneyBackCostSystem}
	if err := suite.service.moneyBackCostSystem.MultipleInsert(ctx, pucs); err != nil {
		suite.FailNow("Insert MoneyBackCostSystem test data failed", "%v", err)
	}
}

func (suite *MoneyBackCostSystemTestSuite) TearDownTest() {
	err := suite.service.db.Drop()

	if err != nil {
		suite.FailNow("Database deletion failed", "%v", err)
	}

	err = suite.service.db.Close()

	if err != nil {
		suite.FailNow("Database close failed", "%v", err)
	}
}

func (suite *MoneyBackCostSystemTestSuite) TestMoneyBackCostSystem_GrpcGet_Ok() {
	req := &billing.MoneyBackCostSystemRequest{
		Name:               "VISA",
		PayoutCurrency:     "USD",
		UndoReason:         "chargeback",
		Region:             pkg.TariffRegionRussiaAndCis,
		Country:            "AZ",
		Days:               10,
		PaymentStage:       1,
		MccCode:            pkg.MccCodeLowRisk,
		OperatingCompanyId: suite.operatingCompany.Id,
	}

	res := &grpc.MoneyBackCostSystemResponse{}

	err := suite.service.GetMoneyBackCostSystem(context.TODO(), req, res)
	assert.NoError(suite.T(), err)
	assert.Equal(suite.T(), res.Status, pkg.ResponseStatusOk)
	assert.Equal(suite.T(), res.Item.Country, "AZ")
	assert.Equal(suite.T(), res.Item.FixAmount, float64(5))
	assert.Equal(suite.T(), res.Item.Percent, float64(3))

	req.Country = ""
	err = suite.service.GetMoneyBackCostSystem(context.TODO(), req, res)
	assert.NoError(suite.T(), err)
	assert.Equal(suite.T(), res.Status, pkg.ResponseStatusOk)
	assert.Equal(suite.T(), res.Item.Country, "")
	assert.Equal(suite.T(), res.Item.FixAmount, float64(3))
	assert.Equal(suite.T(), res.Item.Percent, float64(2))
}

func (suite *MoneyBackCostSystemTestSuite) TestMoneyBackCostSystem_GrpcSet_Ok() {
	req := &billing.MoneyBackCostSystem{
		Id:                 suite.moneyBackCostSystemId,
		Name:               "VISA",
		PayoutCurrency:     "USD",
		UndoReason:         "chargeback",
		Region:             pkg.TariffRegionRussiaAndCis,
		Country:            "AZ",
		DaysFrom:           0,
		PaymentStage:       1,
		Percent:            3.33,
		FixAmount:          7.5,
		FixAmountCurrency:  "EUR",
		IsActive:           true,
		MccCode:            pkg.MccCodeLowRisk,
		OperatingCompanyId: suite.operatingCompany.Id,
	}

	res := grpc.MoneyBackCostSystemResponse{}

	err := suite.service.SetMoneyBackCostSystem(context.TODO(), req, &res)
	assert.NoError(suite.T(), err)
	assert.Equal(suite.T(), res.Status, pkg.ResponseStatusOk)
	assert.Equal(suite.T(), res.Item.Country, "AZ")
	assert.EqualValues(suite.T(), res.Item.FixAmount, 7.5)
	assert.Equal(suite.T(), res.Item.Id, suite.moneyBackCostSystemId)
}

func (suite *MoneyBackCostSystemTestSuite) TestMoneyBackCostSystem_Insert_Ok() {
	req := &billing.MoneyBackCostSystem{
		Name:               "MASTERCARD",
		PayoutCurrency:     "USD",
		UndoReason:         "chargeback",
		Region:             pkg.TariffRegionWorldwide,
		Country:            "",
		DaysFrom:           0,
		PaymentStage:       1,
		Percent:            3.33,
		FixAmount:          7.5,
		FixAmountCurrency:  "EUR",
		IsActive:           true,
		MccCode:            pkg.MccCodeLowRisk,
		OperatingCompanyId: suite.operatingCompany.Id,
	}

	assert.NoError(suite.T(), suite.service.moneyBackCostSystem.Insert(ctx, req))
}

func (suite *MoneyBackCostSystemTestSuite) TestMoneyBackCostSystem_Insert_ErrorCacheUpdate() {
	ci := &mocks.CacheInterface{}
	ci.On("Set", mock2.Anything, mock2.Anything, mock2.Anything).Return(errors.New("service unavailable"))
	ci.On("Delete", mock2.Anything, mock2.Anything, mock2.Anything).Return(errors.New("service unavailable"))
	suite.service.cacher = ci

	obj := &billing.MoneyBackCostSystem{
		Name:               "MASTERCARD",
		PayoutCurrency:     "USD",
		UndoReason:         "chargeback",
		Region:             pkg.TariffRegionWorldwide,
		Country:            "",
		DaysFrom:           0,
		PaymentStage:       1,
		Percent:            3.33,
		FixAmount:          7.5,
		FixAmountCurrency:  "EUR",
		IsActive:           true,
		MccCode:            pkg.MccCodeLowRisk,
		OperatingCompanyId: suite.operatingCompany.Id,
	}
	err := suite.service.moneyBackCostSystem.Insert(ctx, obj)

	assert.Error(suite.T(), err)
	assert.EqualError(suite.T(), err, "service unavailable")
}

func (suite *MoneyBackCostSystemTestSuite) TestMoneyBackCostSystem_UpdateOk() {
	obj := &billing.MoneyBackCostSystem{
		Id:                 suite.moneyBackCostSystemId,
		Name:               "VISA",
		PayoutCurrency:     "USD",
		UndoReason:         "chargeback",
		Region:             pkg.TariffRegionRussiaAndCis,
		Country:            "AZ",
		DaysFrom:           0,
		PaymentStage:       2,
		Percent:            4,
		FixAmount:          7,
		FixAmountCurrency:  "EUR",
		IsActive:           true,
		MccCode:            pkg.MccCodeLowRisk,
		OperatingCompanyId: suite.operatingCompany.Id,
	}

	assert.NoError(suite.T(), suite.service.moneyBackCostSystem.Update(ctx, obj))
}

func (suite *MoneyBackCostSystemTestSuite) TestMoneyBackCostSystem_Get_Ok() {
	val, err := suite.service.moneyBackCostSystem.Get(ctx, "VISA", "USD", "chargeback", pkg.TariffRegionRussiaAndCis, "AZ", pkg.MccCodeLowRisk, suite.operatingCompany.Id, 1)
	assert.NoError(suite.T(), err)
	assert.Equal(suite.T(), len(val), 2)
	assert.Equal(suite.T(), val[0].Set[0].Country, "AZ")
	assert.Equal(suite.T(), val[0].Set[0].FixAmount, float64(5))

	val, err = suite.service.moneyBackCostSystem.Get(ctx, "VISA", "USD", "chargeback", pkg.TariffRegionRussiaAndCis, "", pkg.MccCodeLowRisk, suite.operatingCompany.Id, 1)
	assert.NoError(suite.T(), err)
	assert.Equal(suite.T(), len(val), 1)
	assert.Equal(suite.T(), val[0].Set[0].Country, "")
	assert.Equal(suite.T(), val[0].Set[0].FixAmount, float64(3))
}

func (suite *MoneyBackCostSystemTestSuite) TestMoneyBackCostSystem_getMoneyBackCostSystem() {
	req := &billing.MoneyBackCostSystemRequest{
		Name:               "VISA",
		PayoutCurrency:     "USD",
		UndoReason:         "chargeback",
		Region:             pkg.TariffRegionRussiaAndCis,
		Country:            "AZ",
		Days:               5,
		PaymentStage:       1,
		MccCode:            pkg.MccCodeLowRisk,
		OperatingCompanyId: suite.operatingCompany.Id,
	}

	val, err := suite.service.getMoneyBackCostSystem(ctx, req)
	assert.NoError(suite.T(), err)
	assert.Equal(suite.T(), val.DaysFrom, int32(0))
	assert.Equal(suite.T(), val.Percent, float64(3))
	assert.Equal(suite.T(), val.FixAmount, float64(5))

	req.Days = 45
	val, err = suite.service.getMoneyBackCostSystem(ctx, req)
	assert.NoError(suite.T(), err)
	assert.Equal(suite.T(), val.DaysFrom, int32(30))
	assert.Equal(suite.T(), val.Percent, float64(10))
	assert.Equal(suite.T(), val.FixAmount, float64(15))
}

func (suite *MoneyBackCostSystemTestSuite) TestMoneyBackCostSystem_Delete_Ok() {
	req := &billing.PaymentCostDeleteRequest{
		Id: suite.moneyBackCostSystemId,
	}

	res := &grpc.ResponseError{}
	err := suite.service.DeleteMoneyBackCostSystem(context.TODO(), req, res)
	assert.NoError(suite.T(), err)
	assert.Equal(suite.T(), res.Status, pkg.ResponseStatusOk)

	_, err = suite.service.moneyBackCostSystem.GetById(ctx, suite.moneyBackCostSystemId)
	assert.EqualError(suite.T(), err, fmt.Sprintf(errorNotFound, collectionMoneyBackCostSystem))
}

func (suite *MoneyBackCostSystemTestSuite) TestMoneyBackCostSystem_GetAllMoneyBackCostSystem_Ok() {
	res := &grpc.MoneyBackCostSystemListResponse{}
	err := suite.service.GetAllMoneyBackCostSystem(context.TODO(), &grpc.EmptyRequest{}, res)

	assert.NoError(suite.T(), err)
	assert.Equal(suite.T(), res.Status, pkg.ResponseStatusOk)
	assert.Equal(suite.T(), len(res.Item.Items), 3)
}<|MERGE_RESOLUTION|>--- conflicted
+++ resolved
@@ -52,10 +52,6 @@
 	}
 
 	redisdb := mocks.NewTestRedis()
-<<<<<<< HEAD
-	suite.cache = NewCacheRedis(redisdb)
-	suite.service = NewBillingService(db, cfg, nil, nil, nil, nil, nil, suite.cache, mocks.NewCurrencyServiceMockOk(), mocks.NewDocumentSignerMockOk(), &reportingMocks.ReporterService{}, mocks.NewFormatterOK(), mocks.NewBrokerMockOk(), nil, )
-=======
 	suite.cache, err = NewCacheRedis(redisdb, "cache")
 	suite.service = NewBillingService(
 		db,
@@ -71,8 +67,8 @@
 		mocks.NewFormatterOK(),
 		mocks.NewBrokerMockOk(),
 		&casbinMocks.CasbinService{},
+		mocks.NewNotifierOk(),
 	)
->>>>>>> 3c499895
 
 	if err := suite.service.Init(); err != nil {
 		suite.FailNow("Billing service initialization failed", "%v", err)
