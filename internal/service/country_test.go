package service

import (
	"context"
	"errors"
	"fmt"
	"github.com/globalsign/mgo/bson"
	"github.com/paysuper/paysuper-billing-server/internal/config"
	"github.com/paysuper/paysuper-billing-server/internal/mocks"
	"github.com/paysuper/paysuper-billing-server/pkg/proto/billing"
	mongodb "github.com/paysuper/paysuper-database-mongo"
	"github.com/stretchr/testify/assert"
	mock2 "github.com/stretchr/testify/mock"
	"github.com/stretchr/testify/suite"
	"go.uber.org/zap"
	"testing"
)

type CountryTestSuite struct {
	suite.Suite
	service *Service
	log     *zap.Logger
	cache   CacheInterface
	country *billing.Country
}

func Test_Country(t *testing.T) {
	suite.Run(t, new(CountryTestSuite))
}

func (suite *CountryTestSuite) SetupTest() {
	cfg, err := config.NewConfig()
	if err != nil {
		suite.FailNow("Config load failed", "%v", err)
	}
	cfg.AccountingCurrency = "RUB"

	db, err := mongodb.NewDatabase()
	if err != nil {
		suite.FailNow("Database connection failed", "%v", err)
	}

	suite.log, err = zap.NewProduction()

	if err != nil {
		suite.FailNow("Logger initialization failed", "%v", err)
	}

	redisdb := mocks.NewTestRedis()
	suite.cache = NewCacheRedis(redisdb)
<<<<<<< HEAD
	suite.service = NewBillingService(db, cfg, nil, nil, nil, nil, nil, suite.cache, mocks.NewCurrencyServiceMockOk(), mocks.NewDocumentSignerMockOk(), nil, )
=======
	suite.service = NewBillingService(
		db,
		cfg,
		nil,
		nil,
		nil,
		nil,
		nil,
		suite.cache,
		mocks.NewCurrencyServiceMockOk(),
		mocks.NewDocumentSignerMockOk(),
		nil,
	)
>>>>>>> ae41a61c

	if err := suite.service.Init(); err != nil {
		suite.FailNow("Billing service initialization failed", "%v", err)
	}

	pg := &billing.PriceGroup{
		Id:       bson.NewObjectId().Hex(),
		Currency: "USD",
		Region:   "",
	}
	if err := suite.service.priceGroup.Insert(pg); err != nil {
		suite.FailNow("Insert price group test data failed", "%v", err)
	}

	suite.country = &billing.Country{
		Id:              bson.NewObjectId().Hex(),
		IsoCodeA2:       "RU",
		Region:          "Russia",
		Currency:        "RUB",
		PaymentsAllowed: true,
		ChangeAllowed:   true,
		VatEnabled:      true,
		PriceGroupId:    pg.Id,
		VatCurrency:     "RUB",
		VatThreshold: &billing.CountryVatThreshold{
			Year:  0,
			World: 0,
		},
		VatPeriodMonth:         3,
		VatDeadlineDays:        25,
		VatStoreYears:          5,
		VatCurrencyRatesPolicy: "last-day",
		VatCurrencyRatesSource: "cbrf",
	}
	if err := suite.service.country.Insert(suite.country); err != nil {
		suite.FailNow("Insert country test data failed", "%v", err)
	}
}

func (suite *CountryTestSuite) TearDownTest() {
	if err := suite.service.db.Drop(); err != nil {
		suite.FailNow("Database deletion failed", "%v", err)
	}

	suite.service.db.Close()
}

func (suite *CountryTestSuite) TestCountry_TestCountry() {

	req := &billing.GetCountryRequest{
		IsoCode: "RU",
	}
	res := &billing.Country{}
	err := suite.service.GetCountry(context.TODO(), req, res)
	assert.NoError(suite.T(), err)
	assert.True(suite.T(), res.PaymentsAllowed)

	req2 := &billing.Country{
		IsoCodeA2:       res.IsoCodeA2,
		Region:          res.Region,
		Currency:        res.Currency,
		PaymentsAllowed: false,
		ChangeAllowed:   res.ChangeAllowed,
		VatEnabled:      res.VatEnabled,
		VatCurrency:     res.VatCurrency,
		PriceGroupId:    res.PriceGroupId,
	}

	res2 := &billing.Country{}
	err = suite.service.UpdateCountry(context.TODO(), req2, res2)
	assert.NoError(suite.T(), err)
	assert.False(suite.T(), res2.PaymentsAllowed)

	res3 := &billing.Country{}
	err = suite.service.GetCountry(context.TODO(), req, res3)
	assert.NoError(suite.T(), err)
	assert.False(suite.T(), res3.PaymentsAllowed)
}

func (suite *CountryTestSuite) TestCountry_GetCountryByCodeA2_Ok() {
	c, err := suite.service.country.GetByIsoCodeA2("RU")

	assert.Nil(suite.T(), err)
	assert.NotNil(suite.T(), c)
	assert.Equal(suite.T(), suite.country.IsoCodeA2, c.IsoCodeA2)
}

func (suite *CountryTestSuite) TestCountry_GetCountryByCodeA2_NotFound() {
	_, err := suite.service.country.GetByIsoCodeA2("AAA")

	assert.Error(suite.T(), err)
	assert.Errorf(suite.T(), err, fmt.Sprintf(errorNotFound, collectionCountry))
}

func (suite *CountryTestSuite) TestCountry_Insert_Ok() {
	assert.NoError(suite.T(), suite.service.country.Insert(&billing.Country{IsoCodeA2: "RU"}))
}

func (suite *CountryTestSuite) TestCountry_Insert_ErrorCacheUpdate() {
	ci := &mocks.CacheInterface{}
	ci.On("Set", "country:code_a2:AAA", mock2.Anything, mock2.Anything).
		Return(errors.New("service unavailable"))
	suite.service.cacher = ci
	err := suite.service.country.Insert(&billing.Country{IsoCodeA2: "AAA"})

	assert.Error(suite.T(), err)
	assert.EqualError(suite.T(), err, "service unavailable")
}

func (suite *CountryTestSuite) TestCountry_GetAll_Ok() {
	// initially cache is empty
	c1 := &billing.CountriesList{}
	err := suite.service.cacher.Get(cacheCountryAll, c1)
	assert.EqualError(suite.T(), err, "redis: nil")

	// filling the cache
	c2 := &billing.CountriesList{}
	c2, err = suite.service.country.GetAll()
	assert.Nil(suite.T(), err)
	assert.NotNil(suite.T(), c2)
	assert.True(suite.T(), len(c2.Countries) > 0)

	// cache is already fulfilled
	c3 := &billing.CountriesList{}
	err = suite.service.cacher.Get(cacheCountryAll, c3)
	assert.NoError(suite.T(), err)
	assert.NotNil(suite.T(), c3)
	assert.True(suite.T(), len(c3.Countries) > 0)

	// saving db connection and broke service db connection
	db := suite.service.db
	suite.service.db = nil

	// reading from cache, not from db
	c4 := &billing.CountriesList{}
	c4, err = suite.service.country.GetAll()
	assert.Nil(suite.T(), err)
	assert.NotNil(suite.T(), c4)
	assert.True(suite.T(), len(c4.Countries) > 0)

	// restoring db connection
	suite.service.db = db

	// inserting new country must clear cacheCountryAll cache
	assert.NoError(suite.T(), suite.service.country.Insert(&billing.Country{IsoCodeA2: "RU"}))
	c5 := &billing.CountriesList{}
	err = suite.service.cacher.Get(cacheCountryAll, c5)
	assert.EqualError(suite.T(), err, "redis: nil")
}

func (suite *CountryTestSuite) TestCountry_GetCountriesWithVatEnabled_Ok() {
	// initially cache is empty
	c1 := &billing.CountriesList{}
	err := suite.service.cacher.Get(cacheCountriesWithVatEnabled, c1)
	assert.EqualError(suite.T(), err, "redis: nil")

	// filling the cache
	c2 := &billing.CountriesList{}
	c2, err = suite.service.country.GetCountriesWithVatEnabled()
	assert.Nil(suite.T(), err)
	assert.NotNil(suite.T(), c2)
	assert.True(suite.T(), len(c2.Countries) > 0)

	// cache is already fulfilled
	c3 := &billing.CountriesList{}
	err = suite.service.cacher.Get(cacheCountriesWithVatEnabled, c3)
	assert.NoError(suite.T(), err)
	assert.NotNil(suite.T(), c3)
	assert.True(suite.T(), len(c3.Countries) > 0)

	// saving db connection and broke service db connection
	db := suite.service.db
	suite.service.db = nil

	// reading from cache, not from db
	c4 := &billing.CountriesList{}
	c4, err = suite.service.country.GetCountriesWithVatEnabled()
	assert.Nil(suite.T(), err)
	assert.NotNil(suite.T(), c4)
	assert.True(suite.T(), len(c4.Countries) > 0)

	// restoring db connection
	suite.service.db = db

	// inserting new country must clear cacheCountryAll cache
	assert.NoError(suite.T(), suite.service.country.Insert(&billing.Country{IsoCodeA2: "US"}))
	c5 := &billing.CountriesList{}
	err = suite.service.cacher.Get(cacheCountriesWithVatEnabled, c5)
	assert.EqualError(suite.T(), err, "redis: nil")
}<|MERGE_RESOLUTION|>--- conflicted
+++ resolved
@@ -48,9 +48,6 @@
 
 	redisdb := mocks.NewTestRedis()
 	suite.cache = NewCacheRedis(redisdb)
-<<<<<<< HEAD
-	suite.service = NewBillingService(db, cfg, nil, nil, nil, nil, nil, suite.cache, mocks.NewCurrencyServiceMockOk(), mocks.NewDocumentSignerMockOk(), nil, )
-=======
 	suite.service = NewBillingService(
 		db,
 		cfg,
@@ -64,7 +61,6 @@
 		mocks.NewDocumentSignerMockOk(),
 		nil,
 	)
->>>>>>> ae41a61c
 
 	if err := suite.service.Init(); err != nil {
 		suite.FailNow("Billing service initialization failed", "%v", err)
