--- conflicted
+++ resolved
@@ -279,25 +279,8 @@
 		}
 	}
 
-<<<<<<< HEAD
-	if processor.checked.project.IsProductsCheckout == true {
-		if err := processor.processPaylinkProducts(); err != nil {
-			if pid := req.PrivateMetadata["PaylinkId"]; pid != "" {
-				s.notifyPaylinkError(ctx, pid, err, req, nil)
-			}
-			zap.S().Errorw(pkg.MethodFinishedWithError, "err", err)
-			if e, ok := err.(*grpc.ResponseErrorMessage); ok {
-				rsp.Status = pkg.ResponseStatusBadData
-				rsp.Message = e
-				return nil
-			}
-			return err
-		}
-	} else {
-=======
 	switch req.Type {
 	case billing.OrderType_simple:
->>>>>>> 91c06d43
 		if req.Currency != "" {
 			if err := processor.processCurrency(); err != nil {
 				zap.S().Errorw(pkg.MethodFinishedWithError, "err", err.Error())
@@ -317,7 +300,7 @@
 	case billing.OrderType_product:
 		if err := processor.processPaylinkProducts(); err != nil {
 			if pid := req.PrivateMetadata["PaylinkId"]; pid != "" {
-				s.notifyPaylinkError(pid, err, req, nil)
+				s.notifyPaylinkError(ctx, pid, err, req, nil)
 			}
 			zap.S().Errorw(pkg.MethodFinishedWithError, "err", err.Error())
 			if e, ok := err.(*grpc.ResponseErrorMessage); ok {
