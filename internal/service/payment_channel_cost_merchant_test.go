package service

import (
	"context"
	"errors"
	"fmt"
	casbinMocks "github.com/paysuper/casbin-server/pkg/mocks"
	"github.com/paysuper/paysuper-billing-server/internal/config"
	"github.com/paysuper/paysuper-billing-server/internal/mocks"
	"github.com/paysuper/paysuper-billing-server/pkg"
	"github.com/paysuper/paysuper-billing-server/pkg/proto/billing"
	"github.com/paysuper/paysuper-billing-server/pkg/proto/grpc"
	reportingMocks "github.com/paysuper/paysuper-reporter/pkg/mocks"
	"github.com/stretchr/testify/assert"
	mock2 "github.com/stretchr/testify/mock"
	"github.com/stretchr/testify/suite"
	"go.mongodb.org/mongo-driver/bson/primitive"
	"go.uber.org/zap"
	mongodb "gopkg.in/paysuper/paysuper-database-mongo.v1"
	"testing"
)

type PaymentChannelCostMerchantTestSuite struct {
	suite.Suite
	service                      *Service
	log                          *zap.Logger
	cache                        CacheInterface
	paymentChannelCostMerchantId string
	merchantId                   string
}

func Test_PaymentChannelCostMerchant(t *testing.T) {
	suite.Run(t, new(PaymentChannelCostMerchantTestSuite))
}

func (suite *PaymentChannelCostMerchantTestSuite) SetupTest() {
	cfg, err := config.NewConfig()
	if err != nil {
		suite.FailNow("Config load failed", "%v", err)
	}

	db, err := mongodb.NewDatabase()
	if err != nil {
		suite.FailNow("Database connection failed", "%v", err)
	}

	suite.log, err = zap.NewProduction()

	if err != nil {
		suite.FailNow("Logger initialization failed", "%v", err)
	}

	redisdb := mocks.NewTestRedis()
	suite.cache, err = NewCacheRedis(redisdb, "cache")
	suite.service = NewBillingService(
		db,
		cfg,
		nil,
		nil,
		nil,
		nil,
		nil,
		suite.cache,
		mocks.NewCurrencyServiceMockOk(),
		mocks.NewDocumentSignerMockOk(),
		&reportingMocks.ReporterService{},
		mocks.NewFormatterOK(),
		mocks.NewBrokerMockOk(),
		&casbinMocks.CasbinService{},
	)

	if err := suite.service.Init(); err != nil {
		suite.FailNow("Billing service initialization failed", "%v", err)
	}

	countryAz := &billing.Country{
		Id:                primitive.NewObjectID().Hex(),
		IsoCodeA2:         "AZ",
		Region:            "CIS",
		Currency:          "AZN",
		PaymentsAllowed:   true,
		ChangeAllowed:     true,
		VatEnabled:        true,
		PriceGroupId:      "",
		VatCurrency:       "AZN",
		PayerTariffRegion: pkg.TariffRegionRussiaAndCis,
	}
	countryUs := &billing.Country{
		Id:                primitive.NewObjectID().Hex(),
		IsoCodeA2:         "US",
		Region:            "US",
		Currency:          "USD",
		PaymentsAllowed:   true,
		ChangeAllowed:     true,
		VatEnabled:        true,
		PriceGroupId:      "",
		VatCurrency:       "USD",
		PayerTariffRegion: pkg.TariffRegionWorldwide,
	}
	countries := []*billing.Country{countryAz, countryUs}
	if err := suite.service.country.MultipleInsert(context.TODO(), countries); err != nil {
		suite.FailNow("Insert country test data failed", "%v", err)
	}

	suite.paymentChannelCostMerchantId = primitive.NewObjectID().Hex()
	suite.merchantId = primitive.NewObjectID().Hex()

	pmBankCard := &billing.PaymentMethod{
		Id:   primitive.NewObjectID().Hex(),
		Name: "Bank card",
	}
	merchant := &billing.Merchant{
		Id: suite.merchantId,
		PaymentMethods: map[string]*billing.MerchantPaymentMethod{
			pmBankCard.Id: {
				PaymentMethod: &billing.MerchantPaymentMethodIdentification{
					Id:   pmBankCard.Id,
					Name: pmBankCard.Name,
				},
				Commission: &billing.MerchantPaymentMethodCommissions{
					Fee: 2.5,
					PerTransaction: &billing.MerchantPaymentMethodPerTransactionCommission{
						Fee:      30,
						Currency: "RUB",
					},
				},
				Integration: &billing.MerchantPaymentMethodIntegration{
					TerminalId:       "1234567890",
					TerminalPassword: "0987654321",
					Integrated:       true,
				},
				IsActive: true,
			},
		},
	}
	if err := suite.service.merchant.Insert(context.TODO(), merchant); err != nil {
		suite.FailNow("Insert merchant test data failed", "%v", err)
	}

	paymentChannelCostMerchant := &billing.PaymentChannelCostMerchant{
		Id:                      suite.paymentChannelCostMerchantId,
		MerchantId:              suite.merchantId,
		Name:                    "VISA",
		PayoutCurrency:          "USD",
		MinAmount:               0.75,
		Region:                  pkg.TariffRegionRussiaAndCis,
		Country:                 "AZ",
		MethodPercent:           1.5,
		MethodFixAmount:         0.01,
		MethodFixAmountCurrency: "USD",
		PsPercent:               3,
		PsFixedFee:              0.01,
		PsFixedFeeCurrency:      "EUR",
		MccCode:                 pkg.MccCodeLowRisk,
	}

	paymentChannelCostMerchant2 := &billing.PaymentChannelCostMerchant{
		MerchantId:              suite.merchantId,
		Name:                    "VISA",
		PayoutCurrency:          "USD",
		MinAmount:               5,
		Region:                  pkg.TariffRegionRussiaAndCis,
		Country:                 "AZ",
		MethodPercent:           2.5,
		MethodFixAmount:         2,
		MethodFixAmountCurrency: "USD",
		PsPercent:               5,
		PsFixedFee:              0.05,
		PsFixedFeeCurrency:      "EUR",
		MccCode:                 pkg.MccCodeLowRisk,
	}

	anotherPaymentChannelCostMerchant := &billing.PaymentChannelCostMerchant{
		MerchantId:              suite.merchantId,
		Name:                    "VISA",
		PayoutCurrency:          "USD",
		MinAmount:               0,
		Region:                  pkg.TariffRegionRussiaAndCis,
		Country:                 "",
		MethodPercent:           2.2,
		MethodFixAmount:         0,
		MethodFixAmountCurrency: "USD",
		PsPercent:               5,
		PsFixedFee:              0.05,
		PsFixedFeeCurrency:      "EUR",
		MccCode:                 pkg.MccCodeLowRisk,
	}
	pccm := []*billing.PaymentChannelCostMerchant{paymentChannelCostMerchant, paymentChannelCostMerchant2, anotherPaymentChannelCostMerchant}
	if err := suite.service.paymentChannelCostMerchant.MultipleInsert(context.TODO(), pccm); err != nil {
		suite.FailNow("Insert PaymentChannelCostMerchant test data failed", "%v", err)
	}
}

func (suite *PaymentChannelCostMerchantTestSuite) TearDownTest() {
<<<<<<< HEAD
	suite.cache.FlushAll()
	if err := suite.service.db.Drop(); err != nil {
=======
	suite.cache.Clean()
	err := suite.service.db.Drop()

	if err != nil {
>>>>>>> d9aa1595
		suite.FailNow("Database deletion failed", "%v", err)
	}

	err = suite.service.db.Close()

	if err != nil {
		suite.FailNow("Database close failed", "%v", err)
	}
}

func (suite *PaymentChannelCostMerchantTestSuite) TestPaymentChannelCostMerchant_GrpcGet_Ok() {
	req := &billing.PaymentChannelCostMerchantRequest{
		MerchantId:     suite.merchantId,
		PayoutCurrency: "USD",
		Name:           "VISA",
		Region:         pkg.TariffRegionRussiaAndCis,
		Country:        "AZ",
		Amount:         10,
		MccCode:        pkg.MccCodeLowRisk,
	}

	res := &grpc.PaymentChannelCostMerchantResponse{}

	err := suite.service.GetPaymentChannelCostMerchant(context.TODO(), req, res)
	assert.NoError(suite.T(), err)
	assert.Equal(suite.T(), res.Status, pkg.ResponseStatusOk)
	assert.Equal(suite.T(), res.Item.Country, "AZ")
	assert.Equal(suite.T(), res.Item.MethodFixAmount, float64(2))
	assert.Equal(suite.T(), res.Item.MinAmount, float64(5))

	req.Country = ""
	err = suite.service.GetPaymentChannelCostMerchant(context.TODO(), req, res)
	assert.NoError(suite.T(), err)
	assert.Equal(suite.T(), res.Status, pkg.ResponseStatusOk)
	assert.Equal(suite.T(), res.Item.Country, "")
	assert.Equal(suite.T(), res.Item.MethodFixAmount, float64(0))
}

func (suite *PaymentChannelCostMerchantTestSuite) TestPaymentChannelCostMerchant_GrpcSet_Ok() {
	req := &billing.PaymentChannelCostMerchant{
		Id:                      suite.paymentChannelCostMerchantId,
		MerchantId:              suite.merchantId,
		Name:                    "VISA",
		PayoutCurrency:          "USD",
		MinAmount:               1.75,
		Region:                  pkg.TariffRegionRussiaAndCis,
		Country:                 "AZ",
		MethodPercent:           2.5,
		MethodFixAmount:         1.01,
		MethodFixAmountCurrency: "USD",
		PsPercent:               2,
		PsFixedFee:              0.01,
		PsFixedFeeCurrency:      "EUR",
		MccCode:                 pkg.MccCodeLowRisk,
	}

	res := grpc.PaymentChannelCostMerchantResponse{}

	err := suite.service.SetPaymentChannelCostMerchant(context.TODO(), req, &res)
	assert.NoError(suite.T(), err)
	assert.Equal(suite.T(), res.Status, pkg.ResponseStatusOk)
	assert.Equal(suite.T(), res.Item.Country, "AZ")
	assert.EqualValues(suite.T(), res.Item.MethodFixAmount, 1.01)
	assert.Equal(suite.T(), res.Item.Id, suite.paymentChannelCostMerchantId)
}

func (suite *PaymentChannelCostMerchantTestSuite) TestPaymentChannelCostMerchant_Insert_Ok() {
	req := &billing.PaymentChannelCostMerchant{
		MerchantId:      suite.merchantId,
		Name:            "MASTERCARD",
		Region:          "US",
		Country:         "",
		MethodPercent:   2.2,
		MethodFixAmount: 0,
		MccCode:         pkg.MccCodeLowRisk,
	}

	assert.NoError(suite.T(), suite.service.paymentChannelCostMerchant.Insert(context.TODO(), req))
}

func (suite *PaymentChannelCostMerchantTestSuite) TestPaymentChannelCostMerchant_Insert_ErrorCacheUpdate() {
	ci := &mocks.CacheInterface{}
	ci.On("Set", mock2.Anything, mock2.Anything, mock2.Anything).Return(errors.New("service unavailable"))
	ci.On("Delete", mock2.Anything, mock2.Anything, mock2.Anything).Return(errors.New("service unavailable"))
	suite.service.cacher = ci

	obj := &billing.PaymentChannelCostMerchant{
		MerchantId:      suite.merchantId,
		Name:            "Mastercard",
		Region:          pkg.TariffRegionWorldwide,
		Country:         "",
		MethodPercent:   2.1,
		MethodFixAmount: 0,
		MccCode:         pkg.MccCodeLowRisk,
	}
	err := suite.service.paymentChannelCostMerchant.Insert(context.TODO(), obj)

	assert.Error(suite.T(), err)
	assert.EqualError(suite.T(), err, "service unavailable")
}

func (suite *PaymentChannelCostMerchantTestSuite) TestPaymentChannelCostMerchant_UpdateOk() {
	obj := &billing.PaymentChannelCostMerchant{
		Id:              suite.paymentChannelCostMerchantId,
		MerchantId:      suite.merchantId,
		Name:            "Mastercard",
		Region:          pkg.TariffRegionWorldwide,
		Country:         "",
		MethodPercent:   2.1,
		MethodFixAmount: 0,
		MccCode:         pkg.MccCodeLowRisk,
	}

	assert.NoError(suite.T(), suite.service.paymentChannelCostMerchant.Update(context.TODO(), obj))
}

func (suite *PaymentChannelCostMerchantTestSuite) TestPaymentChannelCostMerchant_Get_Ok() {
	val, err := suite.service.paymentChannelCostMerchant.Get(context.TODO(), suite.merchantId, "VISA", "USD", pkg.TariffRegionRussiaAndCis, "AZ", pkg.MccCodeLowRisk)
	assert.NoError(suite.T(), err)
	assert.Equal(suite.T(), len(val), 2)
	assert.Equal(suite.T(), val[0].Set[0].Country, "AZ")
	assert.EqualValues(suite.T(), val[0].Set[0].MethodFixAmount, 0.01)
	assert.Equal(suite.T(), val[1].Set[0].Country, "")

	val, err = suite.service.paymentChannelCostMerchant.Get(context.TODO(), suite.merchantId, "VISA", "USD", pkg.TariffRegionRussiaAndCis, "", pkg.MccCodeLowRisk)
	assert.NoError(suite.T(), err)
	assert.Equal(suite.T(), len(val), 1)
	assert.Equal(suite.T(), val[0].Set[0].Country, "")
	assert.Equal(suite.T(), val[0].Set[0].MethodFixAmount, float64(0))
}

func (suite *PaymentChannelCostMerchantTestSuite) TestPaymentChannelCostMerchant_getPaymentChannelCostMerchant() {
	req := &billing.PaymentChannelCostMerchantRequest{
		MerchantId:     suite.merchantId,
		PayoutCurrency: "USD",
		Name:           "VISA",
		Region:         pkg.TariffRegionRussiaAndCis,
		Country:        "AZ",
		Amount:         0,
		MccCode:        pkg.MccCodeLowRisk,
	}

	val, err := suite.service.getPaymentChannelCostMerchant(context.TODO(), req)
	assert.NoError(suite.T(), err)
	assert.Equal(suite.T(), val.Country, "")
	assert.Equal(suite.T(), val.MinAmount, float64(0))
	assert.EqualValues(suite.T(), val.MethodPercent, 2.2)
	assert.EqualValues(suite.T(), val.MethodFixAmount, 0.)
	assert.EqualValues(suite.T(), val.PsPercent, 5)
	assert.EqualValues(suite.T(), val.PsFixedFee, 0.05)

	req.Amount = 1
	val, err = suite.service.getPaymentChannelCostMerchant(context.TODO(), req)
	assert.NoError(suite.T(), err)
	assert.Equal(suite.T(), val.Country, "AZ")
	assert.EqualValues(suite.T(), val.MinAmount, 0.75)
	assert.EqualValues(suite.T(), val.MethodPercent, 1.5)
	assert.EqualValues(suite.T(), val.MethodFixAmount, 0.01)
	assert.EqualValues(suite.T(), val.PsPercent, 3)
	assert.EqualValues(suite.T(), val.PsFixedFee, 0.01)

	req.Amount = 10
	val, err = suite.service.getPaymentChannelCostMerchant(context.TODO(), req)
	assert.NoError(suite.T(), err)
	assert.Equal(suite.T(), val.Country, "AZ")
	assert.EqualValues(suite.T(), val.MinAmount, 5)
	assert.EqualValues(suite.T(), val.MethodPercent, 2.5)
	assert.EqualValues(suite.T(), val.MethodFixAmount, 2)
	assert.EqualValues(suite.T(), val.PsPercent, 5)
	assert.EqualValues(suite.T(), val.PsFixedFee, 0.05)
}

func (suite *PaymentChannelCostMerchantTestSuite) TestPaymentChannelCostMerchant_Delete_Ok() {
	req := &billing.PaymentCostDeleteRequest{
		Id: suite.paymentChannelCostMerchantId,
	}

	res := &grpc.ResponseError{}
	err := suite.service.DeletePaymentChannelCostMerchant(context.TODO(), req, res)
	assert.NoError(suite.T(), err)
	assert.Equal(suite.T(), res.Status, pkg.ResponseStatusOk)

	_, err = suite.service.paymentChannelCostMerchant.GetById(context.TODO(), suite.paymentChannelCostMerchantId)
	assert.EqualError(suite.T(), err, fmt.Sprintf(errorNotFound, collectionPaymentChannelCostMerchant))
}

func (suite *PaymentChannelCostMerchantTestSuite) TestPaymentChannelCostMerchant_GetAllPaymentChannelCostMerchant_Ok() {
	req := &billing.PaymentChannelCostMerchantListRequest{
		MerchantId: suite.merchantId,
	}
	res := &grpc.PaymentChannelCostMerchantListResponse{}
	err := suite.service.GetAllPaymentChannelCostMerchant(context.TODO(), req, res)

	assert.NoError(suite.T(), err)
	assert.Equal(suite.T(), res.Status, pkg.ResponseStatusOk)
	assert.Equal(suite.T(), len(res.Item.Items), 3)
}<|MERGE_RESOLUTION|>--- conflicted
+++ resolved
@@ -192,15 +192,10 @@
 }
 
 func (suite *PaymentChannelCostMerchantTestSuite) TearDownTest() {
-<<<<<<< HEAD
 	suite.cache.FlushAll()
-	if err := suite.service.db.Drop(); err != nil {
-=======
-	suite.cache.Clean()
 	err := suite.service.db.Drop()
 
 	if err != nil {
->>>>>>> d9aa1595
 		suite.FailNow("Database deletion failed", "%v", err)
 	}
 
