package service

import (
	"context"
	"errors"
	"fmt"
	"github.com/globalsign/mgo/bson"
	"github.com/paysuper/paysuper-billing-server/internal/config"
	"github.com/paysuper/paysuper-billing-server/internal/mock"
	"github.com/paysuper/paysuper-billing-server/pkg"
	"github.com/paysuper/paysuper-billing-server/pkg/proto/billing"
	"github.com/paysuper/paysuper-billing-server/pkg/proto/grpc"
	mongodb "github.com/paysuper/paysuper-database-mongo"
	"github.com/stretchr/testify/assert"
	mock2 "github.com/stretchr/testify/mock"
	"github.com/stretchr/testify/suite"
	"go.uber.org/zap"
	"testing"
)

type PaymentChannelCostMerchantTestSuite struct {
	suite.Suite
	service                      *Service
	log                          *zap.Logger
	cache                        CacheInterface
	paymentChannelCostMerchantId string
	merchantId                   string
}

func Test_PaymentChannelCostMerchant(t *testing.T) {
	suite.Run(t, new(PaymentChannelCostMerchantTestSuite))
}

func (suite *PaymentChannelCostMerchantTestSuite) SetupTest() {
	cfg, err := config.NewConfig()
	if err != nil {
		suite.FailNow("Config load failed", "%v", err)
	}
	cfg.AccountingCurrency = "RUB"

	db, err := mongodb.NewDatabase()
	if err != nil {
		suite.FailNow("Database connection failed", "%v", err)
	}

	rub := &billing.Currency{
		CodeInt:  643,
		CodeA3:   "RUB",
		Name:     &billing.Name{Ru: "Российский рубль", En: "Russian ruble"},
		IsActive: true,
	}

	suite.log, err = zap.NewProduction()

	if err != nil {
		suite.FailNow("Logger initialization failed", "%v", err)
	}

	if err := InitTestCurrency(db, []interface{}{rub}); err != nil {
		suite.FailNow("Insert currency test data failed", "%v", err)
	}

	redisdb := mock.NewTestRedis()
	suite.cache = NewCacheRedis(redisdb)
<<<<<<< HEAD
	suite.service = NewBillingService(db, cfg, nil, nil, nil, nil, nil, suite.cache, nil, nil)
=======
	suite.service = NewBillingService(
		db,
		cfg,
		nil,
		nil,
		nil,
		nil,
		nil,
		suite.cache,
		mock.NewCurrencyServiceMockOk(),
		nil,
	)
>>>>>>> fdb5d67f

	if err := suite.service.Init(); err != nil {
		suite.FailNow("Billing service initialization failed", "%v", err)
	}

	countryAz := &billing.Country{
		Id:              bson.NewObjectId().Hex(),
		IsoCodeA2:       "AZ",
		Region:          "CIS",
		Currency:        "AZN",
		PaymentsAllowed: true,
		ChangeAllowed:   true,
		VatEnabled:      true,
		PriceGroupId:    "",
		VatCurrency:     "AZN",
	}
	countryUs := &billing.Country{
		Id:              bson.NewObjectId().Hex(),
		IsoCodeA2:       "US",
		Region:          "US",
		Currency:        "USD",
		PaymentsAllowed: true,
		ChangeAllowed:   true,
		VatEnabled:      true,
		PriceGroupId:    "",
		VatCurrency:     "USD",
	}
	countries := []*billing.Country{countryAz, countryUs}
	if err := suite.service.country.MultipleInsert(countries); err != nil {
		suite.FailNow("Insert country test data failed", "%v", err)
	}

	suite.paymentChannelCostMerchantId = bson.NewObjectId().Hex()
	suite.merchantId = bson.NewObjectId().Hex()

	pmBankCard := &billing.PaymentMethod{
		Id:   bson.NewObjectId().Hex(),
		Name: "Bank card",
	}
	merchant := &billing.Merchant{
		Id: suite.merchantId,
		PaymentMethods: map[string]*billing.MerchantPaymentMethod{
			pmBankCard.Id: {
				PaymentMethod: &billing.MerchantPaymentMethodIdentification{
					Id:   pmBankCard.Id,
					Name: pmBankCard.Name,
				},
				Commission: &billing.MerchantPaymentMethodCommissions{
					Fee: 2.5,
					PerTransaction: &billing.MerchantPaymentMethodPerTransactionCommission{
						Fee:      30,
						Currency: rub.CodeA3,
					},
				},
				Integration: &billing.MerchantPaymentMethodIntegration{
					TerminalId:       "1234567890",
					TerminalPassword: "0987654321",
					Integrated:       true,
				},
				IsActive: true,
			},
		},
	}
	if err := suite.service.merchant.Insert(merchant); err != nil {
		suite.FailNow("Insert merchant test data failed", "%v", err)
	}

	paymentChannelCostMerchant := &billing.PaymentChannelCostMerchant{
		Id:                 suite.paymentChannelCostMerchantId,
		MerchantId:         suite.merchantId,
		Name:               "VISA",
		PayoutCurrency:     "USD",
		MinAmount:          0.75,
		Region:             "CIS",
		Country:            "AZ",
		MethodPercent:      1.5,
		MethodFixAmount:    0.01,
		PsPercent:          3,
		PsFixedFee:         0.01,
		PsFixedFeeCurrency: "EUR",
	}

	paymentChannelCostMerchant2 := &billing.PaymentChannelCostMerchant{
		MerchantId:         suite.merchantId,
		Name:               "VISA",
		PayoutCurrency:     "USD",
		MinAmount:          5,
		Region:             "CIS",
		Country:            "AZ",
		MethodPercent:      2.5,
		MethodFixAmount:    2,
		PsPercent:          5,
		PsFixedFee:         0.05,
		PsFixedFeeCurrency: "EUR",
	}

	anotherPaymentChannelCostMerchant := &billing.PaymentChannelCostMerchant{
		MerchantId:         suite.merchantId,
		Name:               "VISA",
		PayoutCurrency:     "USD",
		MinAmount:          0,
		Region:             "CIS",
		Country:            "",
		MethodPercent:      2.2,
		MethodFixAmount:    0,
		PsPercent:          5,
		PsFixedFee:         0.05,
		PsFixedFeeCurrency: "EUR",
	}
	pccm := []*billing.PaymentChannelCostMerchant{paymentChannelCostMerchant, paymentChannelCostMerchant2, anotherPaymentChannelCostMerchant}
	if err := suite.service.paymentChannelCostMerchant.MultipleInsert(pccm); err != nil {
		suite.FailNow("Insert PaymentChannelCostMerchant test data failed", "%v", err)
	}
}

func (suite *PaymentChannelCostMerchantTestSuite) TearDownTest() {
	suite.cache.Clean()
	if err := suite.service.db.Drop(); err != nil {
		suite.FailNow("Database deletion failed", "%v", err)
	}

	suite.service.db.Close()
}

func (suite *PaymentChannelCostMerchantTestSuite) TestPaymentChannelCostMerchant_GrpcGet_Ok() {
	req := &billing.PaymentChannelCostMerchantRequest{
		MerchantId:     suite.merchantId,
		PayoutCurrency: "USD",
		Name:           "VISA",
		Region:         "CIS",
		Country:        "AZ",
		Amount:         10,
	}

	res := &grpc.PaymentChannelCostMerchantResponse{}

	err := suite.service.GetPaymentChannelCostMerchant(context.TODO(), req, res)
	assert.NoError(suite.T(), err)
	assert.Equal(suite.T(), res.Status, pkg.ResponseStatusOk)
	assert.Equal(suite.T(), res.Item.Country, "AZ")
	assert.Equal(suite.T(), res.Item.MethodFixAmount, float64(2))
	assert.Equal(suite.T(), res.Item.MinAmount, float64(5))

	req.Country = ""
	err = suite.service.GetPaymentChannelCostMerchant(context.TODO(), req, res)
	assert.NoError(suite.T(), err)
	assert.Equal(suite.T(), res.Status, pkg.ResponseStatusOk)
	assert.Equal(suite.T(), res.Item.Country, "")
	assert.Equal(suite.T(), res.Item.MethodFixAmount, float64(0))
}

func (suite *PaymentChannelCostMerchantTestSuite) TestPaymentChannelCostMerchant_GrpcSet_Ok() {
	req := &billing.PaymentChannelCostMerchant{
		Id:                 suite.paymentChannelCostMerchantId,
		MerchantId:         suite.merchantId,
		Name:               "VISA",
		PayoutCurrency:     "USD",
		MinAmount:          1.75,
		Region:             "CIS",
		Country:            "AZ",
		MethodPercent:      2.5,
		MethodFixAmount:    1.01,
		PsPercent:          2,
		PsFixedFee:         0.01,
		PsFixedFeeCurrency: "EUR",
	}

	res := grpc.PaymentChannelCostMerchantResponse{}

	err := suite.service.SetPaymentChannelCostMerchant(context.TODO(), req, &res)
	assert.NoError(suite.T(), err)
	assert.Equal(suite.T(), res.Status, pkg.ResponseStatusOk)
	assert.Equal(suite.T(), res.Item.Country, "AZ")
	assert.Equal(suite.T(), res.Item.MethodFixAmount, float64(1.01))
	assert.Equal(suite.T(), res.Item.Id, suite.paymentChannelCostMerchantId)
}

func (suite *PaymentChannelCostMerchantTestSuite) TestPaymentChannelCostMerchant_Insert_Ok() {
	req := &billing.PaymentChannelCostMerchant{
		MerchantId:      suite.merchantId,
		Name:            "MASTERCARD",
		Region:          "US",
		Country:         "",
		MethodPercent:   2.2,
		MethodFixAmount: 0,
	}

	assert.NoError(suite.T(), suite.service.paymentChannelCostMerchant.Insert(req))
}

func (suite *PaymentChannelCostMerchantTestSuite) TestPaymentChannelCostMerchant_Insert_ErrorCacheUpdate() {
	ci := &mock.CacheInterface{}
	obj := &billing.PaymentChannelCostMerchant{
		MerchantId:      suite.merchantId,
		Name:            "Mastercard",
		Region:          "US",
		Country:         "",
		MethodPercent:   2.1,
		MethodFixAmount: 0,
	}
	key := fmt.Sprintf(cachePaymentChannelCostMerchantKey, obj.MerchantId, obj.Name, obj.PayoutCurrency, obj.Region, obj.Country)
	ci.On("Set", key, mock2.Anything, mock2.Anything).
		Return(errors.New("service unavailable"))
	suite.service.cacher = ci
	err := suite.service.paymentChannelCostMerchant.Insert(obj)

	assert.Error(suite.T(), err)
	assert.EqualError(suite.T(), err, "service unavailable")
}

func (suite *PaymentChannelCostMerchantTestSuite) TestPaymentChannelCostMerchant_UpdateOk() {
	obj := &billing.PaymentChannelCostMerchant{
		Id:              suite.paymentChannelCostMerchantId,
		MerchantId:      suite.merchantId,
		Name:            "Mastercard",
		Region:          "US",
		Country:         "",
		MethodPercent:   2.1,
		MethodFixAmount: 0,
	}

	assert.NoError(suite.T(), suite.service.paymentChannelCostMerchant.Update(obj))
}

func (suite *PaymentChannelCostMerchantTestSuite) TestPaymentChannelCostMerchant_Get_Ok() {
	val, err := suite.service.paymentChannelCostMerchant.Get(suite.merchantId, "VISA", "USD", "CIS", "AZ")
	assert.NoError(suite.T(), err)
	assert.Equal(suite.T(), len(val.Items), 2)
	assert.Equal(suite.T(), val.Items[0].Country, "AZ")
	assert.Equal(suite.T(), val.Items[0].MethodFixAmount, float64(0.01))

	val, err = suite.service.paymentChannelCostMerchant.Get(suite.merchantId, "VISA", "USD", "CIS", "")
	assert.NoError(suite.T(), err)
	assert.Equal(suite.T(), len(val.Items), 1)
	assert.Equal(suite.T(), val.Items[0].Country, "")
	assert.Equal(suite.T(), val.Items[0].MethodFixAmount, float64(0))
}

func (suite *PaymentChannelCostMerchantTestSuite) TestPaymentChannelCostMerchant_getPaymentChannelCostMerchant() {
	req := &billing.PaymentChannelCostMerchantRequest{
		MerchantId:     suite.merchantId,
		PayoutCurrency: "USD",
		Name:           "VISA",
		Region:         "CIS",
		Country:        "AZ",
		Amount:         0,
	}

	_, err := suite.service.getPaymentChannelCostMerchant(req)
	assert.Error(suite.T(), err)

	req.Amount = 1
	val, err := suite.service.getPaymentChannelCostMerchant(req)
	assert.NoError(suite.T(), err)
	assert.Equal(suite.T(), val.MinAmount, float64(0.75))
	assert.Equal(suite.T(), val.MethodPercent, float64(1.5))
	assert.Equal(suite.T(), val.MethodFixAmount, float64(0.01))
	assert.Equal(suite.T(), val.PsPercent, float64(3))
	assert.Equal(suite.T(), val.PsFixedFee, float64(0.01))

	req.Amount = 10
	val, err = suite.service.getPaymentChannelCostMerchant(req)
	assert.NoError(suite.T(), err)
	assert.Equal(suite.T(), val.MinAmount, float64(5))
	assert.Equal(suite.T(), val.MethodPercent, float64(2.5))
	assert.Equal(suite.T(), val.MethodFixAmount, float64(2))
	assert.Equal(suite.T(), val.PsPercent, float64(5))
	assert.Equal(suite.T(), val.PsFixedFee, float64(0.05))
}

func (suite *PaymentChannelCostMerchantTestSuite) TestPaymentChannelCostMerchant_Delete_Ok() {
	req := &billing.PaymentCostDeleteRequest{
		Id: suite.paymentChannelCostMerchantId,
	}

	res := &grpc.ResponseError{}
	err := suite.service.DeletePaymentChannelCostMerchant(context.TODO(), req, res)
	assert.NoError(suite.T(), err)
	assert.Equal(suite.T(), res.Status, pkg.ResponseStatusOk)

	_, err = suite.service.paymentChannelCostMerchant.GetById(suite.paymentChannelCostMerchantId)
	assert.EqualError(suite.T(), err, fmt.Sprintf(errorNotFound, collectionPaymentChannelCostMerchant))
}

func (suite *PaymentChannelCostMerchantTestSuite) TestPaymentChannelCostMerchant_GetAllPaymentChannelCostMerchant_Ok() {
	req := &billing.PaymentChannelCostMerchantListRequest{
		MerchantId: suite.merchantId,
	}
	res := &grpc.PaymentChannelCostMerchantListResponse{}
	err := suite.service.GetAllPaymentChannelCostMerchant(context.TODO(), req, res)

	assert.NoError(suite.T(), err)
	assert.Equal(suite.T(), res.Status, pkg.ResponseStatusOk)
	assert.Equal(suite.T(), len(res.Item.Items), 3)
}<|MERGE_RESOLUTION|>--- conflicted
+++ resolved
@@ -62,9 +62,6 @@
 
 	redisdb := mock.NewTestRedis()
 	suite.cache = NewCacheRedis(redisdb)
-<<<<<<< HEAD
-	suite.service = NewBillingService(db, cfg, nil, nil, nil, nil, nil, suite.cache, nil, nil)
-=======
 	suite.service = NewBillingService(
 		db,
 		cfg,
@@ -77,7 +74,6 @@
 		mock.NewCurrencyServiceMockOk(),
 		nil,
 	)
->>>>>>> fdb5d67f
 
 	if err := suite.service.Init(); err != nil {
 		suite.FailNow("Billing service initialization failed", "%v", err)
