--- conflicted
+++ resolved
@@ -359,10 +359,6 @@
 	)
 
 	redisdb := mocks.NewTestRedis()
-<<<<<<< HEAD
-	suite.cache = NewCacheRedis(redisdb)
-	suite.service = NewBillingService(db, cfg, nil, nil, nil, nil, redisClient, suite.cache, mocks.NewCurrencyServiceMockOk(), mocks.NewDocumentSignerMockOk(), &reportingMocks.ReporterService{}, mocks.NewFormatterOK(), mocks.NewBrokerMockOk(), nil, )
-=======
 	suite.cache, err = NewCacheRedis(redisdb, "cache")
 	suite.service = NewBillingService(
 		db,
@@ -379,8 +375,8 @@
 		mocks.NewFormatterOK(),
 		mocks.NewBrokerMockOk(),
 		&casbinMocks.CasbinService{},
+		nil,
 	)
->>>>>>> 3c499895
 
 	err = suite.service.Init()
 
