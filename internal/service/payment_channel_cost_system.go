--- conflicted
+++ resolved
@@ -254,7 +254,6 @@
 	return &c, nil
 }
 
-<<<<<<< HEAD
 func (h PaymentChannelCostSystem) Get(name, region, country, mccCode, operatingCompanyId string) (*billing.PaymentChannelCostSystem, error) {
 	var c *billing.PaymentChannelCostSystem
 	key := fmt.Sprintf(cachePaymentChannelCostSystemKey, name, region, country, mccCode, operatingCompanyId)
@@ -264,8 +263,10 @@
 	}
 
 	matchQuery := bson.M{
-		"name":      name,
-		"is_active": true,
+		"name":                 bson.RegEx{Pattern: "^" + name + "$", Options: "i"},
+		"mcc_code":             mccCode,
+		"operating_company_id": operatingCompanyId,
+		"is_active":            true,
 		"$or": []bson.M{
 			{
 				"country": country,
@@ -306,26 +307,6 @@
 			zap.String("collection", collectionPaymentChannelCostSystem),
 			zap.Any("query", query),
 		)
-=======
-func (h PaymentChannelCostSystem) Get(name string, region string, country string) (*billing.PaymentChannelCostSystem, error) {
-	var c billing.PaymentChannelCostSystem
-	key := fmt.Sprintf(cachePaymentChannelCostSystemKey, name, region, country)
-	err := h.svc.cacher.Get(key, c)
-
-	if err == nil {
-		return &c, nil
-	}
-
-	query := bson.M{
-		"name":      bson.RegEx{Pattern: "^" + name + "$", Options: "i"},
-		"region":    region,
-		"country":   country,
-		"is_active": true,
-	}
-	err = h.svc.db.Collection(collectionPaymentChannelCostSystem).Find(query).One(&c)
-
-	if err != nil {
->>>>>>> cbd6f590
 		return nil, fmt.Errorf(errorNotFound, collectionPaymentChannelCostSystem)
 	}
 
