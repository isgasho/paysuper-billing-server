package service

import (
	"context"
	"encoding/json"
	"fmt"
	"github.com/divan/num2words"
	"github.com/globalsign/mgo"
	"github.com/globalsign/mgo/bson"
	"github.com/golang/protobuf/ptypes"
	"github.com/micro/go-micro/client"
	documentSignerConst "github.com/paysuper/document-signer/pkg/constant"
	"github.com/paysuper/document-signer/pkg/proto"
	"github.com/paysuper/paysuper-billing-server/pkg"
	"github.com/paysuper/paysuper-billing-server/pkg/proto/billing"
	"github.com/paysuper/paysuper-billing-server/pkg/proto/grpc"
	reporterConst "github.com/paysuper/paysuper-reporter/pkg"
	reporterProto "github.com/paysuper/paysuper-reporter/pkg/proto"
	"go.uber.org/zap"
	"time"
)

const (
	collectionNotification = "notification"

	merchantStatusSigningMessage  = "We've got your license agreement signing request. If we will need your further assistance, processing this request, our onboarding manager will contact you directly."
	merchantStatusSignedMessage   = "Your license agreement signing request is confirmed and document is signed by Pay Super. Let us have productive cooperation!"
	merchantStatusRejectedMessage = "Your license agreement signing request was confirmed as SPAM and will be no longer processed."
	merchantStatusDeletedMessage  = "Sorry, but while processing your license agreement signing request we encountered insuperable obstacles which lead to termination of our deal."
)

var (
	merchantErrorChangeNotAllowed             = newBillingServerErrorMsg("mr000001", "merchant data changing not allowed")
	merchantErrorCountryNotFound              = newBillingServerErrorMsg("mr000002", "merchant country not found")
	merchantErrorCurrencyNotFound             = newBillingServerErrorMsg("mr000003", "merchant bank accounting currency not found")
	merchantErrorUnknown                      = newBillingServerErrorMsg("mr000008", "request processing failed. try request later")
	merchantErrorNotFound                     = newBillingServerErrorMsg("mr000009", "merchant with specified identifier not found")
	merchantErrorBadData                      = newBillingServerErrorMsg("mr000010", "request data is incorrect")
	notificationErrorMerchantIdIncorrect      = newBillingServerErrorMsg("mr000012", "merchant identifier incorrect, notification can't be saved")
	notificationErrorMessageIsEmpty           = newBillingServerErrorMsg("mr000014", "notification message can't be empty")
	notificationErrorNotFound                 = newBillingServerErrorMsg("mr000015", "notification not found")
	merchantErrorAlreadySigned                = newBillingServerErrorMsg("mr000016", "merchant already fully signed")
	merchantErrorOnboardingNotComplete        = newBillingServerErrorMsg("mr000019", "merchant onboarding not complete")
	merchantErrorOnboardingTariffAlreadyExist = newBillingServerErrorMsg("mr000020", "merchant tariffs already sets")
	merchantStatusChangeNotPossible           = newBillingServerErrorMsg("mr000021", "change status not possible by merchant flow")
	merchantNotificationSettingNotFound       = newBillingServerErrorMsg("mr000022", "setting for create notification for status change not found")
<<<<<<< HEAD
	merchantUnableToAddMerchantUserRole       = newBillingServerErrorMsg("mr000023", "unable to add user role to merchant")
=======
	merchantTariffsNotFound                   = newBillingServerErrorMsg("mr000023", "tariffs for merchant not found")
>>>>>>> fffaf7cb

	merchantSignAgreementMessage = map[string]string{"code": "mr000017", "message": "license agreement was signed by merchant"}

	merchantStatusChangesMessages = map[int32]string{
		pkg.MerchantStatusAgreementSigning: merchantStatusSigningMessage,
		pkg.MerchantStatusAgreementSigned:  merchantStatusSignedMessage,
		pkg.MerchantStatusDeleted:          merchantStatusDeletedMessage,
		pkg.MerchantStatusRejected:         merchantStatusRejectedMessage,
	}
)

func (s *Service) GetMerchantBy(
	ctx context.Context,
	req *grpc.GetMerchantByRequest,
	rsp *grpc.GetMerchantResponse,
) error {
	if req.MerchantId == "" && req.UserId == "" {
		rsp.Status = pkg.ResponseStatusBadData
		rsp.Message = merchantErrorBadData

		return nil
	}

	query := make(bson.M)

	if req.MerchantId != "" {
		query["_id"] = bson.ObjectIdHex(req.MerchantId)
	}

	if req.UserId != "" {
		query["user.id"] = req.UserId
	}

	merchant, err := s.getMerchantBy(query)

	if err != nil {
		zap.S().Errorw(pkg.MethodFinishedWithError, "err", err)
		if e, ok := err.(*grpc.ResponseErrorMessage); ok {
			rsp.Status = pkg.ResponseStatusNotFound
			rsp.Message = e

			if err != merchantErrorNotFound {
				rsp.Status = pkg.ResponseStatusBadData
			}

			return nil
		}
		return err
	}

	merchant.CentrifugoToken = s.centrifugo.GetChannelToken(merchant.Id, time.Now().Add(time.Hour*3).Unix())
	merchant.HasProjects = s.getProjectsCountByMerchant(merchant.Id) > 0

	rsp.Status = pkg.ResponseStatusOk
	rsp.Item = merchant

	return nil
}

func (s *Service) ListMerchants(
	ctx context.Context,
	req *grpc.MerchantListingRequest,
	rsp *grpc.MerchantListingResponse,
) error {
	var merchants []*billing.Merchant
	query := make(bson.M)

	if req.QuickSearch != "" {
		query["$or"] = []bson.M{
			{"company.name": bson.RegEx{Pattern: ".*" + req.QuickSearch + ".*", Options: "i"}},
			{"user.email": bson.RegEx{Pattern: ".*" + req.QuickSearch + ".*", Options: "i"}},
			{"user.first_name": bson.RegEx{Pattern: ".*" + req.QuickSearch + ".*", Options: "i"}},
			{"user.last_name": bson.RegEx{Pattern: ".*" + req.QuickSearch + ".*", Options: "i"}},
		}
	} else {
		if req.Name != "" {
			query["company.name"] = bson.RegEx{Pattern: ".*" + req.Name + ".*", Options: "i"}
		}

		if req.LastPayoutDateFrom > 0 || req.LastPayoutDateTo > 0 {
			payoutDates := make(bson.M)

			if req.LastPayoutDateFrom > 0 {
				payoutDates["$gte"] = time.Unix(req.LastPayoutDateFrom, 0)
			}

			if req.LastPayoutDateTo > 0 {
				payoutDates["$lte"] = time.Unix(req.LastPayoutDateTo, 0)
			}

			query["last_payout.date"] = payoutDates
		}

		if req.IsSigned > 0 {
			if req.IsSigned == 1 {
				query["is_signed"] = false
			} else {
				query["is_signed"] = true
			}
		}

		if req.LastPayoutAmount > 0 {
			query["last_payout.amount"] = req.LastPayoutAmount
		}

		if req.RegistrationDateFrom > 0 || req.RegistrationDateTo > 0 {
			regDates := bson.M{}

			if req.RegistrationDateFrom > 0 {
				regDates["$gte"] = time.Unix(req.RegistrationDateFrom, 0)
			}

			if req.RegistrationDateTo > 0 {
				regDates["$lte"] = time.Unix(req.RegistrationDateTo, 0)
			}

			query["user.registration_date"] = regDates
		}

		if req.ReceivedDateFrom > 0 || req.ReceivedDateTo > 0 {
			dates := bson.M{}

			if req.ReceivedDateFrom > 0 {
				dates["$gte"] = time.Unix(req.ReceivedDateFrom, 0)
			}

			if req.ReceivedDateTo > 0 {
				dates["$lte"] = time.Unix(req.ReceivedDateTo, 0)
			}

			query["received_date"] = dates
		}
	}

	if len(req.Statuses) > 0 {
		query["status"] = bson.M{"$in": req.Statuses}
	}

	count, err := s.db.Collection(collectionMerchant).Find(query).Count()

	if err != nil {
		zap.L().Error(
			pkg.ErrorDatabaseQueryFailed,
			zap.Error(err),
			zap.String(pkg.ErrorDatabaseFieldCollection, collectionMerchant),
			zap.Any(pkg.ErrorDatabaseFieldQuery, query),
		)

		return merchantErrorUnknown
	}

	err = s.db.Collection(collectionMerchant).Find(query).Sort(req.Sort...).Limit(int(req.Limit)).
		Skip(int(req.Offset)).All(&merchants)

	if err != nil {
		zap.L().Error(
			pkg.ErrorDatabaseQueryFailed,
			zap.Error(err),
			zap.String(pkg.ErrorDatabaseFieldCollection, collectionMerchant),
			zap.Any(pkg.ErrorDatabaseFieldQuery, query),
		)

		return merchantErrorUnknown
	}

	rsp.Count = int32(count)
	rsp.Items = []*billing.Merchant{}

	if len(merchants) > 0 {
		rsp.Items = merchants
	}

	return nil
}

func (s *Service) ChangeMerchant(
	ctx context.Context,
	req *grpc.OnboardingRequest,
	rsp *grpc.ChangeMerchantResponse,
) error {
	var (
		merchant      *billing.Merchant
		err           error
		isNewMerchant bool
	)

	if req.HasIdentificationFields() {
		query := make(bson.M)

		if req.Id != "" && req.User != nil && req.User.Id != "" {
			query["$or"] = []bson.M{{"_id": bson.ObjectIdHex(req.Id)}, {"user.id": req.User.Id}}
		} else {
			if req.Id != "" {
				query["_id"] = bson.ObjectIdHex(req.Id)
			}

			if req.User != nil && req.User.Id != "" {
				query["user.id"] = req.User.Id
			}
		}

		merchant, err = s.getMerchantBy(query)

		if err != nil && err != merchantErrorNotFound {
			rsp.Status = pkg.ResponseStatusSystemError
			rsp.Message = err.(*grpc.ResponseErrorMessage)

			return nil
		}
	}

	if merchant == nil {
		merchant = &billing.Merchant{
			Id:                 bson.NewObjectId().Hex(),
			User:               req.User,
			MinimalPayoutLimit: pkg.MerchantMinimalPayoutLimit,
			Status:             pkg.MerchantStatusDraft,
			CreatedAt:          ptypes.TimestampNow(),
		}
		merchant.AgreementNumber = s.getMerchantAgreementNumber(merchant.Id)
		isNewMerchant = true
	}

	if !s.IsChangeDataAllow(merchant, req) {
		rsp.Status = pkg.ResponseStatusForbidden
		rsp.Message = merchantErrorChangeNotAllowed

		return nil
	}

	if req.Company != nil {
		_, err := s.country.GetByIsoCodeA2(req.Company.Country)

		if err != nil {
			rsp.Status = pkg.ResponseStatusBadData
			rsp.Message = merchantErrorCountryNotFound

			return nil
		}

		merchant.Company = req.Company
	}

	if req.Banking != nil {
		if req.Banking.Currency != "" {
			if !contains(s.supportedCurrencies, req.Banking.Currency) {
				rsp.Status = pkg.ResponseStatusBadData
				rsp.Message = merchantErrorCurrencyNotFound
				return nil
			}
		}

		merchant.Banking = req.Banking
	}

	if req.Contacts != nil {
		merchant.Contacts = req.Contacts
	}

	if merchant.IsDataComplete() {
		err = s.generateMerchantAgreement(ctx, merchant)

		if err != nil {
			rsp.Status = pkg.ResponseStatusSystemError
			rsp.Message = err.(*grpc.ResponseErrorMessage)

			return nil
		}
	}

	merchant.UpdatedAt = ptypes.TimestampNow()

	if merchant.Steps == nil {
		merchant.Steps = &billing.MerchantCompletedSteps{}
	}

	merchant.Steps.Company = merchant.IsCompanyComplete()
	merchant.Steps.Contacts = merchant.IsContactsComplete()
	merchant.Steps.Banking = merchant.IsBankingComplete()

	if !merchant.HasPrimaryOnboardingUserName() {
		profile := s.getOnboardingProfileBy(bson.M{"user_id": req.User.Id})

		if profile != nil {
			merchant.User.ProfileId = profile.Id

			if profile.IsPersonalComplete() {
				merchant.User.FirstName = profile.Personal.FirstName
				merchant.User.LastName = profile.Personal.LastName
			}

			if profile.IsEmailVerified() {
				merchant.User.RegistrationDate = profile.Email.ConfirmedAt
			}
		}
	}

	err = s.merchant.Upsert(merchant)

	if err != nil {
		rsp.Status = pkg.ResponseStatusSystemError
		rsp.Message = merchantErrorUnknown

		return nil
	}

	if isNewMerchant == true {
		err = s.userRoleRepository.AddMerchantUser(&billing.UserRole{
			Id:         bson.NewObjectId().Hex(),
			MerchantId: merchant.Id,
			Status:     pkg.UserRoleStatusAccepted,
			Role:       pkg.RoleMerchantOwner,
			User: &billing.UserRoleProfile{
				UserId:    merchant.User.Id,
				Email:     merchant.User.Email,
				FirstName: merchant.User.FirstName,
				LastName:  merchant.User.LastName,
			},
		})
	}

	if err != nil {
		rsp.Status = pkg.ResponseStatusSystemError
		rsp.Message = merchantUnableToAddMerchantUserRole

		return nil
	}

	merchant.CentrifugoToken = s.centrifugo.GetChannelToken(merchant.Id, time.Now().Add(time.Hour*3).Unix())

	rsp.Status = pkg.ResponseStatusOk
	rsp.Item = merchant

	return nil
}

func (s *Service) ChangeMerchantStatus(
	ctx context.Context,
	req *grpc.MerchantChangeStatusRequest,
	rsp *grpc.ChangeMerchantStatusResponse,
) error {
	merchant, err := s.getMerchantBy(bson.M{"_id": bson.ObjectIdHex(req.MerchantId)})

	if err != nil {
		rsp.Status = pkg.ResponseStatusBadData
		rsp.Message = err.(*grpc.ResponseErrorMessage)

		return nil
	}

	if req.Status == pkg.MerchantStatusRejected && merchant.Status != pkg.MerchantStatusAgreementSigning {
		rsp.Status = pkg.ResponseStatusBadData
		rsp.Message = merchantStatusChangeNotPossible

		return nil
	}

	if req.Status == pkg.MerchantStatusDeleted && merchant.Status != pkg.MerchantStatusDraft &&
		merchant.Status != pkg.MerchantStatusAgreementSigning && merchant.Status != pkg.MerchantStatusRejected {
		rsp.Status = pkg.ResponseStatusBadData
		rsp.Message = merchantStatusChangeNotPossible

		return nil
	}

	statusChange := &billing.SystemNotificationStatuses{From: merchant.Status, To: req.Status}
	message, ok := merchantStatusChangesMessages[req.Status]

	if !ok {
		rsp.Status = pkg.ResponseStatusSystemError
		rsp.Message = merchantNotificationSettingNotFound

		return nil
	}

	merchant.Status = req.Status
	_, err = s.addNotification(ctx, message, merchant.Id, "", statusChange)

	if err != nil {
		rsp.Status = pkg.ResponseStatusSystemError
		rsp.Message = err.(*grpc.ResponseErrorMessage)

		return nil
	}

	merchant.StatusLastUpdatedAt = ptypes.TimestampNow()
	err = s.merchant.Update(merchant)

	if err != nil {
		rsp.Status = pkg.ResponseStatusSystemError
		rsp.Message = merchantErrorUnknown

		return nil
	}

	rsp.Status = pkg.ResponseStatusOk
	rsp.Item = merchant

	return nil
}

func (s *Service) ChangeMerchantData(
	ctx context.Context,
	req *grpc.ChangeMerchantDataRequest,
	rsp *grpc.ChangeMerchantDataResponse,
) error {
	merchant, err := s.getMerchantBy(bson.M{"_id": bson.ObjectIdHex(req.MerchantId)})

	if err != nil {
		rsp.Status = pkg.ResponseStatusNotFound
		rsp.Message = err.(*grpc.ResponseErrorMessage)

		return nil
	}

	if !merchant.HasPspSignature && req.HasPspSignature {
		merchant.HasPspSignature = req.HasPspSignature
	}

	if !merchant.HasMerchantSignature && req.HasMerchantSignature {
		merchant.ReceivedDate = ptypes.TimestampNow()
		merchant.HasMerchantSignature = req.HasMerchantSignature

		_ = s.centrifugo.Publish(ctx, s.cfg.CentrifugoAdminChannel, merchantSignAgreementMessage)
	}

	merchant.IsSigned = merchant.HasPspSignature == true && merchant.HasMerchantSignature == true
	statusChange := &billing.SystemNotificationStatuses{}

	if merchant.HasMerchantSignature {
		statusChange.From = merchant.Status
		statusChange.To = pkg.MerchantStatusAgreementSigning

		merchant.Status = pkg.MerchantStatusAgreementSigning
		merchant.StatusLastUpdatedAt = ptypes.TimestampNow()
	}

	if merchant.IsSigned {
		statusChange.From = merchant.Status
		statusChange.To = pkg.MerchantStatusAgreementSigned

		merchant.Status = pkg.MerchantStatusAgreementSigned
		merchant.StatusLastUpdatedAt = ptypes.TimestampNow()
	}

	message, ok := merchantStatusChangesMessages[merchant.Status]

	if !ok {
		rsp.Status = pkg.ResponseStatusSystemError
		rsp.Message = merchantNotificationSettingNotFound

		return nil
	}

	_, err = s.addNotification(ctx, message, merchant.Id, "", statusChange)

	if err != nil {
		rsp.Status = pkg.ResponseStatusSystemError
		rsp.Message = err.(*grpc.ResponseErrorMessage)

		return nil
	}

	err = s.merchant.Update(merchant)

	if err != nil {
		rsp.Status = pkg.ResponseStatusSystemError
		rsp.Message = merchantErrorUnknown

		return nil
	}

	rsp.Status = pkg.ResponseStatusOk
	rsp.Item = merchant

	return nil
}

func (s *Service) ChangeMerchantManualPayouts(
	ctx context.Context,
	req *grpc.ChangeMerchantManualPayoutsRequest,
	rsp *grpc.ChangeMerchantManualPayoutsResponse,
) error {
	merchant, err := s.getMerchantBy(bson.M{"_id": bson.ObjectIdHex(req.MerchantId)})

	if err != nil {
		rsp.Status = pkg.ResponseStatusNotFound
		rsp.Message = err.(*grpc.ResponseErrorMessage)

		return nil
	}

	if merchant.ManualPayoutsEnabled == req.ManualPayoutsEnabled {
		rsp.Status = pkg.ResponseStatusNotModified
		return nil
	}

	merchant.ManualPayoutsEnabled = req.ManualPayoutsEnabled

	err = s.merchant.Update(merchant)
	if err != nil {
		rsp.Status = pkg.ResponseStatusSystemError
		rsp.Message = merchantErrorUnknown

		return nil
	}

	rsp.Status = pkg.ResponseStatusOk
	rsp.Item = merchant

	return nil
}

func (s *Service) SetMerchantS3Agreement(
	ctx context.Context,
	req *grpc.SetMerchantS3AgreementRequest,
	rsp *grpc.ChangeMerchantDataResponse,
) error {
	merchant, err := s.getMerchantBy(bson.M{"_id": bson.ObjectIdHex(req.MerchantId)})

	if err != nil {
		rsp.Status = pkg.ResponseStatusNotFound
		rsp.Message = merchantErrorNotFound

		return nil
	}

	merchant.S3AgreementName = req.S3AgreementName

	if merchant.AgreementSignatureData == nil {
		merchant.AgreementSignatureData, err = s.getMerchantAgreementSignature(ctx, merchant)

		if err != nil {
			rsp.Status = pkg.ResponseStatusSystemError
			rsp.Message = err.(*grpc.ResponseErrorMessage)

			return nil
		}
	}

	if err := s.merchant.Update(merchant); err != nil {
		zap.S().Errorf("Query to change merchant data failed", "err", err.Error(), "data", merchant)
		return merchantErrorUnknown
	}

	rsp.Status = pkg.ResponseStatusOk
	rsp.Item = merchant

	return nil
}

func (s *Service) CreateNotification(
	ctx context.Context,
	req *grpc.NotificationRequest,
	rsp *grpc.CreateNotificationResponse,
) error {
	rsp.Status = pkg.ResponseStatusOk

	_, err := s.getMerchantBy(bson.M{"_id": bson.ObjectIdHex(req.MerchantId)})

	if err != nil {
		zap.S().Errorw(pkg.MethodFinishedWithError, "err", err)
		if e, ok := err.(*grpc.ResponseErrorMessage); ok {
			rsp.Status = pkg.ResponseStatusBadData
			rsp.Message = e
			return nil
		}
		return err
	}

	if req.Message == "" {
		rsp.Status = pkg.ResponseStatusBadData
		rsp.Message = notificationErrorMessageIsEmpty
		return nil
	}

	n, err := s.addNotification(ctx, req.Message, req.MerchantId, req.UserId, nil)

	if err != nil {
		zap.S().Errorw(pkg.MethodFinishedWithError, "err", err)
		if e, ok := err.(*grpc.ResponseErrorMessage); ok {
			rsp.Status = pkg.ResponseStatusBadData
			rsp.Message = e
			return nil
		}
		return err
	}

	rsp.Item = n

	return nil
}

func (s *Service) GetNotification(
	ctx context.Context,
	req *grpc.GetNotificationRequest,
	rsp *billing.Notification,
) error {
	notification, err := s.getNotificationById(req.MerchantId, req.NotificationId)

	if err != nil {
		return err
	}

	s.mapNotificationData(rsp, notification)

	return nil
}

func (s *Service) ListNotifications(
	ctx context.Context,
	req *grpc.ListingNotificationRequest,
	rsp *grpc.Notifications,
) error {
	var notifications []*billing.Notification

	query := make(bson.M)

	if req.MerchantId != "" && bson.IsObjectIdHex(req.MerchantId) == true {
		query["merchant_id"] = bson.ObjectIdHex(req.MerchantId)
	}

	if req.UserId != "" {
		query["user_id"] = req.UserId
	}

	if req.IsSystem > 0 {
		if req.IsSystem == 1 {
			query["is_system"] = false
		} else {
			query["is_system"] = true
		}
	}

	count, err := s.db.Collection(collectionNotification).Find(query).Count()

	if err != nil {
		zap.S().Errorf("Query to count merchant notifications failed", "err", err.Error(), "query", query)
		return merchantErrorUnknown
	}

	err = s.db.Collection(collectionNotification).Find(query).Sort(req.Sort...).
		Limit(int(req.Limit)).Skip(int(req.Offset)).All(&notifications)

	if err != nil {
		if err != mgo.ErrNotFound {
			zap.S().Errorf("Query to find notifications failed", "err", err.Error(), "query", query)
			return merchantErrorUnknown
		}

		return nil
	}

	rsp.Count = int32(count)
	rsp.Items = []*billing.Notification{}

	if len(notifications) > 0 {
		rsp.Items = notifications
	}

	return nil
}

func (s *Service) MarkNotificationAsRead(
	ctx context.Context,
	req *grpc.GetNotificationRequest,
	rsp *billing.Notification,
) error {
	notification, err := s.getNotificationById(req.MerchantId, req.NotificationId)

	if err != nil {
		return err
	}

	notification.IsRead = true

	err = s.db.Collection(collectionNotification).UpdateId(bson.ObjectIdHex(notification.Id), notification)

	if err != nil {
		zap.S().Errorf("Update notification failed", "err", err.Error(), "query", notification)
		return merchantErrorUnknown
	}

	s.mapNotificationData(rsp, notification)

	return nil
}

func (s *Service) GetMerchantPaymentMethod(
	ctx context.Context,
	req *grpc.GetMerchantPaymentMethodRequest,
	rsp *grpc.GetMerchantPaymentMethodResponse,
) error {
	_, err := s.getMerchantBy(bson.M{"_id": bson.ObjectIdHex(req.MerchantId)})

	if err != nil {
		rsp.Status = pkg.ResponseStatusNotFound
		rsp.Message = merchantErrorNotFound

		return nil
	}

	rsp.Status = pkg.ResponseStatusOk
	pms, err := s.merchant.GetPaymentMethod(req.MerchantId, req.PaymentMethodId)
	if err == nil {
		rsp.Item = pms

		return nil
	}

	pm, err := s.paymentMethod.GetById(req.PaymentMethodId)

	if err != nil {
		s.logError(
			"Payment method with specified id not found in cache",
			[]interface{}{
				"error", err.Error(),
				"id", req.PaymentMethodId,
			},
		)

		rsp.Status = pkg.ResponseStatusNotFound
		rsp.Message = orderErrorPaymentMethodNotFound

		return nil
	}

	rsp.Item = &billing.MerchantPaymentMethod{
		PaymentMethod: &billing.MerchantPaymentMethodIdentification{
			Id:   pm.Id,
			Name: pm.Name,
		},
		Commission:  s.getDefaultPaymentMethodCommissions(),
		Integration: &billing.MerchantPaymentMethodIntegration{},
		IsActive:    true,
	}

	return nil
}

func (s *Service) ListMerchantPaymentMethods(
	ctx context.Context,
	req *grpc.ListMerchantPaymentMethodsRequest,
	rsp *grpc.ListingMerchantPaymentMethod,
) error {
	_, err := s.getMerchantBy(bson.M{"_id": bson.ObjectIdHex(req.MerchantId)})

	if err != nil {
		return nil
	}

	var pms []*billing.PaymentMethod

	query := bson.M{"is_active": true}

	if req.PaymentMethodName != "" {
		query["name"] = bson.RegEx{Pattern: ".*" + req.PaymentMethodName + ".*", Options: "i"}
	}

	err = s.db.Collection(collectionPaymentMethod).Find(query).Sort(req.Sort...).All(&pms)

	if err != nil {
		zap.S().Errorf("Query to find payment methods failed", "err", err.Error(), "query", query)
		return nil
	}

	if len(pms) <= 0 {
		return nil
	}

	for _, pm := range pms {
		mPm, err := s.merchant.GetPaymentMethod(req.MerchantId, pm.Id)

		paymentMethod := &billing.MerchantPaymentMethod{
			PaymentMethod: &billing.MerchantPaymentMethodIdentification{
				Id:   pm.Id,
				Name: pm.Name,
			},
			Commission:  s.getDefaultPaymentMethodCommissions(),
			Integration: &billing.MerchantPaymentMethodIntegration{},
			IsActive:    true,
		}

		if err == nil {
			paymentMethod.Commission = mPm.Commission
			paymentMethod.Integration = mPm.Integration
			paymentMethod.IsActive = mPm.IsActive
		}

		rsp.PaymentMethods = append(rsp.PaymentMethods, paymentMethod)
	}

	return nil
}

func (s *Service) ChangeMerchantPaymentMethod(
	ctx context.Context,
	req *grpc.MerchantPaymentMethodRequest,
	rsp *grpc.MerchantPaymentMethodResponse,
) (err error) {
	merchant, err := s.getMerchantBy(bson.M{"_id": bson.ObjectIdHex(req.MerchantId)})

	if err != nil {
		zap.S().Errorw(pkg.MethodFinishedWithError, "err", err)
		if e, ok := err.(*grpc.ResponseErrorMessage); ok {
			rsp.Status = pkg.ResponseStatusBadData
			rsp.Message = e
			return nil
		}
		return err
	}

	pm, e := s.paymentMethod.GetById(req.PaymentMethod.Id)
	if e != nil {
		rsp.Status = pkg.ResponseStatusBadData
		rsp.Message = orderErrorPaymentMethodNotFound

		return nil
	}
	req.Integration.Integrated = req.HasIntegration()

	if req.HasPerTransactionCurrency() {
		if !contains(s.supportedCurrencies, req.GetPerTransactionCurrency()) {
			rsp.Status = pkg.ResponseStatusBadData
			rsp.Message = orderErrorCurrencyNotFound

			return nil
		}
	}

	if len(merchant.PaymentMethods) <= 0 {
		merchant.PaymentMethods = make(map[string]*billing.MerchantPaymentMethod)
	}

	mpm := &billing.MerchantPaymentMethod{
		PaymentMethod: req.PaymentMethod,
		Commission:    req.Commission,
		Integration:   req.Integration,
		IsActive:      req.IsActive,
	}

	merchant.PaymentMethods[pm.Id] = mpm

	// insert in history collection first than really update merchant
	history := &billing.MerchantPaymentMethodHistory{
		Id:            bson.NewObjectId().Hex(),
		MerchantId:    merchant.Id,
		UserId:        req.UserId,
		CreatedAt:     ptypes.TimestampNow(),
		PaymentMethod: mpm,
	}
	err = s.db.Collection(collectionMerchantPaymentMethodHistory).Insert(history)
	if err != nil {
		zap.S().Errorf("Query to update merchant payment methods history", "err", err.Error(), "data", merchant)

		rsp.Status = pkg.ResponseStatusBadData
		rsp.Message = orderErrorUnknown

		return nil
	}

	if err := s.merchant.Update(merchant); err != nil {
		zap.S().Errorf("Query to update merchant payment methods failed", "err", err.Error(), "data", merchant)

		rsp.Status = pkg.ResponseStatusBadData
		rsp.Message = orderErrorUnknown

		return nil
	}

	rsp.Status = pkg.ResponseStatusOk
	rsp.Item = merchant.PaymentMethods[pm.Id]

	return nil
}

func (s *Service) getMerchantBy(query bson.M) (*billing.Merchant, error) {
	var merchant *billing.Merchant
	err := s.db.Collection(collectionMerchant).Find(query).One(&merchant)

	if err != nil && err != mgo.ErrNotFound {
		zap.L().Error(
			pkg.ErrorDatabaseQueryFailed,
			zap.Error(err),
			zap.String(pkg.ErrorDatabaseFieldCollection, collectionMerchant),
			zap.Any(pkg.ErrorDatabaseFieldQuery, query),
		)

		return merchant, merchantErrorUnknown
	}

	if merchant == nil {
		return merchant, merchantErrorNotFound
	}

	return merchant, nil
}

func (s *Service) addNotification(
	ctx context.Context,
	msg, merchantId, userId string,
	nStatuses *billing.SystemNotificationStatuses,
) (*billing.Notification, error) {
	if merchantId == "" || bson.IsObjectIdHex(merchantId) == false {
		return nil, notificationErrorMerchantIdIncorrect
	}

	notification := &billing.Notification{
		Id:         bson.NewObjectId().Hex(),
		Message:    msg,
		MerchantId: merchantId,
		IsRead:     false,
		Statuses:   nStatuses,
	}

	if userId == "" {
		notification.IsSystem = true
	} else {
		notification.UserId = userId
	}

	err := s.db.Collection(collectionNotification).Insert(notification)

	if err != nil {
		zap.L().Error(
			pkg.ErrorDatabaseQueryFailed,
			zap.Error(err),
			zap.Any(pkg.ErrorDatabaseFieldQuery, notification),
		)
		return nil, merchantErrorUnknown
	}

	channel := s.getMerchantCentrifugoChannel(merchantId)
	err = s.centrifugo.Publish(ctx, channel, notification)

	if err != nil {
		return nil, merchantErrorUnknown
	}

	return notification, nil
}

func (s *Service) getNotificationById(
	merchantId, notificationId string,
) (notification *billing.Notification, err error) {
	query := bson.M{
		"merchant_id": bson.ObjectIdHex(merchantId),
		"_id":         bson.ObjectIdHex(notificationId),
	}
	err = s.db.Collection(collectionNotification).Find(query).One(&notification)

	if err != nil {
		if err != mgo.ErrNotFound {
			zap.S().Errorf("Query to find notification by id failed", "err", err.Error(), "query", query)
		}

		return notification, notificationErrorNotFound
	}

	if notification == nil {
		return notification, notificationErrorNotFound
	}

	return
}

func (s *Service) mapNotificationData(rsp *billing.Notification, notification *billing.Notification) {
	rsp.Id = notification.Id
	rsp.UserId = notification.UserId
	rsp.MerchantId = notification.MerchantId
	rsp.Message = notification.Message
	rsp.IsSystem = notification.IsSystem
	rsp.IsRead = notification.IsRead
	rsp.CreatedAt = notification.CreatedAt
	rsp.UpdatedAt = notification.UpdatedAt
}

func (s *Service) GetMerchantAgreementSignUrl(
	ctx context.Context,
	req *grpc.GetMerchantAgreementSignUrlRequest,
	rsp *grpc.GetMerchantAgreementSignUrlResponse,
) error {
	merchant, err := s.getMerchantBy(bson.M{"_id": bson.ObjectIdHex(req.MerchantId)})

	if err != nil {
		rsp.Status = pkg.ResponseStatusNotFound
		rsp.Message = err.(*grpc.ResponseErrorMessage)

		return nil
	}

	if merchant.AgreementSignatureData == nil {
		rsp.Status = pkg.ResponseStatusBadData
		rsp.Message = merchantErrorOnboardingNotComplete

		return nil
	}

	if merchant.IsAgreementSigned() {
		rsp.Status = pkg.ResponseStatusBadData
		rsp.Message = merchantErrorAlreadySigned

		return nil
	}

	data, err := s.changeMerchantAgreementSingUrl(ctx, req.SignerType, merchant)

	if err != nil {
		rsp.Status = pkg.ResponseStatusSystemError
		rsp.Message = err.(*grpc.ResponseErrorMessage)

		return nil
	}

	rsp.Status = pkg.ResponseStatusOk
	rsp.Item = data

	return nil
}

func (s *Service) IsChangeDataAllow(merchant *billing.Merchant, data *grpc.OnboardingRequest) bool {
	if merchant.IsAgreementSigningStarted() && (data.Company != nil || data.Contacts != nil || data.Banking != nil ||
		merchant.HasTariff()) {
		return false
	}

	if merchant.IsAgreementSigned() && merchant.HasTariff() {
		return false
	}

	return true
}

func (s *Service) GetMerchantOnboardingCompleteData(
	ctx context.Context,
	req *grpc.SetMerchantS3AgreementRequest,
	rsp *grpc.GetMerchantOnboardingCompleteDataResponse,
) error {
	merchant, err := s.getMerchantBy(bson.M{"_id": bson.ObjectIdHex(req.MerchantId)})

	if err != nil {
		rsp.Status = pkg.ResponseStatusNotFound
		rsp.Message = err.(*grpc.ResponseErrorMessage)

		return nil
	}

	rsp.Status = pkg.ResponseStatusOk
	rsp.Item = &grpc.GetMerchantOnboardingCompleteDataResponseItem{
		Steps:              merchant.Steps,
		Status:             merchant.GetPrintableStatus(),
		CompleteStepsCount: merchant.GetCompleteStepsCount(),
	}

	return nil
}

func (s *Service) getMerchantAgreementSignature(
	ctx context.Context,
	merchant *billing.Merchant,
) (*billing.MerchantAgreementSignatureData, error) {
	req := &proto.CreateSignatureRequest{
		RequestType: documentSignerConst.RequestTypeCreateEmbedded,
		ClientId:    s.cfg.HelloSignAgreementClientId,
		Signers: []*proto.CreateSignatureRequestSigner{
			{
				Email:    merchant.GetAuthorizedEmail(),
				Name:     merchant.GetAuthorizedName(),
				RoleName: documentSignerConst.SignerRoleNameMerchant,
			},
			{
				Email:    s.cfg.PaysuperDocumentSignerEmail,
				Name:     s.cfg.PaysuperDocumentSignerName,
				RoleName: documentSignerConst.SignerRoleNamePaysuper,
			},
		},
		Metadata: map[string]string{
			documentSignerConst.MetadataFieldMerchantId: merchant.Id,
		},
		FileUrl: []*proto.CreateSignatureRequestFileUrl{
			{
				Name:    merchant.S3AgreementName,
				Storage: documentSignerConst.StorageTypeAgreement,
			},
		},
	}

	rsp, err := s.documentSigner.CreateSignature(ctx, req)

	if err != nil {
		zap.L().Error(
			pkg.ErrorGrpcServiceCallFailed,
			zap.Error(err),
			zap.String(errorFieldService, "DocumentSignerService"),
			zap.String(errorFieldMethod, "CreateSignature"),
			zap.Any(errorFieldRequest, req),
		)

		return nil, merchantErrorUnknown
	}

	if rsp.Status != pkg.ResponseStatusOk {
		err = &grpc.ResponseErrorMessage{
			Code:    rsp.Message.Code,
			Message: rsp.Message.Message,
			Details: rsp.Message.Details,
		}

		return nil, err
	}

	data := &billing.MerchantAgreementSignatureData{
		DetailsUrl:          rsp.Item.DetailsUrl,
		FilesUrl:            rsp.Item.FilesUrl,
		SignatureRequestId:  rsp.Item.SignatureRequestId,
		MerchantSignatureId: rsp.Item.MerchantSignatureId,
		PsSignatureId:       rsp.Item.PsSignatureId,
	}

	return data, nil
}

func (s *Service) changeMerchantAgreementSingUrl(
	ctx context.Context,
	signerType int32,
	merchant *billing.Merchant,
) (*billing.MerchantAgreementSignatureDataSignUrl, error) {
	var (
		signUrl     *billing.MerchantAgreementSignatureDataSignUrl
		signatureId string
	)

	if signerType == pkg.SignerTypeMerchant {
		signUrl = merchant.GetMerchantSignUrl()
		signatureId = merchant.GetMerchantSignatureId()
	} else {
		signUrl = merchant.GetPaysuperSignUrl()
		signatureId = merchant.GetPaysuperSignatureId()
	}

	req := &proto.GetSignatureUrlRequest{SignatureId: signatureId}
	rsp, err := s.documentSigner.GetSignatureUrl(ctx, req)

	if err != nil {
		zap.L().Error(
			pkg.ErrorGrpcServiceCallFailed,
			zap.Error(err),
			zap.String(errorFieldService, "DocumentSignerService"),
			zap.String(errorFieldMethod, "GetSignatureUrl"),
			zap.Any(errorFieldRequest, req),
		)

		return nil, merchantErrorUnknown
	}

	if rsp.Status != pkg.ResponseStatusOk {
		err = &grpc.ResponseErrorMessage{
			Code:    rsp.Message.Code,
			Message: rsp.Message.Message,
			Details: rsp.Message.Details,
		}

		return nil, err
	}

	signUrl = &billing.MerchantAgreementSignatureDataSignUrl{
		SignUrl:   rsp.Item.SignUrl,
		ExpiresAt: rsp.Item.ExpiresAt,
	}

	if signerType == pkg.SignerTypeMerchant {
		merchant.AgreementSignatureData.MerchantSignUrl = signUrl
	} else {
		merchant.AgreementSignatureData.PsSignUrl = signUrl
	}

	err = s.merchant.Update(merchant)

	if err != nil {
		return nil, merchantErrorUnknown
	}

	return signUrl, nil
}

func (s *Service) GetMerchantTariffRates(
	ctx context.Context,
	req *grpc.GetMerchantTariffRatesRequest,
	rsp *grpc.GetMerchantTariffRatesResponse,
) error {
	tariffs, err := s.merchantTariffRates.GetBy(req)

	if err != nil {
		rsp.Status = pkg.ResponseStatusSystemError
		rsp.Message = err.(*grpc.ResponseErrorMessage)

		if err == merchantTariffsNotFound {
			rsp.Status = pkg.ResponseStatusNotFound
		}

		return nil
	}

	rsp.Status = pkg.ResponseStatusOk
	rsp.Items = tariffs

	return nil
}

func (s *Service) SetMerchantTariffRates(
	ctx context.Context,
	req *grpc.SetMerchantTariffRatesRequest,
	rsp *grpc.CheckProjectRequestSignatureResponse,
) error {
	merchant, err := s.getMerchantBy(bson.M{"_id": bson.ObjectIdHex(req.MerchantId)})

	if err != nil {
		rsp.Status = pkg.ResponseStatusNotFound
		rsp.Message = err.(*grpc.ResponseErrorMessage)

		if err == merchantErrorUnknown {
			rsp.Status = pkg.ResponseStatusSystemError
		}

		return nil
	}

	if merchant.HasTariff() {
		rsp.Status = pkg.ResponseStatusBadData
		rsp.Message = merchantErrorOnboardingTariffAlreadyExist

		return nil
	}

	if merchant.IsAgreementSigningStarted() {
		rsp.Status = pkg.ResponseStatusBadData
		rsp.Message = merchantErrorChangeNotAllowed

		return nil
	}

	query := &grpc.GetMerchantTariffRatesRequest{HomeRegion: req.HomeRegion}
	tariffs, err := s.merchantTariffRates.GetBy(query)

	if err != nil {
		rsp.Status = pkg.ResponseStatusSystemError
		rsp.Message = merchantErrorUnknown

		return nil
	}

	if len(tariffs.Payment) > 0 {
		var costs []*billing.PaymentChannelCostMerchant

		for _, v := range tariffs.Payment {
			tariffRegions, err := s.country.GetCountriesAndRegionsByTariffRegion(v.PayerRegion)

			if err != nil {
				rsp.Status = pkg.ResponseStatusSystemError
				rsp.Message = merchantErrorUnknown
				return nil
			}

			for _, v1 := range tariffRegions {
				cost := &billing.PaymentChannelCostMerchant{
					Id:                      bson.NewObjectId().Hex(),
					MerchantId:              req.MerchantId,
					Name:                    v.MethodName,
					PayoutCurrency:          merchant.GetPayoutCurrency(),
					MinAmount:               v.MinAmount,
					Region:                  v1.Region,
					Country:                 v1.Country,
					MethodPercent:           v.MethodPercentFee / 100,
					MethodFixAmount:         v.MethodFixedFee,
					MethodFixAmountCurrency: v.MethodFixedFeeCurrency,
					PsPercent:               v.PsPercentFee / 100,
					PsFixedFee:              v.PsFixedFee,
					PsFixedFeeCurrency:      v.PsFixedFeeCurrency,
					CreatedAt:               ptypes.TimestampNow(),
					UpdatedAt:               ptypes.TimestampNow(),
					IsActive:                true,
				}

				costs = append(costs, cost)
			}
		}

		if len(costs) <= 0 {
			rsp.Status = pkg.ResponseStatusSystemError
			rsp.Message = merchantErrorUnknown
			return nil
		}

		err = s.paymentChannelCostMerchant.MultipleInsert(costs)

		if err != nil {
			rsp.Status = pkg.ResponseStatusSystemError
			rsp.Message = merchantErrorUnknown
			return nil
		}
	}

	regions, err := s.country.GetAll()

	if err != nil || len(regions.Countries) <= 0 {
		rsp.Status = pkg.ResponseStatusSystemError
		rsp.Message = merchantErrorUnknown
		return nil
	}

	var (
		cost  *billing.MoneyBackCostMerchant
		costs []*billing.MoneyBackCostMerchant
	)

	for _, region := range regions.Countries {
		for _, v := range tariffs.Refund {
			cost = &billing.MoneyBackCostMerchant{
				Id:                bson.NewObjectId().Hex(),
				MerchantId:        req.MerchantId,
				Name:              v.MethodName,
				PayoutCurrency:    merchant.GetPayoutCurrency(),
				UndoReason:        pkg.UndoReasonReversal,
				Region:            region.Region,
				Country:           region.IsoCodeA2,
				PaymentStage:      1,
				Percent:           v.MethodPercentFee / 100,
				FixAmount:         v.MethodFixedFee,
				FixAmountCurrency: v.MethodFixedFeeCurrency,
				IsPaidByMerchant:  v.IsPaidByMerchant,
				CreatedAt:         ptypes.TimestampNow(),
				UpdatedAt:         ptypes.TimestampNow(),
				IsActive:          true,
			}
			costs = append(costs, cost)

			cost = &billing.MoneyBackCostMerchant{
				Id:                bson.NewObjectId().Hex(),
				MerchantId:        req.MerchantId,
				Name:              v.MethodName,
				PayoutCurrency:    merchant.GetPayoutCurrency(),
				UndoReason:        pkg.UndoReasonChargeback,
				Region:            region.Region,
				Country:           region.IsoCodeA2,
				PaymentStage:      1,
				Percent:           tariffs.Chargeback.MethodPercentFee / 100,
				FixAmount:         tariffs.Chargeback.MethodFixedFee,
				FixAmountCurrency: tariffs.Chargeback.MethodFixedFeeCurrency,
				IsPaidByMerchant:  tariffs.Chargeback.IsPaidByMerchant,
				CreatedAt:         ptypes.TimestampNow(),
				UpdatedAt:         ptypes.TimestampNow(),
				IsActive:          true,
			}
			costs = append(costs, cost)
		}
	}

	if len(costs) > 0 {
		err = s.moneyBackCostMerchant.MultipleInsert(costs)

		if err != nil {
			rsp.Status = pkg.ResponseStatusSystemError
			rsp.Message = merchantErrorUnknown
			return nil
		}
	}

	merchant.Tariff = &billing.MerchantTariff{
		Payment:    tariffs.Payment,
		Payout:     tariffs.Payout,
		HomeRegion: req.HomeRegion,
	}

	if merchant.Steps == nil {
		merchant.Steps = &billing.MerchantCompletedSteps{}
	}

	merchant.Steps.Tariff = true

	if merchant.IsDataComplete() {
		err = s.generateMerchantAgreement(ctx, merchant)

		if err != nil {
			rsp.Status = pkg.ResponseStatusSystemError
			rsp.Message = err.(*grpc.ResponseErrorMessage)

			return nil
		}
	}

	err = s.merchant.Update(merchant)

	if err != nil {
		rsp.Status = pkg.ResponseStatusSystemError
		rsp.Message = merchantErrorUnknown
		return nil
	}

	rsp.Status = pkg.ResponseStatusOk
	return nil
}

func (s *Service) generateMerchantAgreement(ctx context.Context, merchant *billing.Merchant) error {
	payoutCostInt := int(merchant.Tariff.Payout.MethodFixedFee)
	payoutCostWord := num2words.Convert(payoutCostInt)
	minPayoutLimitInt := int(merchant.MinimalPayoutLimit)
	minPayoutLimitWord := num2words.Convert(minPayoutLimitInt)

	payoutCost := fmt.Sprintf("%s (%d) %s", payoutCostWord, payoutCostInt, merchant.Tariff.Payout.MethodFixedFeeCurrency)
	minPayoutLimit := fmt.Sprintf("%s (%d) %s", minPayoutLimitWord, minPayoutLimitInt, merchant.GetPayoutCurrency())

	params := map[string]interface{}{
		reporterConst.RequestParameterAgreementNumber:                     merchant.AgreementNumber,
		reporterConst.RequestParameterAgreementLegalName:                  merchant.Company.Name,
		reporterConst.RequestParameterAgreementAddress:                    merchant.GetAddress(),
		reporterConst.RequestParameterAgreementRegistrationNumber:         merchant.Company.RegistrationNumber,
		reporterConst.RequestParameterAgreementPayoutCost:                 payoutCost,
		reporterConst.RequestParameterAgreementMinimalPayoutLimit:         minPayoutLimit,
		reporterConst.RequestParameterAgreementPayoutCurrency:             merchant.GetPayoutCurrency(),
		reporterConst.RequestParameterAgreementPSRate:                     merchant.Tariff.Payment,
		reporterConst.RequestParameterAgreementHomeRegion:                 pkg.HomeRegions[merchant.Tariff.HomeRegion],
		reporterConst.RequestParameterAgreementMerchantAuthorizedName:     merchant.Contacts.Authorized.Name,
		reporterConst.RequestParameterAgreementMerchantAuthorizedPosition: merchant.Contacts.Authorized.Position,
		reporterConst.RequestParameterAgreementProjectsLink:               s.cfg.DashboardProjectsUrl,
	}

	b, err := json.Marshal(params)

	if err != nil {
		zap.L().Error(
			"Marshal params to json for generate agreement failed",
			zap.Error(err),
			zap.Any("parameters", params),
		)
		return merchantErrorUnknown
	}

	req := &reporterProto.ReportFile{
		UserId:           merchant.User.Id,
		MerchantId:       merchant.Id,
		ReportType:       reporterConst.ReportTypeAgreement,
		FileType:         reporterConst.OutputExtensionPdf,
		Params:           b,
		SendNotification: false,
	}
	rsp, err := s.reporterService.CreateFile(ctx, req, client.WithRequestTimeout(time.Minute*10))

	if err != nil {
		zap.L().Error(
			pkg.ErrorGrpcServiceCallFailed,
			zap.Error(err),
			zap.String(errorFieldService, reporterConst.ServiceName),
			zap.String(errorFieldMethod, "CreateFile"),
			zap.Any(errorFieldRequest, req),
		)
		return merchantErrorUnknown
	}

	if rsp.Status != pkg.ResponseStatusOk {
		zap.L().Error(
			pkg.ErrorGrpcServiceCallFailed,
			zap.Any("error", rsp.Message),
			zap.String(errorFieldService, reporterConst.ServiceName),
			zap.String(errorFieldMethod, "CreateFile"),
			zap.Any(errorFieldRequest, req),
		)
		return &grpc.ResponseErrorMessage{Code: rsp.Message.Code, Message: rsp.Message.Message}
	}

	return nil
}

func (s *Service) getMerchantAgreementNumber(merchantId string) string {
	now := time.Now()
	return fmt.Sprintf("%s%s-%03d", now.Format("01"), now.Format("02"), bson.ObjectIdHex(merchantId).Counter())
}<|MERGE_RESOLUTION|>--- conflicted
+++ resolved
@@ -44,11 +44,8 @@
 	merchantErrorOnboardingTariffAlreadyExist = newBillingServerErrorMsg("mr000020", "merchant tariffs already sets")
 	merchantStatusChangeNotPossible           = newBillingServerErrorMsg("mr000021", "change status not possible by merchant flow")
 	merchantNotificationSettingNotFound       = newBillingServerErrorMsg("mr000022", "setting for create notification for status change not found")
-<<<<<<< HEAD
 	merchantUnableToAddMerchantUserRole       = newBillingServerErrorMsg("mr000023", "unable to add user role to merchant")
-=======
 	merchantTariffsNotFound                   = newBillingServerErrorMsg("mr000023", "tariffs for merchant not found")
->>>>>>> fffaf7cb
 
 	merchantSignAgreementMessage = map[string]string{"code": "mr000017", "message": "license agreement was signed by merchant"}
 
