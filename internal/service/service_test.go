package service

import (
	"context"
	"crypto/sha512"
	"encoding/hex"
	"github.com/globalsign/mgo/bson"
	"github.com/golang/protobuf/ptypes"
	casbinMocks "github.com/paysuper/casbin-server/pkg/mocks"
	"github.com/paysuper/paysuper-billing-server/internal/config"
	"github.com/paysuper/paysuper-billing-server/internal/mocks"
	"github.com/paysuper/paysuper-billing-server/pkg"
	"github.com/paysuper/paysuper-billing-server/pkg/proto/billing"
	"github.com/paysuper/paysuper-billing-server/pkg/proto/grpc"
	mongodb "github.com/paysuper/paysuper-database-mongo"
	reportingMocks "github.com/paysuper/paysuper-reporter/pkg/mocks"
	"github.com/stretchr/testify/assert"
	"github.com/stretchr/testify/suite"
	"go.uber.org/zap"
	"gopkg.in/ProtocolONE/rabbitmq.v1/pkg"
	"testing"
	"time"
)

type BillingServiceTestSuite struct {
	suite.Suite
	db      *mongodb.Source
	log     *zap.Logger
	cfg     *config.Config
	exCh    chan bool
	service *Service
	cache   CacheInterface

	project *billing.Project
}

func Test_BillingService(t *testing.T) {
	suite.Run(t, new(BillingServiceTestSuite))
}

func (suite *BillingServiceTestSuite) SetupTest() {
	cfg, err := config.NewConfig()
	if err != nil {
		suite.FailNow("Config load failed", "%v", err)
	}

	cfg.AccountingCurrency = "RUB"
	suite.cfg = cfg

	db, err := mongodb.NewDatabase()
	if err != nil {
		suite.FailNow("Database connection failed", "%v", err)
	}

	suite.db = db

	suite.log, err = zap.NewProduction()
	if err != nil {
		suite.FailNow("Logger initialization failed", "%v", err)
	}

	broker, err := rabbitmq.NewBroker(cfg.BrokerAddress)
	if err != nil {
		suite.FailNow("Creating RabbitMQ publisher failed", "%v", err)
	}

	redisdb := mocks.NewTestRedis()
<<<<<<< HEAD
	suite.service = NewBillingService(db, cfg, mocks.NewGeoIpServiceTestOk(), mocks.NewRepositoryServiceOk(), mocks.NewTaxServiceOkMock(), broker, nil, NewCacheRedis(redisdb), mocks.NewCurrencyServiceMockOk(), mocks.NewDocumentSignerMockOk(), &reportingMocks.ReporterService{}, mocks.NewFormatterOK(), &casbinMocks.CasbinService{})
=======
	suite.service = NewBillingService(
		db,
		cfg,
		mocks.NewGeoIpServiceTestOk(),
		mocks.NewRepositoryServiceOk(),
		mocks.NewTaxServiceOkMock(),
		broker,
		nil,
		NewCacheRedis(redisdb),
		mocks.NewCurrencyServiceMockOk(),
		mocks.NewDocumentSignerMockOk(),
		&reportingMocks.ReporterService{},
		mocks.NewFormatterOK(),
		mocks.NewBrokerMockOk(),
	)
>>>>>>> e59d6a12

	if err := suite.service.Init(); err != nil {
		suite.FailNow("Billing service initialization failed", "%v", err)
	}

	ps := &billing.PaymentSystem{
		Id:                 bson.NewObjectId().Hex(),
		Name:               "CardPay",
		AccountingCurrency: "RUB",
		AccountingPeriod:   "every-day",
		Country:            "",
		IsActive:           true,
	}

	country := &billing.Country{
		IsoCodeA2:       "RU",
		Region:          "Russia",
		Currency:        "RUB",
		PaymentsAllowed: true,
		ChangeAllowed:   true,
		VatEnabled:      true,
		PriceGroupId:    "",
		VatCurrency:     "RUB",
	}

	pmBankCard := &billing.PaymentMethod{
		Id:               bson.NewObjectId().Hex(),
		Name:             "Bank card",
		Group:            "BANKCARD",
		MinPaymentAmount: 100,
		MaxPaymentAmount: 15000,
		ExternalId:       "BANKCARD",
		TestSettings: map[string]*billing.PaymentMethodParams{
			"RUB": {
				Currency:       "RUB",
				TerminalId:     "15985",
				Secret:         "A1tph4I6BD0f",
				SecretCallback: "0V1rJ7t4jCRv",
			},
		},
		Type:            "bank_card",
		IsActive:        true,
		PaymentSystemId: ps.Id,
	}

	date, err := ptypes.TimestampProto(time.Now().Add(time.Hour * -360))
	assert.NoError(suite.T(), err, "Generate merchant date failed")

	merchant := &billing.Merchant{
		Id: bson.NewObjectId().Hex(),
		Company: &billing.MerchantCompanyInfo{
			Name:    "merchant1",
			Country: "RU",
			Zip:     "190000",
			City:    "St.Petersburg",
		},
		Contacts: &billing.MerchantContact{
			Authorized: &billing.MerchantContactAuthorized{
				Name:     "Unit Test",
				Email:    "test@unit.test",
				Phone:    "123456789",
				Position: "Unit Test",
			},
			Technical: &billing.MerchantContactTechnical{
				Name:  "Unit Test",
				Email: "test@unit.test",
				Phone: "123456789",
			},
		},
		Banking: &billing.MerchantBanking{
			Currency: "RUB",
			Name:     "Bank name",
		},
		IsVatEnabled:              true,
		IsCommissionToUserEnabled: true,
		Status:                    pkg.MerchantStatusDraft,
		LastPayout: &billing.MerchantLastPayout{
			Date:   date,
			Amount: 999999,
		},
		IsSigned: true,
		PaymentMethods: map[string]*billing.MerchantPaymentMethod{
			pmBankCard.Id: {
				PaymentMethod: &billing.MerchantPaymentMethodIdentification{
					Id:   pmBankCard.Id,
					Name: pmBankCard.Name,
				},
				Commission: &billing.MerchantPaymentMethodCommissions{
					Fee: 2.5,
					PerTransaction: &billing.MerchantPaymentMethodPerTransactionCommission{
						Fee:      30,
						Currency: "RUB",
					},
				},
				Integration: &billing.MerchantPaymentMethodIntegration{
					TerminalId:       "1234567890",
					TerminalPassword: "0987654321",
					Integrated:       true,
				},
				IsActive: true,
			},
		},
	}

	projectDefault := &billing.Project{
		Id:                       bson.NewObjectId().Hex(),
		CallbackCurrency:         "RUB",
		CallbackProtocol:         "default",
		LimitsCurrency:           "RUB",
		MaxPaymentAmount:         15000,
		MinPaymentAmount:         1,
		Name:                     map[string]string{"en": "test project 1"},
		IsProductsCheckout:       true,
		AllowDynamicRedirectUrls: true,
		SecretKey:                "test project 1 secret key",
		Status:                   pkg.ProjectStatusInProduction,
		MerchantId:               merchant.Id,
	}
	projectXsolla := &billing.Project{
		Id:                 bson.NewObjectId().Hex(),
		MerchantId:         bson.NewObjectId().Hex(),
		CallbackCurrency:   "RUB",
		CallbackProtocol:   "xsolla",
		LimitsCurrency:     "RUB",
		MaxPaymentAmount:   15000,
		MinPaymentAmount:   0,
		Name:               map[string]string{"en": "test project 2"},
		IsProductsCheckout: true,
		SecretKey:          "test project 2 secret key",
		Status:             pkg.ProjectStatusInProduction,
	}
	projectCardpay := &billing.Project{
		Id:                 bson.NewObjectId().Hex(),
		MerchantId:         bson.NewObjectId().Hex(),
		CallbackCurrency:   "RUB",
		CallbackProtocol:   "cardpay",
		LimitsCurrency:     "RUB",
		MaxPaymentAmount:   15000,
		MinPaymentAmount:   0,
		Name:               map[string]string{"en": "test project 3"},
		IsProductsCheckout: true,
		SecretKey:          "test project 3 secret key",
		Status:             pkg.ProjectStatusInProduction,
	}

	pmQiwi := &billing.PaymentMethod{
		Id:               bson.NewObjectId().Hex(),
		Name:             "Qiwi",
		Group:            "QIWI",
		MinPaymentAmount: 0,
		MaxPaymentAmount: 0,
		ExternalId:       "QIWI",
		TestSettings: map[string]*billing.PaymentMethodParams{
			"RUB": {
				Currency:   "RUB",
				TerminalId: "15993",
			},
		},
		Type:            "ewallet",
		IsActive:        true,
		PaymentSystemId: ps.Id,
	}
	pmBitcoin := &billing.PaymentMethod{
		Id:               bson.NewObjectId().Hex(),
		Name:             "Bitcoin",
		Group:            "BITCOIN",
		MinPaymentAmount: 0,
		MaxPaymentAmount: 0,
		ExternalId:       "BITCOIN",
		TestSettings: map[string]*billing.PaymentMethodParams{
			"RUB": {
				Currency:   "RUB",
				TerminalId: "16007",
			},
		},
		Type:            "crypto",
		IsActive:        true,
		PaymentSystemId: ps.Id,
	}

	projects := []*billing.Project{
		projectDefault,
		projectXsolla,
		projectCardpay,
	}

	pms := []*billing.PaymentMethod{pmBankCard, pmQiwi, pmBitcoin}
	if err := suite.service.paymentMethod.MultipleInsert(pms); err != nil {
		suite.FailNow("Insert payment methods test data failed", "%v", err)
	}

	if err := suite.service.merchant.Insert(merchant); err != nil {
		suite.FailNow("Insert merchant test data failed", "%v", err)
	}

	if err := suite.service.country.Insert(country); err != nil {
		suite.FailNow("Insert country test data failed", "%v", err)
	}

	if err := suite.service.project.MultipleInsert(projects); err != nil {
		suite.FailNow("Insert project test data failed", "%v", err)
	}

	suite.exCh = make(chan bool, 1)
	suite.project = projectDefault
}

func (suite *BillingServiceTestSuite) TearDownTest() {
	if err := suite.db.Drop(); err != nil {
		suite.FailNow("Database deletion failed", "%v", err)
	}

	suite.db.Close()
}

func (suite *BillingServiceTestSuite) TestNewBillingService() {
	redisdb := mocks.NewTestRedis()
	suite.cache = NewCacheRedis(redisdb)
<<<<<<< HEAD
	service := NewBillingService(suite.db, suite.cfg, nil, nil, nil, nil, nil, suite.cache, mocks.NewCurrencyServiceMockOk(), mocks.NewDocumentSignerMockOk(), &reportingMocks.ReporterService{}, mocks.NewFormatterOK(), &casbinMocks.CasbinService{})
=======
	service := NewBillingService(
		suite.db,
		suite.cfg,
		nil,
		nil,
		nil,
		nil,
		nil,
		suite.cache,
		mocks.NewCurrencyServiceMockOk(),
		mocks.NewDocumentSignerMockOk(),
		&reportingMocks.ReporterService{},
		mocks.NewFormatterOK(),
		mocks.NewBrokerMockOk(),
	)
>>>>>>> e59d6a12

	err := service.Init()
	assert.Nil(suite.T(), err)
}

func (suite *BillingServiceTestSuite) TestBillingService_AccountingCurrencyInitError() {
	cfg, err := config.NewConfig()

	assert.NoError(suite.T(), err)

	cfg.AccountingCurrency = "AUD"
	suite.cache = NewCacheRedis(mocks.NewTestRedis())
<<<<<<< HEAD
	service := NewBillingService(suite.db, cfg, nil, nil, nil, nil, nil, suite.cache, mocks.NewCurrencyServiceMockError(), mocks.NewDocumentSignerMockOk(), &reportingMocks.ReporterService{}, mocks.NewFormatterOK(), &casbinMocks.CasbinService{})
=======
	service := NewBillingService(
		suite.db,
		cfg,
		nil,
		nil,
		nil,
		nil,
		nil,
		suite.cache,
		mocks.NewCurrencyServiceMockError(),
		mocks.NewDocumentSignerMockOk(),
		&reportingMocks.ReporterService{},
		mocks.NewFormatterOK(),
		mocks.NewBrokerMockOk(),
	)
>>>>>>> e59d6a12

	err = service.Init()
	assert.Error(suite.T(), err)
}

func (suite *BillingServiceTestSuite) TestBillingService_IsProductionEnvironment() {
	redisdb := mocks.NewTestRedis()
	suite.cache = NewCacheRedis(redisdb)
<<<<<<< HEAD
	service := NewBillingService(suite.db, suite.cfg, nil, nil, nil, nil, nil, suite.cache, mocks.NewCurrencyServiceMockOk(), mocks.NewDocumentSignerMockOk(), &reportingMocks.ReporterService{}, mocks.NewFormatterOK(), &casbinMocks.CasbinService{})
=======
	service := NewBillingService(
		suite.db,
		suite.cfg,
		nil,
		nil,
		nil,
		nil,
		nil,
		suite.cache,
		mocks.NewCurrencyServiceMockOk(),
		mocks.NewDocumentSignerMockOk(),
		&reportingMocks.ReporterService{},
		mocks.NewFormatterOK(),
		mocks.NewBrokerMockOk(),
	)
>>>>>>> e59d6a12

	err := service.Init()
	assert.Nil(suite.T(), err)
}

func (suite *BillingServiceTestSuite) TestBillingService_CheckProjectRequestSignature_Ok() {
	req := &grpc.CheckProjectRequestSignatureRequest{
		Body:      `{"field1": "val1", "field2": "val2", "field3": "val3"}`,
		ProjectId: suite.project.Id,
	}
	rsp := &grpc.CheckProjectRequestSignatureResponse{}

	hashString := req.Body + suite.project.SecretKey
	h := sha512.New()
	h.Write([]byte(hashString))

	req.Signature = hex.EncodeToString(h.Sum(nil))

	err := suite.service.CheckProjectRequestSignature(context.TODO(), req, rsp)
	assert.NoError(suite.T(), err)
	assert.Equal(suite.T(), pkg.ResponseStatusOk, rsp.Status)
}

func (suite *BillingServiceTestSuite) TestBillingService_CheckProjectRequestSignature_ProjectNotFound_Error() {
	req := &grpc.CheckProjectRequestSignatureRequest{
		Body:      `{"field1": "val1", "field2": "val2", "field3": "val3"}`,
		ProjectId: bson.NewObjectId().Hex(),
	}
	rsp := &grpc.CheckProjectRequestSignatureResponse{}

	err := suite.service.CheckProjectRequestSignature(context.TODO(), req, rsp)
	assert.NoError(suite.T(), err)
	assert.Equal(suite.T(), pkg.ResponseStatusBadData, rsp.Status)
	assert.Equal(suite.T(), orderErrorProjectNotFound, rsp.Message)
}

func (suite *BillingServiceTestSuite) TestBillingService_CheckProjectRequestSignature_IncorrectSignature_Error() {
	req := &grpc.CheckProjectRequestSignatureRequest{
		Body:      `{"field1": "val1", "field2": "val2", "field3": "val3"}`,
		ProjectId: suite.project.Id,
	}
	rsp := &grpc.CheckProjectRequestSignatureResponse{}

	hashString := req.Body + "some_random_string"
	h := sha512.New()
	h.Write([]byte(hashString))

	req.Signature = hex.EncodeToString(h.Sum(nil))

	err := suite.service.CheckProjectRequestSignature(context.TODO(), req, rsp)
	assert.NoError(suite.T(), err)
	assert.Equal(suite.T(), pkg.ResponseStatusBadData, rsp.Status)
	assert.Equal(suite.T(), orderErrorSignatureInvalid, rsp.Message)
}<|MERGE_RESOLUTION|>--- conflicted
+++ resolved
@@ -65,9 +65,6 @@
 	}
 
 	redisdb := mocks.NewTestRedis()
-<<<<<<< HEAD
-	suite.service = NewBillingService(db, cfg, mocks.NewGeoIpServiceTestOk(), mocks.NewRepositoryServiceOk(), mocks.NewTaxServiceOkMock(), broker, nil, NewCacheRedis(redisdb), mocks.NewCurrencyServiceMockOk(), mocks.NewDocumentSignerMockOk(), &reportingMocks.ReporterService{}, mocks.NewFormatterOK(), &casbinMocks.CasbinService{})
-=======
 	suite.service = NewBillingService(
 		db,
 		cfg,
@@ -82,8 +79,8 @@
 		&reportingMocks.ReporterService{},
 		mocks.NewFormatterOK(),
 		mocks.NewBrokerMockOk(),
+		&casbinMocks.CasbinService{},
 	)
->>>>>>> e59d6a12
 
 	if err := suite.service.Init(); err != nil {
 		suite.FailNow("Billing service initialization failed", "%v", err)
@@ -302,9 +299,6 @@
 func (suite *BillingServiceTestSuite) TestNewBillingService() {
 	redisdb := mocks.NewTestRedis()
 	suite.cache = NewCacheRedis(redisdb)
-<<<<<<< HEAD
-	service := NewBillingService(suite.db, suite.cfg, nil, nil, nil, nil, nil, suite.cache, mocks.NewCurrencyServiceMockOk(), mocks.NewDocumentSignerMockOk(), &reportingMocks.ReporterService{}, mocks.NewFormatterOK(), &casbinMocks.CasbinService{})
-=======
 	service := NewBillingService(
 		suite.db,
 		suite.cfg,
@@ -319,8 +313,8 @@
 		&reportingMocks.ReporterService{},
 		mocks.NewFormatterOK(),
 		mocks.NewBrokerMockOk(),
+		&casbinMocks.CasbinService{},
 	)
->>>>>>> e59d6a12
 
 	err := service.Init()
 	assert.Nil(suite.T(), err)
@@ -333,9 +327,6 @@
 
 	cfg.AccountingCurrency = "AUD"
 	suite.cache = NewCacheRedis(mocks.NewTestRedis())
-<<<<<<< HEAD
-	service := NewBillingService(suite.db, cfg, nil, nil, nil, nil, nil, suite.cache, mocks.NewCurrencyServiceMockError(), mocks.NewDocumentSignerMockOk(), &reportingMocks.ReporterService{}, mocks.NewFormatterOK(), &casbinMocks.CasbinService{})
-=======
 	service := NewBillingService(
 		suite.db,
 		cfg,
@@ -350,8 +341,8 @@
 		&reportingMocks.ReporterService{},
 		mocks.NewFormatterOK(),
 		mocks.NewBrokerMockOk(),
+		&casbinMocks.CasbinService{},
 	)
->>>>>>> e59d6a12
 
 	err = service.Init()
 	assert.Error(suite.T(), err)
@@ -360,9 +351,6 @@
 func (suite *BillingServiceTestSuite) TestBillingService_IsProductionEnvironment() {
 	redisdb := mocks.NewTestRedis()
 	suite.cache = NewCacheRedis(redisdb)
-<<<<<<< HEAD
-	service := NewBillingService(suite.db, suite.cfg, nil, nil, nil, nil, nil, suite.cache, mocks.NewCurrencyServiceMockOk(), mocks.NewDocumentSignerMockOk(), &reportingMocks.ReporterService{}, mocks.NewFormatterOK(), &casbinMocks.CasbinService{})
-=======
 	service := NewBillingService(
 		suite.db,
 		suite.cfg,
@@ -377,8 +365,8 @@
 		&reportingMocks.ReporterService{},
 		mocks.NewFormatterOK(),
 		mocks.NewBrokerMockOk(),
+		&casbinMocks.CasbinService{},
 	)
->>>>>>> e59d6a12
 
 	err := service.Init()
 	assert.Nil(suite.T(), err)
