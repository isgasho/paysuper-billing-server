--- conflicted
+++ resolved
@@ -126,7 +126,6 @@
 	suite.service = NewBillingService(
 		db,
 		cfg,
-		make(chan bool, 1),
 		mock.NewGeoIpServiceTestOk(),
 		mock.NewRepositoryServiceOk(),
 		mock.NewTaxServiceOkMock(),
@@ -217,36 +216,15 @@
 		}
 	}
 
-<<<<<<< HEAD
-=======
-	suite.log, err = zap.NewProduction()
-	assert.NoError(suite.T(), err, "Logger initialization failed")
-
-	broker, err := rabbitmq.NewBroker(cfg.BrokerAddress)
-	assert.NoError(suite.T(), err, "Creating RabbitMQ publisher failed")
-
-	suite.service = NewBillingService(
-		db,
-		cfg,
-		mock.NewGeoIpServiceTestOk(),
-		mock.NewRepositoryServiceOk(),
-		mock.NewTaxServiceOkMock(),
-		broker,
-		nil,
-	)
-	err = suite.service.Init()
-	assert.NoError(suite.T(), err, "Billing service initialization failed")
-
->>>>>>> 71a51404
 	suite.AdminUserId = adminUserId
 	suite.paymentMethod = pmBankCard
 	suite.pmWebMoney = pmWebMoney
 }
 
 func (suite *SystemFeesTestSuite) TearDownTest() {
-	/*if err := suite.service.db.Drop(); err != nil {
+	if err := suite.service.db.Drop(); err != nil {
 		suite.FailNow("Database deletion failed", "%v", err)
-	}*/
+	}
 
 	suite.service.db.Close()
 }
