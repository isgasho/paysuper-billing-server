--- conflicted
+++ resolved
@@ -3,13 +3,12 @@
 import (
 	"context"
 	"fmt"
+	"github.com/globalsign/mgo"
+	"github.com/globalsign/mgo/bson"
 	"github.com/golang/protobuf/ptypes"
 	"github.com/paysuper/paysuper-billing-server/pkg"
 	"github.com/paysuper/paysuper-billing-server/pkg/proto/billing"
 	"github.com/paysuper/paysuper-billing-server/pkg/proto/grpc"
-	"go.mongodb.org/mongo-driver/bson"
-	"go.mongodb.org/mongo-driver/bson/primitive"
-	"go.mongodb.org/mongo-driver/mongo"
 	"go.uber.org/zap"
 	"net/http"
 )
@@ -34,6 +33,7 @@
 	projectErrorVirtualCurrencyLimitsIncorrect                   = newBillingServerErrorMsg("pr000011", `project virtual currency purchase limits is incorrect`)
 	projectErrorShortDescriptionDefaultLangRequired              = newBillingServerErrorMsg("pr000012", "project short description in \""+DefaultLanguage+"\" locale is required")
 	projectErrorFullDescriptionDefaultLangRequired               = newBillingServerErrorMsg("pr000013", "project full description in \""+DefaultLanguage+"\" locale is required")
+	projectErrorVirtualCurrencyPriceFallbackCurrencyRequired     = newBillingServerErrorMsg("pr000014", `virtual currency price in "%s" currency is required`)
 )
 
 func (s *Service) ChangeProject(
@@ -45,7 +45,7 @@
 	var err error
 
 	var merchant = &billing.Merchant{}
-	if merchant, err = s.merchant.GetById(ctx, req.MerchantId); err != nil {
+	if merchant, err = s.merchant.GetById(req.MerchantId); err != nil {
 		rsp.Status = pkg.ResponseStatusNotFound
 		rsp.Message = merchantErrorNotFound
 
@@ -53,10 +53,7 @@
 	}
 
 	if req.Id != "" {
-		oid, _ := primitive.ObjectIDFromHex(req.Id)
-		merchantOid, _ := primitive.ObjectIDFromHex(req.MerchantId)
-		filter := bson.M{"_id": oid, "merchant_id": merchantOid}
-		project, err = s.getProjectBy(ctx, filter)
+		project, err = s.getProjectBy(bson.M{"_id": bson.ObjectIdHex(req.Id), "merchant_id": bson.ObjectIdHex(req.MerchantId)})
 
 		if err != nil || project.MerchantId != req.MerchantId {
 			rsp.Status = pkg.ResponseStatusNotFound
@@ -145,9 +142,9 @@
 	}
 
 	if project == nil {
-		project, err = s.createProject(ctx, req)
+		project, err = s.createProject(req)
 	} else {
-		err = s.updateProject(ctx, req, project)
+		err = s.updateProject(req, project)
 	}
 
 	if err != nil {
@@ -169,14 +166,13 @@
 	req *grpc.GetProjectRequest,
 	rsp *grpc.ChangeProjectResponse,
 ) error {
-	projectOid, _ := primitive.ObjectIDFromHex(req.ProjectId)
-	query := bson.M{"_id": projectOid}
+	query := bson.M{"_id": bson.ObjectIdHex(req.ProjectId)}
 
 	if req.MerchantId != "" {
-		query["merchant_id"], _ = primitive.ObjectIDFromHex(req.MerchantId)
-	}
-
-	project, err := s.getProjectBy(ctx, query)
+		query["merchant_id"] = bson.ObjectIdHex(req.MerchantId)
+	}
+
+	project, err := s.getProjectBy(query)
 
 	if err != nil || project.MerchantId != req.MerchantId {
 		rsp.Status = pkg.ResponseStatusNotFound
@@ -185,7 +181,7 @@
 		return nil
 	}
 
-	project.ProductsCount = s.getProductsCountByProject(ctx, project.Id)
+	project.ProductsCount = s.getProductsCountByProject(project.Id)
 
 	rsp.Status = pkg.ResponseStatusOk
 	rsp.Item = project
@@ -202,13 +198,13 @@
 	query := make(bson.M)
 
 	if req.MerchantId != "" {
-		query["merchant_id"], _ = primitive.ObjectIDFromHex(req.MerchantId)
+		query["merchant_id"] = bson.ObjectIdHex(req.MerchantId)
 	}
 
 	if req.QuickSearch != "" {
 		query["$or"] = []bson.M{
-			{"name": bson.M{"$elemMatch": bson.M{"value": primitive.Regex{Pattern: req.QuickSearch, Options: "i"}}}},
-			{"id_string": primitive.Regex{Pattern: req.QuickSearch, Options: "i"}},
+			{"name": bson.M{"$elemMatch": bson.M{"value": bson.RegEx{Pattern: req.QuickSearch, Options: "i"}}}},
+			{"id_string": bson.RegEx{Pattern: req.QuickSearch, Options: "i"}},
 		}
 	}
 
@@ -216,15 +212,10 @@
 		query["status"] = bson.M{"$in": req.Statuses}
 	}
 
-	count, err := s.db.Collection(collectionProject).CountDocuments(ctx, query)
-
-	if err != nil {
-		zap.L().Error(
-			pkg.ErrorDatabaseQueryFailed,
-			zap.Error(err),
-			zap.String(pkg.ErrorDatabaseFieldCollection, collectionProject),
-			zap.Any(pkg.ErrorDatabaseFieldQuery, query),
-		)
+	count, err := s.db.Collection(collectionProject).Find(query).Count()
+
+	if err != nil {
+		zap.S().Errorf("Query to count projects failed", "err", err.Error(), "query", query)
 		return projectErrorUnknown
 	}
 
@@ -280,31 +271,14 @@
 		afQuery = s.mgoPipeSort(afQuery, req.Sort)
 	}
 
-	cursor, err := s.db.Collection(collectionProject).Aggregate(ctx, afQuery)
-
-	if err != nil {
-		zap.L().Error(
-			pkg.ErrorDatabaseQueryFailed,
-			zap.Error(err),
-			zap.String(pkg.ErrorDatabaseFieldCollection, collectionProject),
-			zap.Any(pkg.ErrorDatabaseFieldQuery, afQuery),
-		)
+	err = s.db.Collection(collectionProject).Pipe(afQuery).All(&projects)
+
+	if err != nil {
+		zap.S().Errorf("Query to find projects failed", "err", err.Error(), "query", afQuery)
 		return projectErrorUnknown
 	}
 
-	err = cursor.All(ctx, &projects)
-
-	if err != nil {
-		zap.L().Error(
-			pkg.ErrorQueryCursorExecutionFailed,
-			zap.Error(err),
-			zap.String(pkg.ErrorDatabaseFieldCollection, collectionProject),
-			zap.Any(pkg.ErrorDatabaseFieldQuery, afQuery),
-		)
-		return projectErrorUnknown
-	}
-
-	rsp.Count = count
+	rsp.Count = int32(count)
 	rsp.Items = []*billing.Project{}
 
 	if count > 0 {
@@ -319,18 +293,9 @@
 	req *grpc.GetProjectRequest,
 	rsp *grpc.ChangeProjectResponse,
 ) error {
-	projectOid, _ := primitive.ObjectIDFromHex(req.ProjectId)
-	query := bson.M{"_id": projectOid}
-
-<<<<<<< HEAD
-	if req.MerchantId != "" {
-		query["merchant_id"], _ = primitive.ObjectIDFromHex(req.MerchantId)
-	}
-
-	project, err := s.getProjectBy(ctx, query)
-=======
+	query := bson.M{"_id": bson.ObjectIdHex(req.ProjectId)}
+
 	project, err := s.getProjectBy(query)
->>>>>>> 52ce6e8b
 
 	if err != nil || req.MerchantId != project.MerchantId {
 		rsp.Status = pkg.ResponseStatusNotFound
@@ -347,7 +312,7 @@
 
 	project.Status = pkg.ProjectStatusDeleted
 
-	if err := s.project.Update(ctx, project); err != nil {
+	if err := s.project.Update(project); err != nil {
 		zap.S().Errorf("Query to delete project failed", "err", err.Error(), "data", project)
 
 		rsp.Status = pkg.ResponseStatusSystemError
@@ -359,11 +324,11 @@
 	return nil
 }
 
-func (s *Service) getProjectBy(ctx context.Context, query bson.M) (project *billing.Project, err error) {
-	err = s.db.Collection(collectionProject).FindOne(ctx, query).Decode(&project)
-
-	if err != nil {
-		if err != mongo.ErrNoDocuments {
+func (s *Service) getProjectBy(query bson.M) (project *billing.Project, err error) {
+	err = s.db.Collection(collectionProject).Find(query).One(&project)
+
+	if err != nil {
+		if err != mgo.ErrNotFound {
 			zap.S().Errorf("Query to find project failed", "err", err.Error(), "query", query)
 		}
 
@@ -373,9 +338,9 @@
 	return
 }
 
-func (s *Service) createProject(ctx context.Context, req *billing.Project) (*billing.Project, error) {
+func (s *Service) createProject(req *billing.Project) (*billing.Project, error) {
 	project := &billing.Project{
-		Id:                       primitive.NewObjectID().Hex(),
+		Id:                       bson.NewObjectId().Hex(),
 		MerchantId:               req.MerchantId,
 		Cover:                    req.Cover,
 		Name:                     req.Name,
@@ -410,7 +375,7 @@
 		UpdatedAt:                ptypes.TimestampNow(),
 	}
 
-	if err := s.project.Insert(ctx, project); err != nil {
+	if err := s.project.Insert(project); err != nil {
 		zap.S().Errorf("Query to create project failed", "err", err.Error(), "data", project)
 		return nil, projectErrorUnknown
 	}
@@ -418,7 +383,7 @@
 	return project, nil
 }
 
-func (s *Service) updateProject(ctx context.Context, req *billing.Project, project *billing.Project) error {
+func (s *Service) updateProject(req *billing.Project, project *billing.Project) error {
 	project.Name = req.Name
 	project.CallbackCurrency = req.CallbackCurrency
 	project.CreateOrderAllowedUrls = req.CreateOrderAllowedUrls
@@ -455,19 +420,18 @@
 	project.VirtualCurrency = req.VirtualCurrency
 	project.Cover = req.Cover
 
-	if err := s.project.Update(ctx, project); err != nil {
+	if err := s.project.Update(project); err != nil {
 		return projectErrorUnknown
 	}
 
-	project.ProductsCount = s.getProductsCountByProject(ctx, project.Id)
-
-	return nil
-}
-
-func (s *Service) getProjectsCountByMerchant(ctx context.Context, merchantId string) int64 {
-	oid, _ := primitive.ObjectIDFromHex(merchantId)
-	query := bson.M{"merchant_id": oid}
-	count, err := s.db.Collection(collectionProject).CountDocuments(ctx, query)
+	project.ProductsCount = s.getProductsCountByProject(project.Id)
+
+	return nil
+}
+
+func (s *Service) getProjectsCountByMerchant(merchantId string) int32 {
+	query := bson.M{"merchant_id": bson.ObjectIdHex(merchantId)}
+	count, err := s.db.Collection(collectionProject).Find(query).Count()
 
 	if err != nil {
 		zap.L().Error(
@@ -480,7 +444,7 @@
 		return 0
 	}
 
-	return count
+	return int32(count)
 }
 
 func (s *Service) validateProjectVirtualCurrency(virtualCurrency *billing.ProjectVirtualCurrency, payoutCurrency string) error {
@@ -526,8 +490,8 @@
 	return s
 }
 
-func (h *Project) Insert(ctx context.Context, project *billing.Project) error {
-	_, err := h.svc.db.Collection(collectionProject).InsertOne(ctx, project)
+func (h *Project) Insert(project *billing.Project) error {
+	err := h.svc.db.Collection(collectionProject).Insert(project)
 
 	if err != nil {
 		zap.L().Error(
@@ -557,13 +521,13 @@
 	return nil
 }
 
-func (h *Project) MultipleInsert(ctx context.Context, projects []*billing.Project) error {
+func (h *Project) MultipleInsert(projects []*billing.Project) error {
 	p := make([]interface{}, len(projects))
 	for i, v := range projects {
 		p[i] = v
 	}
 
-	_, err := h.svc.db.Collection(collectionProject).InsertMany(ctx, p)
+	err := h.svc.db.Collection(collectionProject).Insert(p...)
 
 	if err != nil {
 		zap.L().Error(
@@ -579,10 +543,8 @@
 	return nil
 }
 
-func (h *Project) Update(ctx context.Context, project *billing.Project) error {
-	oid, _ := primitive.ObjectIDFromHex(project.Id)
-	filter := bson.M{"_id": oid}
-	_, err := h.svc.db.Collection(collectionProject).UpdateOne(ctx, filter, project)
+func (h *Project) Update(project *billing.Project) error {
+	err := h.svc.db.Collection(collectionProject).UpdateId(bson.ObjectIdHex(project.Id), project)
 
 	if err != nil {
 		zap.L().Error(
@@ -612,7 +574,7 @@
 	return nil
 }
 
-func (h Project) GetById(ctx context.Context, id string) (*billing.Project, error) {
+func (h Project) GetById(id string) (*billing.Project, error) {
 	var c billing.Project
 	key := fmt.Sprintf(cacheProjectId, id)
 	err := h.svc.cacher.Get(key, c)
@@ -621,9 +583,8 @@
 		return &c, nil
 	}
 
-	oid, _ := primitive.ObjectIDFromHex(id)
-	query := bson.M{"_id": oid}
-	err = h.svc.db.Collection(collectionProject).FindOne(ctx, query).Decode(&c)
+	query := bson.M{"_id": bson.ObjectIdHex(id)}
+	err = h.svc.db.Collection(collectionProject).Find(query).One(&c)
 
 	if err != nil {
 		zap.L().Error(
@@ -653,10 +614,8 @@
 func (s *Service) CheckSkuAndKeyProject(ctx context.Context, req *grpc.CheckSkuAndKeyProjectRequest, rsp *grpc.EmptyResponseWithStatus) error {
 	rsp.Status = pkg.ResponseStatusOk
 
-	projectOid, _ := primitive.ObjectIDFromHex(req.ProjectId)
-	dupQuery := bson.M{"project_id": projectOid, "sku": req.Sku, "deleted": false}
-	found, err := s.db.Collection(collectionKeyProduct).CountDocuments(ctx, dupQuery)
-
+	dupQuery := bson.M{"project_id": bson.ObjectIdHex(req.ProjectId), "sku": req.Sku, "deleted": false}
+	found, err := s.db.Collection(collectionKeyProduct).Find(dupQuery).Count()
 	if err != nil {
 		zap.L().Error(
 			pkg.ErrorDatabaseQueryFailed,
@@ -674,9 +633,8 @@
 		return nil
 	}
 
-	dupQuery = bson.M{"project_id": projectOid, "sku": req.Sku, "deleted": false}
-	found, err = s.db.Collection(collectionProduct).CountDocuments(ctx, dupQuery)
-
+	dupQuery = bson.M{"project_id": bson.ObjectIdHex(req.ProjectId), "sku": req.Sku, "deleted": false}
+	found, err = s.db.Collection(collectionProduct).Find(dupQuery).Count()
 	if err != nil {
 		zap.L().Error(
 			pkg.ErrorDatabaseQueryFailed,
