package service

import (
	"context"
	"crypto/sha512"
	"encoding/hex"
	"encoding/json"
	"fmt"
	"github.com/dgrijalva/jwt-go"
<<<<<<< HEAD
=======
	"github.com/globalsign/mgo/bson"
>>>>>>> 52ce6e8b
	"github.com/golang/protobuf/ptypes"
	"github.com/paysuper/paysuper-billing-server/pkg"
	"github.com/paysuper/paysuper-billing-server/pkg/proto/billing"
	"github.com/paysuper/paysuper-billing-server/pkg/proto/grpc"
	postmarkSdrPkg "github.com/paysuper/postmark-sender/pkg"
	"github.com/streadway/amqp"
	"go.mongodb.org/mongo-driver/bson"
	"go.mongodb.org/mongo-driver/bson/primitive"
	"go.mongodb.org/mongo-driver/mongo"
	"go.mongodb.org/mongo-driver/mongo/options"
	"go.uber.org/zap"
	"strings"
	"time"
)

const (
	collectionUserProfile        = "user_profile"
	collectionOPageReview        = "feedback"
	userEmailConfirmTokenStorage = "email_confirm:token:%s"
)

var (
	userProfileErrorNotFound                  = newBillingServerErrorMsg("op000001", "user profile not found")
	userProfileErrorUnknown                   = newBillingServerErrorMsg("op000002", "unknown error. try request later")
	userProfileEmailConfirmationTokenNotFound = newBillingServerErrorMsg("op000003", "user email confirmation token not found")
)

type EmailConfirmToken struct {
	Token     string
	ProfileId string
	CreatedAt time.Time
}

func (s *Service) CreateOrUpdateUserProfile(
	ctx context.Context,
	req *grpc.UserProfile,
	rsp *grpc.GetUserProfileResponse,
) error {
	var err error
<<<<<<< HEAD
	profile := s.getOnboardingProfileBy(ctx, bson.M{"user_id": req.UserId})
=======

	profile, err := s.userProfileRepository.GetByUserId(req.UserId)
>>>>>>> 52ce6e8b

	if profile == nil {
		profile = req
		profile.Id = primitive.NewObjectID().Hex()
		profile.CreatedAt = ptypes.TimestampNow()
	} else {
		profile = s.updateOnboardingProfile(profile, req)
	}

	profile.UpdatedAt = ptypes.TimestampNow()
	profile.CentrifugoToken, err = s.getUserCentrifugoToken(profile)

	if err != nil {
		rsp.Status = pkg.ResponseStatusSystemError
		rsp.Message = userProfileErrorUnknown

		return nil
	}

	oid, _ := primitive.ObjectIDFromHex(profile.Id)
	filter := bson.M{"_id": oid}
	opts := options.FindOneAndUpdate().SetUpsert(true)
	err = s.db.Collection(collectionUserProfile).FindOneAndUpdate(ctx, filter, profile, opts).Err()

	if err != nil {
		zap.S().Error(
			pkg.ErrorDatabaseQueryFailed,
			zap.Error(err),
			zap.String(pkg.ErrorDatabaseFieldCollection, collectionUserProfile),
			zap.Any(pkg.ErrorDatabaseFieldQuery, profile),
		)

		rsp.Status = pkg.ResponseStatusSystemError
		rsp.Message = userProfileErrorUnknown

		return nil
	}

	if profile.NeedConfirmEmail() {
		profile.Email.ConfirmationUrl, err = s.setUserEmailConfirmationToken(profile)

		if err != nil {
			rsp.Status = pkg.ResponseStatusSystemError
			rsp.Message = userProfileErrorUnknown

			return nil
		}

		err = s.sendUserEmailConfirmationToken(ctx, profile)

		if err != nil {
			rsp.Status = pkg.ResponseStatusSystemError
			rsp.Message = userProfileErrorUnknown

			return nil
		}
	}

	rsp.Status = pkg.ResponseStatusOk
	rsp.Item = profile

	return nil
}

func (s *Service) GetUserProfile(
	ctx context.Context,
	req *grpc.GetUserProfileRequest,
	rsp *grpc.GetUserProfileResponse,
) error {
	var err error
	var profile *grpc.UserProfile

	if req.ProfileId != "" {
<<<<<<< HEAD
		profileOid, err := primitive.ObjectIDFromHex(req.ProfileId)

		if err != nil {
			query = bson.M{"_id": profileOid}
		}
	}

	profile := s.getOnboardingProfileBy(ctx, query)

	if profile == nil {
=======
		profile, err = s.userProfileRepository.GetById(req.ProfileId)
	} else {
		profile, err = s.userProfileRepository.GetByUserId(req.UserId)
	}

	if err != nil {
>>>>>>> 52ce6e8b
		rsp.Status = pkg.ResponseStatusNotFound
		rsp.Message = userProfileErrorNotFound

		return nil
	}

	centrifugoToken, err := s.getUserCentrifugoToken(profile)

	if err != nil {
		rsp.Status = pkg.ResponseStatusSystemError
		rsp.Message = userProfileErrorUnknown

		return nil
	}

	profile.CentrifugoToken = centrifugoToken

	rsp.Status = pkg.ResponseStatusOk
	rsp.Item = profile

	return nil
}

<<<<<<< HEAD
func (s *Service) getOnboardingProfileBy(ctx context.Context, query bson.M) (profile *grpc.UserProfile) {
	err := s.db.Collection(collectionUserProfile).FindOne(ctx, query).Decode(&profile)

	if err != nil && err != mongo.ErrNoDocuments {
		zap.L().Error(
			pkg.ErrorDatabaseQueryFailed,
			zap.Error(err),
			zap.String(pkg.ErrorDatabaseFieldCollection, collectionUserProfile),
			zap.Any(pkg.ErrorDatabaseFieldQuery, query),
		)
	}

	return profile
}

=======
>>>>>>> 52ce6e8b
func (s *Service) updateOnboardingProfile(profile, profileReq *grpc.UserProfile) *grpc.UserProfile {
	if profileReq.HasPersonChanges(profile) {
		if profile.Personal == nil {
			profile.Personal = &grpc.UserProfilePersonal{}
		}

		if profile.Personal.FirstName != profileReq.Personal.FirstName {
			profile.Personal.FirstName = profileReq.Personal.FirstName
		}

		if profile.Personal.LastName != profileReq.Personal.LastName {
			profile.Personal.LastName = profileReq.Personal.LastName
		}

		if profile.Personal.Position != profileReq.Personal.Position {
			profile.Personal.Position = profileReq.Personal.Position
		}
	}

	if profileReq.HasHelpChanges(profile) {
		if profile.Help == nil {
			profile.Help = &grpc.UserProfileHelp{}
		}

		if profile.Help.ProductPromotionAndDevelopment != profileReq.Help.ProductPromotionAndDevelopment {
			profile.Help.ProductPromotionAndDevelopment = profileReq.Help.ProductPromotionAndDevelopment
		}

		if profile.Help.ReleasedGamePromotion != profileReq.Help.ReleasedGamePromotion {
			profile.Help.ReleasedGamePromotion = profileReq.Help.ReleasedGamePromotion
		}

		if profile.Help.InternationalSales != profileReq.Help.InternationalSales {
			profile.Help.InternationalSales = profileReq.Help.InternationalSales
		}

		if profile.Help.Other != profileReq.Help.Other {
			profile.Help.Other = profileReq.Help.Other
		}
	}

	if profileReq.HasCompanyChanges(profile) {
		if profile.Company == nil {
			profile.Company = &grpc.UserProfileCompany{}
		}

		if profile.Company.CompanyName != profileReq.Company.CompanyName {
			profile.Company.CompanyName = profileReq.Company.CompanyName
		}

		if profile.Company.Website != profileReq.Company.Website {
			profile.Company.Website = profileReq.Company.Website
		}

		if profileReq.HasCompanyAnnualIncomeChanges(profile) {
			if profile.Company.AnnualIncome == nil {
				profile.Company.AnnualIncome = &billing.RangeInt{}
			}

			if profile.Company.AnnualIncome.From != profileReq.Company.AnnualIncome.From {
				profile.Company.AnnualIncome.From = profileReq.Company.AnnualIncome.From
			}

			if profile.Company.AnnualIncome.To != profileReq.Company.AnnualIncome.To {
				profile.Company.AnnualIncome.To = profileReq.Company.AnnualIncome.To
			}
		}

		if profileReq.HasCompanyNumberOfEmployeesChanges(profile) {
			if profile.Company.NumberOfEmployees == nil {
				profile.Company.NumberOfEmployees = &billing.RangeInt{}
			}

			if profile.Company.NumberOfEmployees.From != profileReq.Company.NumberOfEmployees.From {
				profile.Company.NumberOfEmployees.From = profileReq.Company.NumberOfEmployees.From
			}

			if profile.Company.NumberOfEmployees.To != profileReq.Company.NumberOfEmployees.To {
				profile.Company.NumberOfEmployees.To = profileReq.Company.NumberOfEmployees.To
			}
		}

		if profile.Company.KindOfActivity != profileReq.Company.KindOfActivity {
			profile.Company.KindOfActivity = profileReq.Company.KindOfActivity
		}

		if profileReq.HasCompanyMonetizationChanges(profile) {
			if profile.Company.Monetization == nil {
				profile.Company.Monetization = &grpc.UserProfileCompanyMonetization{}
			}

			if profile.Company.Monetization.PaidSubscription != profileReq.Company.Monetization.PaidSubscription {
				profile.Company.Monetization.PaidSubscription = profileReq.Company.Monetization.PaidSubscription
			}

			if profile.Company.Monetization.InGameAdvertising != profileReq.Company.Monetization.InGameAdvertising {
				profile.Company.Monetization.InGameAdvertising = profileReq.Company.Monetization.InGameAdvertising
			}

			if profile.Company.Monetization.InGamePurchases != profileReq.Company.Monetization.InGamePurchases {
				profile.Company.Monetization.InGamePurchases = profileReq.Company.Monetization.InGamePurchases
			}

			if profile.Company.Monetization.PremiumAccess != profileReq.Company.Monetization.PremiumAccess {
				profile.Company.Monetization.PremiumAccess = profileReq.Company.Monetization.PremiumAccess
			}

			if profile.Company.Monetization.Other != profileReq.Company.Monetization.Other {
				profile.Company.Monetization.Other = profileReq.Company.Monetization.Other
			}
		}

		if profileReq.HasCompanyPlatformsChanges(profile) {
			if profile.Company.Platforms == nil {
				profile.Company.Platforms = &grpc.UserProfileCompanyPlatforms{}
			}

			if profile.Company.Platforms.PcMac != profileReq.Company.Platforms.PcMac {
				profile.Company.Platforms.PcMac = profileReq.Company.Platforms.PcMac
			}

			if profile.Company.Platforms.GameConsole != profileReq.Company.Platforms.GameConsole {
				profile.Company.Platforms.GameConsole = profileReq.Company.Platforms.GameConsole
			}

			if profile.Company.Platforms.MobileDevice != profileReq.Company.Platforms.MobileDevice {
				profile.Company.Platforms.MobileDevice = profileReq.Company.Platforms.MobileDevice
			}

			if profile.Company.Platforms.WebBrowser != profileReq.Company.Platforms.WebBrowser {
				profile.Company.Platforms.WebBrowser = profileReq.Company.Platforms.WebBrowser
			}

			if profile.Company.Platforms.Other != profileReq.Company.Platforms.Other {
				profile.Company.Platforms.Other = profileReq.Company.Platforms.Other
			}
		}
	}

	if profile.LastStep != profileReq.LastStep {
		profile.LastStep = profileReq.LastStep
	}

	return profile
}

func (s *Service) getUserCentrifugoToken(profile *grpc.UserProfile) (string, error) {
	expire := time.Now().Add(time.Minute * 30).Unix()
	token := jwt.NewWithClaims(jwt.SigningMethodHS256, jwt.MapClaims{"sub": profile.Id, "exp": expire})
	centrifugoToken, err := token.SignedString([]byte(s.cfg.CentrifugoSecret))

	if err != nil {
		zap.S().Error(
			"Signing centrifugo token string failed",
			zap.Error(err),
			zap.Any("profile", profile),
		)
	}

	return centrifugoToken, err
}

func (s *Service) ConfirmUserEmail(
	ctx context.Context,
	req *grpc.ConfirmUserEmailRequest,
	rsp *grpc.ConfirmUserEmailResponse,
) error {
	userId, err := s.getUserEmailConfirmationToken(req.Token)

	if err != nil || userId == "" {
		rsp.Status = pkg.ResponseStatusNotFound
		rsp.Message = userProfileEmailConfirmationTokenNotFound

		return nil
	}

<<<<<<< HEAD
	profile := s.getOnboardingProfileBy(ctx, bson.M{"user_id": userId})
=======
	rsp.Profile, err = s.userProfileRepository.GetByUserId(userId)
>>>>>>> 52ce6e8b

	if err != nil {
		rsp.Status = pkg.ResponseStatusSystemError
		rsp.Message = userProfileErrorUnknown

		return nil
	}

	rsp.Status = pkg.ResponseStatusOk

	if rsp.Profile.IsEmailVerified() {
		rsp.Status = pkg.ResponseStatusOk

		return nil
	}

	err = s.emailConfirmedSuccessfully(ctx, rsp.Profile)

	if err != nil {
		rsp.Status = pkg.ResponseStatusSystemError
		rsp.Message = userProfileErrorUnknown

		return nil
	}

<<<<<<< HEAD
	merchant, err := s.getMerchantBy(ctx, bson.M{"user.id": userId})

	if err == nil {
		merchant.User.RegistrationDate = profile.Email.ConfirmedAt
		_ = s.merchant.Update(ctx, merchant)
	}

=======
>>>>>>> 52ce6e8b
	return nil
}

func (s *Service) setUserEmailConfirmationToken(profile *grpc.UserProfile) (string, error) {
	stToken := &EmailConfirmToken{
		Token:     s.getTokenString(s.cfg.Length),
		ProfileId: profile.Id,
		CreatedAt: time.Now(),
	}

	b, err := json.Marshal(stToken)

	if err != nil {
		zap.S().Error(
			"Confirm email token marshaling failed",
			zap.Error(err),
			zap.Any("profile", profile),
		)

		return "", err
	}

	hash := sha512.New()
	hash.Write(b)

	token := strings.ToUpper(hex.EncodeToString(hash.Sum(nil)))
	err = s.redis.Set(s.getConfirmEmailStorageKey(token), profile.UserId, s.cfg.GetEmailConfirmTokenLifetime()).Err()

	if err != nil {
		zap.S().Error(
			"Save confirm email token to Redis failed",
			zap.Error(err),
			zap.Any("profile", profile),
		)

		return "", err
	}

	return s.cfg.GetUserConfirmEmailUrl(map[string]string{"token": token}), nil
}

func (s *Service) getUserEmailConfirmationToken(token string) (string, error) {
	data, err := s.redis.Get(s.getConfirmEmailStorageKey(token)).Result()

	if err != nil {
		zap.S().Error(
			"Getting user email confirmation token failed",
			zap.Error(err),
			zap.String("token", token),
		)
	}

	return data, err
}

func (s *Service) sendUserEmailConfirmationToken(ctx context.Context, profile *grpc.UserProfile) error {
	payload := &postmarkSdrPkg.Payload{
		TemplateAlias: s.cfg.EmailConfirmTemplate,
		TemplateModel: map[string]string{
			"confirm_url": profile.Email.ConfirmationUrl,
		},
		To: profile.Email.Email,
	}

	err := s.postmarkBroker.Publish(postmarkSdrPkg.PostmarkSenderTopicName, payload, amqp.Table{})

	if err != nil {
		zap.S().Error(
			"Publication message to user email confirmation to queue failed",
			zap.Error(err),
			zap.Any("profile", profile),
		)

		return err
	}

	profileOid, _ := primitive.ObjectIDFromHex(profile.Id)
	query := bson.M{"_id": profileOid}
	set := bson.M{"$set": bson.M{"email.is_confirmation_email_sent": true}}
	_, err = s.db.Collection(collectionUserProfile).UpdateOne(ctx, query, set)

	if err != nil {
		zap.S().Error(
			pkg.ErrorDatabaseQueryFailed,
			zap.Error(err),
			zap.String(pkg.ErrorDatabaseFieldCollection, collectionUserProfile),
			zap.Any(pkg.ErrorDatabaseFieldQuery, query),
			zap.Any(pkg.ErrorDatabaseFieldSet, set),
		)

		return err
	}

	return nil
}

func (s *Service) getConfirmEmailStorageKey(token string) string {
	return fmt.Sprintf(userEmailConfirmTokenStorage, token)
}

func (s *Service) emailConfirmedSuccessfully(ctx context.Context, profile *grpc.UserProfile) error {
	profile.Email.Confirmed = true
	profile.Email.ConfirmedAt = ptypes.TimestampNow()

	oid, _ := primitive.ObjectIDFromHex(profile.Id)
	filter := bson.M{"_id": oid}
	_, err := s.db.Collection(collectionUserProfile).UpdateOne(ctx, filter, profile)

	if err != nil {
		zap.S().Error(
			pkg.ErrorDatabaseQueryFailed,
			zap.Error(err),
			zap.String(pkg.ErrorDatabaseFieldCollection, collectionUserProfile),
			zap.Any("query", profile),
		)

		return err
	}

	msg := map[string]string{"code": "op000005", "message": "user email confirmed successfully"}
	ch := fmt.Sprintf(s.cfg.CentrifugoUserChannel, profile.Id)

	return s.centrifugo.Publish(ctx, ch, msg)
}

func (s *Service) emailConfirmedTruncate(ctx context.Context, profile *grpc.UserProfile) error {
	profile.Email.Confirmed = false
	profile.Email.ConfirmedAt = nil

	err := s.db.Collection(collectionUserProfile).UpdateId(bson.ObjectIdHex(profile.Id), profile)

	if err != nil {
		zap.S().Error(
			pkg.ErrorDatabaseQueryFailed,
			zap.Error(err),
			zap.String("collection", collectionUserProfile),
			zap.Any("query", profile),
		)

		return err
	}

	msg := map[string]string{"code": "op000005", "message": "user email confirmed successfully"}
	ch := fmt.Sprintf(s.cfg.CentrifugoUserChannel, profile.Id)

	return s.centrifugo.Publish(ctx, ch, msg)
}

func (s *Service) CreatePageReview(
	ctx context.Context,
	req *grpc.CreatePageReviewRequest,
	rsp *grpc.CheckProjectRequestSignatureResponse,
) error {
	review := &grpc.PageReview{
		Id:        primitive.NewObjectID().Hex(),
		UserId:    req.UserId,
		Review:    req.Review,
		Url:       req.Url,
		CreatedAt: ptypes.TimestampNow(),
	}

	_, err := s.db.Collection(collectionOPageReview).InsertOne(ctx, review)

	if err != nil {
		zap.S().Error(
			pkg.ErrorDatabaseQueryFailed,
			zap.Error(err),
			zap.String(pkg.ErrorDatabaseFieldCollection, collectionOPageReview),
			zap.Any(pkg.ErrorDatabaseFieldQuery, review),
		)

		rsp.Status = pkg.ResponseStatusSystemError
		rsp.Message = userProfileErrorUnknown

		return nil
	}

	rsp.Status = pkg.ResponseStatusOk

	return nil
}

func (s *Service) GetCommonUserProfile(
	ctx context.Context,
	req *grpc.CommonUserProfileRequest,
	rsp *grpc.CommonUserProfileResponse,
) error {
	profile, err := s.userProfileRepository.GetByUserId(req.UserId)

	if err != nil {
		rsp.Status = pkg.ResponseStatusNotFound
		rsp.Message = userProfileErrorNotFound

		return nil
	}

	rsp.Profile = &grpc.CommonUserProfile{
		Profile: profile,
	}

	rsp.Profile.Profile.CentrifugoToken, err = s.getUserCentrifugoToken(profile)

	if err != nil {
		rsp.Status = pkg.ResponseStatusSystemError
		rsp.Message = userProfileErrorUnknown

		return nil
	}

	role := s.findRoleForUser(req.MerchantId, req.UserId)

	if role != nil {
		rsp.Profile.Role = role
		rsp.Profile.Merchant, _ = s.merchant.GetById(role.MerchantId)
		rsp.Profile.Merchant.CentrifugoToken = s.centrifugo.GetChannelToken(
			rsp.Profile.Merchant.Id,
			time.Now().Add(time.Hour*3).Unix(),
		)

		if role.Role != pkg.RoleMerchantOwner &&
			role.Role != pkg.RoleMerchantAccounting &&
			role.Role != pkg.RoleMerchantDeveloper {
			merchant := &billing.Merchant{
				Id:          rsp.Profile.Merchant.Id,
				Company:     &billing.MerchantCompanyInfo{Name: rsp.Profile.Merchant.Company.Name},
				Banking:     &billing.MerchantBanking{Currency: rsp.Profile.Merchant.Banking.Currency},
				Status:      rsp.Profile.Merchant.Status,
				HasProjects: rsp.Profile.Merchant.HasProjects,
			}
			rsp.Profile.Merchant = merchant
		}
	} else {
		rsp.Profile.Role, _ = s.userRoleRepository.GetAdminUserByUserId(req.UserId)
	}

	if rsp.Profile.Role != nil {
		rsp.Profile.Permissions, err = s.getUserPermissions(ctx, req.UserId, rsp.Profile.Role.MerchantId)

		if err != nil {
			zap.S().Error(
				"unable to get user permissions",
				zap.Error(err),
				zap.Any("req", req),
			)
		}
	}

	rsp.Status = pkg.ResponseStatusOk

	return nil
}

func (s *Service) findRoleForUser(merchantId string, userId string) *billing.UserRole {
	if merchantId != "" {
		role, _ := s.userRoleRepository.GetMerchantUserByUserId(merchantId, userId)
		return role
	}

	roles, _ := s.userRoleRepository.GetMerchantsForUser(userId)
	if len(roles) > 0 {
		return roles[0]
	}

	return nil
}

type UserProfileRepositoryInterface interface {
	GetById(string) (*grpc.UserProfile, error)
	GetByUserId(string) (*grpc.UserProfile, error)
}

func newUserProfileRepository(svc *Service) UserProfileRepositoryInterface {
	s := &UserProfileRepository{svc: svc}
	return s
}

func (r *UserProfileRepository) GetById(id string) (*grpc.UserProfile, error) {
	var c *grpc.UserProfile

	err := r.svc.db.Collection(collectionUserProfile).Find(bson.M{"_id": bson.ObjectIdHex(id)}).One(&c)

	if err != nil {
		zap.L().Error(
			pkg.ErrorDatabaseQueryFailed,
			zap.Error(err),
			zap.String(pkg.ErrorDatabaseFieldCollection, collectionUserProfile),
		)
		return nil, fmt.Errorf(errorNotFound, collectionUserProfile)
	}

	return c, nil
}

func (r *UserProfileRepository) GetByUserId(userId string) (*grpc.UserProfile, error) {
	var c *grpc.UserProfile

	err := r.svc.db.Collection(collectionUserProfile).Find(bson.M{"user_id": userId}).One(&c)

	if err != nil {
		zap.L().Error(
			pkg.ErrorDatabaseQueryFailed,
			zap.Error(err),
			zap.String(pkg.ErrorDatabaseFieldCollection, collectionUserProfile),
		)
		return nil, fmt.Errorf(errorNotFound, collectionUserProfile)
	}

	return c, nil
}<|MERGE_RESOLUTION|>--- conflicted
+++ resolved
@@ -7,20 +7,13 @@
 	"encoding/json"
 	"fmt"
 	"github.com/dgrijalva/jwt-go"
-<<<<<<< HEAD
-=======
 	"github.com/globalsign/mgo/bson"
->>>>>>> 52ce6e8b
 	"github.com/golang/protobuf/ptypes"
 	"github.com/paysuper/paysuper-billing-server/pkg"
 	"github.com/paysuper/paysuper-billing-server/pkg/proto/billing"
 	"github.com/paysuper/paysuper-billing-server/pkg/proto/grpc"
 	postmarkSdrPkg "github.com/paysuper/postmark-sender/pkg"
 	"github.com/streadway/amqp"
-	"go.mongodb.org/mongo-driver/bson"
-	"go.mongodb.org/mongo-driver/bson/primitive"
-	"go.mongodb.org/mongo-driver/mongo"
-	"go.mongodb.org/mongo-driver/mongo/options"
 	"go.uber.org/zap"
 	"strings"
 	"time"
@@ -50,16 +43,12 @@
 	rsp *grpc.GetUserProfileResponse,
 ) error {
 	var err error
-<<<<<<< HEAD
-	profile := s.getOnboardingProfileBy(ctx, bson.M{"user_id": req.UserId})
-=======
 
 	profile, err := s.userProfileRepository.GetByUserId(req.UserId)
->>>>>>> 52ce6e8b
 
 	if profile == nil {
 		profile = req
-		profile.Id = primitive.NewObjectID().Hex()
+		profile.Id = bson.NewObjectId().Hex()
 		profile.CreatedAt = ptypes.TimestampNow()
 	} else {
 		profile = s.updateOnboardingProfile(profile, req)
@@ -75,10 +64,7 @@
 		return nil
 	}
 
-	oid, _ := primitive.ObjectIDFromHex(profile.Id)
-	filter := bson.M{"_id": oid}
-	opts := options.FindOneAndUpdate().SetUpsert(true)
-	err = s.db.Collection(collectionUserProfile).FindOneAndUpdate(ctx, filter, profile, opts).Err()
+	_, err = s.db.Collection(collectionUserProfile).UpsertId(bson.ObjectIdHex(profile.Id), profile)
 
 	if err != nil {
 		zap.S().Error(
@@ -104,7 +90,7 @@
 			return nil
 		}
 
-		err = s.sendUserEmailConfirmationToken(ctx, profile)
+		err = s.sendUserEmailConfirmationToken(profile)
 
 		if err != nil {
 			rsp.Status = pkg.ResponseStatusSystemError
@@ -129,25 +115,12 @@
 	var profile *grpc.UserProfile
 
 	if req.ProfileId != "" {
-<<<<<<< HEAD
-		profileOid, err := primitive.ObjectIDFromHex(req.ProfileId)
-
-		if err != nil {
-			query = bson.M{"_id": profileOid}
-		}
-	}
-
-	profile := s.getOnboardingProfileBy(ctx, query)
-
-	if profile == nil {
-=======
 		profile, err = s.userProfileRepository.GetById(req.ProfileId)
 	} else {
 		profile, err = s.userProfileRepository.GetByUserId(req.UserId)
 	}
 
 	if err != nil {
->>>>>>> 52ce6e8b
 		rsp.Status = pkg.ResponseStatusNotFound
 		rsp.Message = userProfileErrorNotFound
 
@@ -171,24 +144,6 @@
 	return nil
 }
 
-<<<<<<< HEAD
-func (s *Service) getOnboardingProfileBy(ctx context.Context, query bson.M) (profile *grpc.UserProfile) {
-	err := s.db.Collection(collectionUserProfile).FindOne(ctx, query).Decode(&profile)
-
-	if err != nil && err != mongo.ErrNoDocuments {
-		zap.L().Error(
-			pkg.ErrorDatabaseQueryFailed,
-			zap.Error(err),
-			zap.String(pkg.ErrorDatabaseFieldCollection, collectionUserProfile),
-			zap.Any(pkg.ErrorDatabaseFieldQuery, query),
-		)
-	}
-
-	return profile
-}
-
-=======
->>>>>>> 52ce6e8b
 func (s *Service) updateOnboardingProfile(profile, profileReq *grpc.UserProfile) *grpc.UserProfile {
 	if profileReq.HasPersonChanges(profile) {
 		if profile.Personal == nil {
@@ -365,11 +320,7 @@
 		return nil
 	}
 
-<<<<<<< HEAD
-	profile := s.getOnboardingProfileBy(ctx, bson.M{"user_id": userId})
-=======
 	rsp.Profile, err = s.userProfileRepository.GetByUserId(userId)
->>>>>>> 52ce6e8b
 
 	if err != nil {
 		rsp.Status = pkg.ResponseStatusSystemError
@@ -395,16 +346,6 @@
 		return nil
 	}
 
-<<<<<<< HEAD
-	merchant, err := s.getMerchantBy(ctx, bson.M{"user.id": userId})
-
-	if err == nil {
-		merchant.User.RegistrationDate = profile.Email.ConfirmedAt
-		_ = s.merchant.Update(ctx, merchant)
-	}
-
-=======
->>>>>>> 52ce6e8b
 	return nil
 }
 
@@ -460,7 +401,7 @@
 	return data, err
 }
 
-func (s *Service) sendUserEmailConfirmationToken(ctx context.Context, profile *grpc.UserProfile) error {
+func (s *Service) sendUserEmailConfirmationToken(profile *grpc.UserProfile) error {
 	payload := &postmarkSdrPkg.Payload{
 		TemplateAlias: s.cfg.EmailConfirmTemplate,
 		TemplateModel: map[string]string{
@@ -481,10 +422,9 @@
 		return err
 	}
 
-	profileOid, _ := primitive.ObjectIDFromHex(profile.Id)
-	query := bson.M{"_id": profileOid}
+	query := bson.M{"_id": bson.ObjectIdHex(profile.Id)}
 	set := bson.M{"$set": bson.M{"email.is_confirmation_email_sent": true}}
-	_, err = s.db.Collection(collectionUserProfile).UpdateOne(ctx, query, set)
+	err = s.db.Collection(collectionUserProfile).Update(query, set)
 
 	if err != nil {
 		zap.S().Error(
@@ -509,15 +449,13 @@
 	profile.Email.Confirmed = true
 	profile.Email.ConfirmedAt = ptypes.TimestampNow()
 
-	oid, _ := primitive.ObjectIDFromHex(profile.Id)
-	filter := bson.M{"_id": oid}
-	_, err := s.db.Collection(collectionUserProfile).UpdateOne(ctx, filter, profile)
+	err := s.db.Collection(collectionUserProfile).UpdateId(bson.ObjectIdHex(profile.Id), profile)
 
 	if err != nil {
 		zap.S().Error(
 			pkg.ErrorDatabaseQueryFailed,
 			zap.Error(err),
-			zap.String(pkg.ErrorDatabaseFieldCollection, collectionUserProfile),
+			zap.String("collection", collectionUserProfile),
 			zap.Any("query", profile),
 		)
 
@@ -559,21 +497,21 @@
 	rsp *grpc.CheckProjectRequestSignatureResponse,
 ) error {
 	review := &grpc.PageReview{
-		Id:        primitive.NewObjectID().Hex(),
+		Id:        bson.NewObjectId().Hex(),
 		UserId:    req.UserId,
 		Review:    req.Review,
 		Url:       req.Url,
 		CreatedAt: ptypes.TimestampNow(),
 	}
 
-	_, err := s.db.Collection(collectionOPageReview).InsertOne(ctx, review)
+	err := s.db.Collection(collectionOPageReview).Insert(review)
 
 	if err != nil {
 		zap.S().Error(
 			pkg.ErrorDatabaseQueryFailed,
 			zap.Error(err),
-			zap.String(pkg.ErrorDatabaseFieldCollection, collectionOPageReview),
-			zap.Any(pkg.ErrorDatabaseFieldQuery, review),
+			zap.String("collection", collectionOPageReview),
+			zap.Any("data", review),
 		)
 
 		rsp.Status = pkg.ResponseStatusSystemError
