--- conflicted
+++ resolved
@@ -7457,7 +7457,6 @@
 	assert.Equal(suite.T(), orderErrorCostsRatesNotFound, rsp.Message)
 }
 
-<<<<<<< HEAD
 func (suite *OrderTestSuite) TestOrder_PurchaseReceipt_Ok() {
 	zap.ReplaceGlobals(suite.logObserver)
 	postmarkBrokerMockFn := func(topicName string, payload proto.Message, t amqp.Table) error {
@@ -7774,7 +7773,8 @@
 		}
 	}
 	assert.True(suite.T(), hasCentrifugoMessage)
-=======
+}
+
 func (suite *OrderTestSuite) TestOrder_KeyProductWithoutPriceDifferentRegion_Ok() {
 	shouldBe := require.New(suite.T())
 
@@ -7845,5 +7845,4 @@
 	for _, v := range rsp2.Item.Items {
 		shouldBe.Equal(rsp2.Item.Currency, v.Currency)
 	}
->>>>>>> 1e247437
 }