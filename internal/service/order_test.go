package service

import (
	"context"
	"crypto/sha512"
	"encoding/hex"
	"encoding/json"
	"fmt"
	"github.com/go-redis/redis"
	"github.com/gogo/protobuf/proto"
	"github.com/golang/protobuf/ptypes"
	"github.com/google/uuid"
	"github.com/jinzhu/now"
	casbinMocks "github.com/paysuper/casbin-server/pkg/mocks"
	"github.com/paysuper/paysuper-billing-server/internal/config"
	"github.com/paysuper/paysuper-billing-server/internal/database"
	"github.com/paysuper/paysuper-billing-server/internal/mocks"
	internalPkg "github.com/paysuper/paysuper-billing-server/internal/pkg"
	"github.com/paysuper/paysuper-billing-server/pkg"
	"github.com/paysuper/paysuper-billing-server/pkg/proto/billing"
	"github.com/paysuper/paysuper-billing-server/pkg/proto/grpc"
	"github.com/paysuper/paysuper-billing-server/pkg/proto/paylink"
	"github.com/paysuper/paysuper-recurring-repository/pkg/constant"
	postmarkSdrPkg "github.com/paysuper/postmark-sender/pkg"
	"github.com/stoewer/go-strcase"
	"github.com/streadway/amqp"
	"github.com/stretchr/testify/assert"
	"github.com/stretchr/testify/mock"
	"github.com/stretchr/testify/require"
	"github.com/stretchr/testify/suite"
	"go.mongodb.org/mongo-driver/bson"
	"go.mongodb.org/mongo-driver/bson/primitive"
	"go.uber.org/zap"
	"go.uber.org/zap/zapcore"
	"go.uber.org/zap/zaptest/observer"
	"gopkg.in/ProtocolONE/rabbitmq.v1/pkg"
	mongodb "gopkg.in/paysuper/paysuper-database-mongo.v1"
	"net"
	"sort"
	"strconv"
	"strings"
	"testing"
	"time"
)

type OrderTestSuite struct {
	suite.Suite
	service *Service
	cache   internalPkg.CacheInterface
	log     *zap.Logger

	project                                *billing.Project
	projectFixedAmount                     *billing.Project
	projectWithProducts                    *billing.Project
	projectWithProductsInVirtualCurrency   *billing.Project
	projectWithKeyProducts                 *billing.Project
	inactiveProject                        *billing.Project
	projectWithoutPaymentMethods           *billing.Project
	projectIncorrectPaymentMethodId        *billing.Project
	projectEmptyPaymentMethodTerminal      *billing.Project
	projectUahLimitCurrency                *billing.Project
	paymentMethod                          *billing.PaymentMethod
	inactivePaymentMethod                  *billing.PaymentMethod
	paymentMethodWithInactivePaymentSystem *billing.PaymentMethod
	paymentMethodQiwi                      *billing.PaymentMethod
	pmWebMoney                             *billing.PaymentMethod
	pmBitcoin1                             *billing.PaymentMethod
	pmBitcoin2                             *billing.PaymentMethod
	productIds                             []string
	productIdsWithVirtualCurrency          []string
	keyProductIds                          []string
	merchantDefaultCurrency                string
	paymentMethodWithoutCommission         *billing.PaymentMethod
	paylink1                               *paylink.Paylink
	paylink2                               *paylink.Paylink // deleted paylink
	paylink3                               *paylink.Paylink // expired paylink
	operatingCompany                       *billing.OperatingCompany

	logObserver *zap.Logger
	zapRecorder *observer.ObservedLogs
}

func Test_Order(t *testing.T) {
	suite.Run(t, new(OrderTestSuite))
}

func (suite *OrderTestSuite) SetupTest() {
	cfg, err := config.NewConfig()
	if err != nil {
		suite.FailNow("Config load failed", "%v", err)
	}
	cfg.CardPayApiUrl = "https://sandbox.cardpay.com"

	db, err := mongodb.NewDatabase()
	if err != nil {
		suite.FailNow("Database connection failed", "%v", err)
	}

	paymentMinLimitSystem1 := &billing.PaymentMinLimitSystem{
		Id:        primitive.NewObjectID().Hex(),
		Currency:  "RUB",
		Amount:    0.01,
		CreatedAt: ptypes.TimestampNow(),
		UpdatedAt: ptypes.TimestampNow(),
	}

	paymentMinLimitSystem2 := &billing.PaymentMinLimitSystem{
		Id:        primitive.NewObjectID().Hex(),
		Currency:  "USD",
		Amount:    0.01,
		CreatedAt: ptypes.TimestampNow(),
		UpdatedAt: ptypes.TimestampNow(),
	}

	paymentMinLimitSystem3 := &billing.PaymentMinLimitSystem{
		Id:        primitive.NewObjectID().Hex(),
		Currency:  "UAH",
		Amount:    0.01,
		CreatedAt: ptypes.TimestampNow(),
		UpdatedAt: ptypes.TimestampNow(),
	}

	paymentMinLimitSystem4 := &billing.PaymentMinLimitSystem{
		Id:        primitive.NewObjectID().Hex(),
		Currency:  "KZT",
		Amount:    0.01,
		CreatedAt: ptypes.TimestampNow(),
		UpdatedAt: ptypes.TimestampNow(),
	}

	paymentMinLimitSystem5 := &billing.PaymentMinLimitSystem{
		Id:        primitive.NewObjectID().Hex(),
		Currency:  "EUR",
		Amount:    90,
		CreatedAt: ptypes.TimestampNow(),
		UpdatedAt: ptypes.TimestampNow(),
	}

	suite.operatingCompany = &billing.OperatingCompany{
		Id:                 primitive.NewObjectID().Hex(),
		Name:               "Legal name",
		Country:            "RU",
		RegistrationNumber: "some number",
		VatNumber:          "some vat number",
		Address:            "Home, home 0",
		VatAddress:         "Address for VAT purposes",
		SignatoryName:      "Vassiliy Poupkine",
		SignatoryPosition:  "CEO",
		BankingDetails:     "bank details including bank, bank address, account number, swift/ bic, intermediary bank",
		PaymentCountries:   []string{},
	}

	_, err = db.Collection(collectionOperatingCompanies).InsertOne(context.TODO(), suite.operatingCompany)
	if err != nil {
		suite.FailNow("Insert operatingCompany test data failed", "%v", err)
	}

	keyRub := fmt.Sprintf(pkg.PaymentMethodKey, "RUB", pkg.MccCodeLowRisk, suite.operatingCompany.Id)
	keyUsd := fmt.Sprintf(pkg.PaymentMethodKey, "USD", pkg.MccCodeLowRisk, suite.operatingCompany.Id)
	keyUah := fmt.Sprintf(pkg.PaymentMethodKey, "UAH", pkg.MccCodeLowRisk, suite.operatingCompany.Id)

	pgRub := &billing.PriceGroup{
		Id:       primitive.NewObjectID().Hex(),
		Region:   "RUB",
		Currency: "RUB",
		IsActive: true,
	}
	pgUsd := &billing.PriceGroup{
		Id:       primitive.NewObjectID().Hex(),
		Region:   "USD",
		Currency: "USD",
		IsActive: true,
	}
	pgCis := &billing.PriceGroup{
		Id:       primitive.NewObjectID().Hex(),
		Region:   "CIS",
		Currency: "USD",
		IsActive: true,
	}
	pgUah := &billing.PriceGroup{
		Id:       primitive.NewObjectID().Hex(),
		Region:   "UAH",
		Currency: "UAH",
		IsActive: true,
	}

	ru := &billing.Country{
		IsoCodeA2:       "RU",
		Region:          "Russia",
		Currency:        "RUB",
		PaymentsAllowed: true,
		ChangeAllowed:   true,
		VatEnabled:      true,
		PriceGroupId:    pgRub.Id,
		VatCurrency:     "RUB",
		VatThreshold: &billing.CountryVatThreshold{
			Year:  0,
			World: 0,
		},
		VatPeriodMonth:         3,
		VatDeadlineDays:        25,
		VatStoreYears:          5,
		VatCurrencyRatesPolicy: "last-day",
		VatCurrencyRatesSource: "cbrf",
		PayerTariffRegion:      pkg.TariffRegionRussiaAndCis,
	}
	us := &billing.Country{
		IsoCodeA2:       "US",
		Region:          "North America",
		Currency:        "USD",
		PaymentsAllowed: true,
		ChangeAllowed:   true,
		VatEnabled:      true,
		PriceGroupId:    pgUsd.Id,
		VatCurrency:     "USD",
		VatThreshold: &billing.CountryVatThreshold{
			Year:  0,
			World: 0,
		},
		VatPeriodMonth:         0,
		VatDeadlineDays:        0,
		VatStoreYears:          0,
		VatCurrencyRatesPolicy: "",
		VatCurrencyRatesSource: "",
		PayerTariffRegion:      pkg.TariffRegionWorldwide,
	}
	by := &billing.Country{
		IsoCodeA2:       "BY",
		Region:          "CIS",
		Currency:        "USD",
		PaymentsAllowed: false,
		ChangeAllowed:   false,
		VatEnabled:      true,
		PriceGroupId:    pgCis.Id,
		VatCurrency:     "BYN",
		VatThreshold: &billing.CountryVatThreshold{
			Year:  0,
			World: 0,
		},
		VatPeriodMonth:         3,
		VatDeadlineDays:        25,
		VatStoreYears:          5,
		VatCurrencyRatesPolicy: "last-day",
		VatCurrencyRatesSource: "cbrf",
		PayerTariffRegion:      pkg.TariffRegionRussiaAndCis,
	}
	ua := &billing.Country{
		IsoCodeA2:       "UA",
		Region:          "CIS",
		Currency:        "UAH",
		PaymentsAllowed: false,
		ChangeAllowed:   true,
		VatEnabled:      false,
		PriceGroupId:    pgCis.Id,
		VatCurrency:     "",
		VatThreshold: &billing.CountryVatThreshold{
			Year:  0,
			World: 0,
		},
		VatPeriodMonth:         3,
		VatDeadlineDays:        25,
		VatStoreYears:          5,
		VatCurrencyRatesPolicy: "last-day",
		VatCurrencyRatesSource: "cbrf",
		PayerTariffRegion:      pkg.TariffRegionRussiaAndCis,
	}
	it := &billing.Country{
		IsoCodeA2:       "IT",
		Region:          "UAH",
		Currency:        "UAH",
		PaymentsAllowed: true,
		ChangeAllowed:   true,
		VatEnabled:      true,
		PriceGroupId:    pgUah.Id,
		VatCurrency:     "",
		VatThreshold: &billing.CountryVatThreshold{
			Year:  0,
			World: 0,
		},
		VatPeriodMonth:         3,
		VatDeadlineDays:        25,
		VatStoreYears:          5,
		VatCurrencyRatesPolicy: "last-day",
		VatCurrencyRatesSource: "cbrf",
		PayerTariffRegion:      pkg.TariffRegionRussiaAndCis,
	}

	ps0 := &billing.PaymentSystem{
		Id:                 primitive.NewObjectID().Hex(),
		Name:               "CardPay",
		AccountingCurrency: "RUB",
		AccountingPeriod:   "every-day",
		Country:            "",
		IsActive:           true,
		Handler:            "cardpay_mock",
	}

	pmBankCardNotUsed := &billing.PaymentMethod{
		Id:               primitive.NewObjectID().Hex(),
		Name:             "Bank card NEVER USING",
		Group:            "BANKCARD",
		MinPaymentAmount: 90,
		MaxPaymentAmount: 15000,
		ExternalId:       "BANKCARD",
		ProductionSettings: map[string]*billing.PaymentMethodParams{
			keyRub: {
				TerminalId:         "15985",
				Secret:             "A1tph4I6BD0f",
				SecretCallback:     "0V1rJ7t4jCRv",
				Currency:           "RUB",
				MccCode:            pkg.MccCodeLowRisk,
				OperatingCompanyId: suite.operatingCompany.Id,
			},
			keyUsd: {
				TerminalId:         "15985",
				Secret:             "A1tph4I6BD0f",
				SecretCallback:     "0V1rJ7t4jCRv",
				Currency:           "USD",
				MccCode:            pkg.MccCodeLowRisk,
				OperatingCompanyId: suite.operatingCompany.Id,
			},
		},
		TestSettings: map[string]*billing.PaymentMethodParams{
			keyUsd: {
				TerminalId:         "15985",
				Secret:             "A1tph4I6BD0f",
				SecretCallback:     "0V1rJ7t4jCRv",
				Currency:           "USD",
				MccCode:            pkg.MccCodeLowRisk,
				OperatingCompanyId: suite.operatingCompany.Id,
			},
		},
		Type:            "bank_card",
		IsActive:        true,
		AccountRegexp:   "^(?:4[0-9]{12}(?:[0-9]{3})?|[25][1-7][0-9]{14}|6(?:011|5[0-9][0-9])[0-9]{12}|3[47][0-9]{13}|3(?:0[0-5]|[68][0-9])[0-9]{11}|(?:2131|1800|35\\d{3})\\d{11})$",
		PaymentSystemId: ps0.Id,
	}

	ps1 := &billing.PaymentSystem{
		Id:                 primitive.NewObjectID().Hex(),
		Name:               "CardPay",
		AccountingCurrency: "RUB",
		AccountingPeriod:   "every-day",
		Country:            "",
		IsActive:           true,
		Handler:            "cardpay_mock",
	}

	pmBankCard := &billing.PaymentMethod{
		Id:               primitive.NewObjectID().Hex(),
		Name:             "Bank card",
		Group:            "BANKCARD",
		MinPaymentAmount: 100,
		MaxPaymentAmount: 15000,
		ExternalId:       "BANKCARD",
		ProductionSettings: map[string]*billing.PaymentMethodParams{
			keyRub: {
				TerminalId:         "15985",
				Secret:             "A1tph4I6BD0f",
				SecretCallback:     "0V1rJ7t4jCRv",
				Currency:           "RUB",
				MccCode:            pkg.MccCodeLowRisk,
				OperatingCompanyId: suite.operatingCompany.Id,
			},
			keyUsd: {
				TerminalId:         "15985",
				Secret:             "A1tph4I6BD0f",
				SecretCallback:     "0V1rJ7t4jCRv",
				Currency:           "USD",
				MccCode:            pkg.MccCodeLowRisk,
				OperatingCompanyId: suite.operatingCompany.Id,
			},
			keyUah: {
				TerminalId:         "15985",
				Secret:             "A1tph4I6BD0f",
				SecretCallback:     "0V1rJ7t4jCRv",
				Currency:           "UAH",
				MccCode:            pkg.MccCodeLowRisk,
				OperatingCompanyId: suite.operatingCompany.Id,
			},
		},
		TestSettings: map[string]*billing.PaymentMethodParams{
			keyUsd: {
				TerminalId:         "15985",
				Secret:             "A1tph4I6BD0f",
				SecretCallback:     "0V1rJ7t4jCRv",
				Currency:           "USD",
				MccCode:            pkg.MccCodeLowRisk,
				OperatingCompanyId: suite.operatingCompany.Id,
			},
			keyRub: {
				TerminalId:         "15985",
				Secret:             "A1tph4I6BD0f",
				SecretCallback:     "0V1rJ7t4jCRv",
				Currency:           "RUB",
				MccCode:            pkg.MccCodeLowRisk,
				OperatingCompanyId: suite.operatingCompany.Id,
			},
			keyUah: {
				TerminalId:         "15985",
				Secret:             "A1tph4I6BD0f",
				SecretCallback:     "0V1rJ7t4jCRv",
				Currency:           "UAH",
				MccCode:            pkg.MccCodeLowRisk,
				OperatingCompanyId: suite.operatingCompany.Id,
			},
		},
		Type:            "bank_card",
		IsActive:        true,
		AccountRegexp:   "^(?:4[0-9]{12}(?:[0-9]{3})?|[25][1-7][0-9]{14}|6(?:011|5[0-9][0-9])[0-9]{12}|3[47][0-9]{13}|3(?:0[0-5]|[68][0-9])[0-9]{11}|(?:2131|1800|35\\d{3})\\d{11})$",
		PaymentSystemId: ps1.Id,
	}

	ps2 := &billing.PaymentSystem{
		Id:                 primitive.NewObjectID().Hex(),
		Name:               "CardPay",
		AccountingCurrency: "RUB",
		AccountingPeriod:   "every-day",
		Country:            "",
		IsActive:           true,
		Handler:            "cardpay2",
	}

	pmBitcoin1 := &billing.PaymentMethod{
		Id:               primitive.NewObjectID().Hex(),
		Name:             "Bitcoin",
		Group:            "BITCOIN_1",
		MinPaymentAmount: 0,
		MaxPaymentAmount: 0,
		ExternalId:       "BITCOIN",
		ProductionSettings: map[string]*billing.PaymentMethodParams{
			keyRub: {
				TerminalId:         "16007",
				Secret:             "1234567890",
				SecretCallback:     "1234567890",
				Currency:           "RUB",
				MccCode:            pkg.MccCodeLowRisk,
				OperatingCompanyId: suite.operatingCompany.Id,
			},
			keyUsd: {
				TerminalId:         "16007",
				Secret:             "1234567890",
				SecretCallback:     "1234567890",
				Currency:           "USD",
				MccCode:            pkg.MccCodeLowRisk,
				OperatingCompanyId: suite.operatingCompany.Id,
			},
		},
		TestSettings: map[string]*billing.PaymentMethodParams{
			keyRub: {
				TerminalId:         "16007",
				Secret:             "1234567890",
				SecretCallback:     "1234567890",
				Currency:           "RUB",
				MccCode:            pkg.MccCodeLowRisk,
				OperatingCompanyId: suite.operatingCompany.Id,
			},
		},
		Type:            "crypto",
		IsActive:        true,
		PaymentSystemId: ps2.Id,
	}
	pmBitcoin2 := &billing.PaymentMethod{
		Id:               primitive.NewObjectID().Hex(),
		Name:             "Bitcoin_2",
		Group:            "BITCOIN_2",
		MinPaymentAmount: 0,
		MaxPaymentAmount: 0,
		ExternalId:       "BITCOIN",
		ProductionSettings: map[string]*billing.PaymentMethodParams{
			keyRub: {
				TerminalId:         "16007",
				Secret:             "1234567890",
				SecretCallback:     "1234567890",
				Currency:           "RUB",
				MccCode:            pkg.MccCodeLowRisk,
				OperatingCompanyId: suite.operatingCompany.Id,
			},
			keyUsd: {
				TerminalId:         "16007",
				Secret:             "1234567890",
				SecretCallback:     "1234567890",
				Currency:           "USD",
				MccCode:            pkg.MccCodeLowRisk,
				OperatingCompanyId: suite.operatingCompany.Id,
			},
		},
		TestSettings: map[string]*billing.PaymentMethodParams{
			keyRub: {
				TerminalId:         "16007",
				Secret:             "1234567890",
				SecretCallback:     "1234567890",
				Currency:           "RUB",
				MccCode:            pkg.MccCodeLowRisk,
				OperatingCompanyId: suite.operatingCompany.Id,
			},
		},
		Type:            "crypto",
		IsActive:        true,
		PaymentSystemId: ps2.Id,
	}

	ps3 := &billing.PaymentSystem{
		Id:                 primitive.NewObjectID().Hex(),
		Name:               "CardPay 2",
		AccountingCurrency: "UAH",
		AccountingPeriod:   "every-day",
		Country:            "",
		IsActive:           false,
		Handler:            "cardpay_mock",
	}

	pmQiwi := &billing.PaymentMethod{
		Id:               primitive.NewObjectID().Hex(),
		Name:             "Qiwi",
		Group:            "QIWI",
		MinPaymentAmount: 0,
		MaxPaymentAmount: 0,
		ExternalId:       "QIWI",
		ProductionSettings: map[string]*billing.PaymentMethodParams{
			keyRub: {
				TerminalId:         "15993",
				Secret:             "1234567890",
				SecretCallback:     "1234567890",
				Currency:           "RUB",
				MccCode:            pkg.MccCodeLowRisk,
				OperatingCompanyId: suite.operatingCompany.Id,
			},
			keyUsd: {
				TerminalId:         "16007",
				Secret:             "1234567890",
				SecretCallback:     "1234567890",
				Currency:           "USD",
				MccCode:            pkg.MccCodeLowRisk,
				OperatingCompanyId: suite.operatingCompany.Id,
			},
		},
		TestSettings: map[string]*billing.PaymentMethodParams{
			keyRub: {
				TerminalId:         "15993",
				Secret:             "1234567890",
				SecretCallback:     "1234567890",
				Currency:           "RUB",
				MccCode:            pkg.MccCodeLowRisk,
				OperatingCompanyId: suite.operatingCompany.Id,
			},
			keyUah: {
				TerminalId:         "15993",
				Secret:             "1234567890",
				SecretCallback:     "1234567890",
				Currency:           "UAH",
				MccCode:            pkg.MccCodeLowRisk,
				OperatingCompanyId: suite.operatingCompany.Id,
			},
		},
		Type:            "ewallet",
		IsActive:        true,
		AccountRegexp:   "^\\d{1,15}",
		PaymentSystemId: ps3.Id,
	}

	pmQiwiActive := &billing.PaymentMethod{
		Id:               bson.NewObjectId().Hex(),
		Name:             "Qiwi",
		Group:            "QIWI",
		MinPaymentAmount: 0,
		MaxPaymentAmount: 0,
		ExternalId:       "QIWI",
		ProductionSettings: map[string]*billing.PaymentMethodParams{
			keyRub: {
				TerminalId:         "15993",
				Secret:             "1234567890",
				SecretCallback:     "1234567890",
				Currency:           "RUB",
				MccCode:            pkg.MccCodeLowRisk,
				OperatingCompanyId: suite.operatingCompany.Id,
			},
			keyUsd: {
				TerminalId:         "16007",
				Secret:             "1234567890",
				SecretCallback:     "1234567890",
				Currency:           "USD",
				MccCode:            pkg.MccCodeLowRisk,
				OperatingCompanyId: suite.operatingCompany.Id,
			},
		},
		TestSettings: map[string]*billing.PaymentMethodParams{
			keyRub: {
				TerminalId:         "15993",
				Secret:             "1234567890",
				SecretCallback:     "1234567890",
				Currency:           "RUB",
				MccCode:            pkg.MccCodeLowRisk,
				OperatingCompanyId: suite.operatingCompany.Id,
			},
			keyUah: {
				TerminalId:         "15993",
				Secret:             "1234567890",
				SecretCallback:     "1234567890",
				Currency:           "UAH",
				MccCode:            pkg.MccCodeLowRisk,
				OperatingCompanyId: suite.operatingCompany.Id,
			},
		},
		Type:            "ewallet",
		IsActive:        true,
		AccountRegexp:   "^\\d{1,15}",
		PaymentSystemId: ps1.Id,
	}

	date, err := ptypes.TimestampProto(time.Now().Add(time.Hour * -360))

	if err != nil {
		suite.FailNow("Generate merchant date failed", "%v", err)
	}

	merchant := &billing.Merchant{
		Id: primitive.NewObjectID().Hex(),
		Company: &billing.MerchantCompanyInfo{
			Name:               "merchant1",
			AlternativeName:    "merchant1",
			Website:            "http://localhost",
			Country:            "RU",
			Zip:                "190000",
			City:               "St.Petersburg",
			Address:            "address",
			AddressAdditional:  "address_additional",
			RegistrationNumber: "registration_number",
		},
		Contacts: &billing.MerchantContact{
			Authorized: &billing.MerchantContactAuthorized{
				Name:     "Unit Test",
				Email:    "test@unit.test",
				Phone:    "123456789",
				Position: "Unit Test",
			},
			Technical: &billing.MerchantContactTechnical{
				Name:  "Unit Test",
				Email: "test@unit.test",
				Phone: "123456789",
			},
		},
		Banking: &billing.MerchantBanking{
			Currency:             "USD",
			Name:                 "Bank name",
			Address:              "address",
			AccountNumber:        "0000001",
			Swift:                "swift",
			CorrespondentAccount: "correspondent_account",
			Details:              "details",
		},
		IsVatEnabled:              true,
		IsCommissionToUserEnabled: true,
		Status:                    pkg.MerchantStatusDraft,
		LastPayout: &billing.MerchantLastPayout{
			Date:   date,
			Amount: 999999,
		},
		IsSigned: true,
		PaymentMethods: map[string]*billing.MerchantPaymentMethod{
			pmBankCard.Id: {
				PaymentMethod: &billing.MerchantPaymentMethodIdentification{
					Id:   pmBankCard.Id,
					Name: pmBankCard.Name,
				},
				Commission: &billing.MerchantPaymentMethodCommissions{
					Fee: 2.5,
					PerTransaction: &billing.MerchantPaymentMethodPerTransactionCommission{
						Fee:      30,
						Currency: "RUB",
					},
				},
				Integration: &billing.MerchantPaymentMethodIntegration{
					TerminalId:               "15985",
					TerminalPassword:         "A1tph4I6BD0f",
					TerminalCallbackPassword: "0V1rJ7t4jCRv",
					Integrated:               true,
				},
				IsActive: true,
			},
			pmBitcoin1.Id: {
				PaymentMethod: &billing.MerchantPaymentMethodIdentification{
					Id:   pmBitcoin1.Id,
					Name: pmBitcoin1.Name,
				},
				Commission: &billing.MerchantPaymentMethodCommissions{
					Fee: 3.5,
					PerTransaction: &billing.MerchantPaymentMethodPerTransactionCommission{
						Fee:      300,
						Currency: "RUB",
					},
				},
				Integration: &billing.MerchantPaymentMethodIntegration{
					TerminalId:       "1234567890",
					TerminalPassword: "0987654321",
					Integrated:       true,
				},
				IsActive: true,
			},
			pmQiwiActive.Id: {
				PaymentMethod: &billing.MerchantPaymentMethodIdentification{
					Id:   pmQiwiActive.Id,
					Name: pmQiwiActive.Name,
				},
				Commission: &billing.MerchantPaymentMethodCommissions{
					Fee: 3.5,
					PerTransaction: &billing.MerchantPaymentMethodPerTransactionCommission{
						Fee:      300,
						Currency: "RUB",
					},
				},
				Integration: &billing.MerchantPaymentMethodIntegration{
					TerminalId:       "1234567890",
					TerminalPassword: "0987654321",
					Integrated:       true,
				},
				IsActive: true,
			},
		},
		Tariff: &billing.MerchantTariff{
			Payment: []*billing.MerchantTariffRatesPayment{
				{
					MinAmount:              0,
					MaxAmount:              4.99,
					MethodName:             "VISA",
					MethodPercentFee:       1.8,
					MethodFixedFee:         0.2,
					MethodFixedFeeCurrency: "USD",
					PsPercentFee:           3.0,
					PsFixedFee:             0.3,
					PsFixedFeeCurrency:     "USD",
					MerchantHomeRegion:     "russia_and_cis",
					PayerRegion:            "europe",
				},
				{
					MinAmount:              5,
					MaxAmount:              999999999.99,
					MethodName:             "MasterCard",
					MethodPercentFee:       1.8,
					MethodFixedFee:         0.2,
					MethodFixedFeeCurrency: "USD",
					PsPercentFee:           3.0,
					PsFixedFee:             0.3,
					PsFixedFeeCurrency:     "USD",
					MerchantHomeRegion:     "russia_and_cis",
					PayerRegion:            "europe",
				},
			},
			Payout: &billing.MerchantTariffRatesSettingsItem{
				MethodPercentFee:       0,
				MethodFixedFee:         25.0,
				MethodFixedFeeCurrency: "EUR",
				IsPaidByMerchant:       true,
			},
			HomeRegion: "russia_and_cis",
		},
		MccCode:            pkg.MccCodeLowRisk,
		OperatingCompanyId: suite.operatingCompany.Id,
	}

	merchantAgreement := &billing.Merchant{
		Id: primitive.NewObjectID().Hex(),
		Company: &billing.MerchantCompanyInfo{
			Name:               "merchant1",
			AlternativeName:    "merchant1",
			Website:            "http://localhost",
			Country:            "RU",
			Zip:                "190000",
			City:               "St.Petersburg",
			Address:            "address",
			AddressAdditional:  "address_additional",
			RegistrationNumber: "registration_number",
		},
		Contacts: &billing.MerchantContact{
			Authorized: &billing.MerchantContactAuthorized{
				Name:     "Unit Test",
				Email:    "test@unit.test",
				Phone:    "123456789",
				Position: "Unit Test",
			},
			Technical: &billing.MerchantContactTechnical{
				Name:  "Unit Test",
				Email: "test@unit.test",
				Phone: "123456789",
			},
		},
		Banking: &billing.MerchantBanking{
			Currency:             "RUB",
			Name:                 "Bank name",
			Address:              "address",
			AccountNumber:        "0000001",
			Swift:                "swift",
			CorrespondentAccount: "correspondent_account",
			Details:              "details",
		},
		IsVatEnabled:              true,
		IsCommissionToUserEnabled: true,
		Status:                    pkg.MerchantStatusAgreementSigning,
		LastPayout: &billing.MerchantLastPayout{
			Date:   date,
			Amount: 10000,
		},
		IsSigned: true,
		Tariff: &billing.MerchantTariff{
			Payment: []*billing.MerchantTariffRatesPayment{
				{
					MinAmount:              0,
					MaxAmount:              4.99,
					MethodName:             "VISA",
					MethodPercentFee:       1.8,
					MethodFixedFee:         0.2,
					MethodFixedFeeCurrency: "USD",
					PsPercentFee:           3.0,
					PsFixedFee:             0.3,
					PsFixedFeeCurrency:     "USD",
					MerchantHomeRegion:     "russia_and_cis",
					PayerRegion:            "europe",
				},
				{
					MinAmount:              5,
					MaxAmount:              999999999.99,
					MethodName:             "MasterCard",
					MethodPercentFee:       1.8,
					MethodFixedFee:         0.2,
					MethodFixedFeeCurrency: "USD",
					PsPercentFee:           3.0,
					PsFixedFee:             0.3,
					PsFixedFeeCurrency:     "USD",
					MerchantHomeRegion:     "russia_and_cis",
					PayerRegion:            "europe",
				},
			},
			Payout: &billing.MerchantTariffRatesSettingsItem{
				MethodPercentFee:       0,
				MethodFixedFee:         25.0,
				MethodFixedFeeCurrency: "EUR",
				IsPaidByMerchant:       true,
			},
			HomeRegion: "russia_and_cis",
		},
		MccCode:            pkg.MccCodeLowRisk,
		OperatingCompanyId: suite.operatingCompany.Id,
	}
	merchant1 := &billing.Merchant{
		Id: primitive.NewObjectID().Hex(),
		Company: &billing.MerchantCompanyInfo{
			Name:               "merchant1",
			AlternativeName:    "merchant1",
			Website:            "http://localhost",
			Country:            "RU",
			Zip:                "190000",
			City:               "St.Petersburg",
			Address:            "address",
			AddressAdditional:  "address_additional",
			RegistrationNumber: "registration_number",
		},
		Contacts: &billing.MerchantContact{
			Authorized: &billing.MerchantContactAuthorized{
				Name:     "Unit Test",
				Email:    "test@unit.test",
				Phone:    "123456789",
				Position: "Unit Test",
			},
			Technical: &billing.MerchantContactTechnical{
				Name:  "Unit Test",
				Email: "test@unit.test",
				Phone: "123456789",
			},
		},
		Banking: &billing.MerchantBanking{
			Currency:             "RUB",
			Name:                 "Bank name",
			Address:              "address",
			AccountNumber:        "0000001",
			Swift:                "swift",
			CorrespondentAccount: "correspondent_account",
			Details:              "details",
		},
		IsVatEnabled:              true,
		IsCommissionToUserEnabled: true,
		Status:                    pkg.MerchantStatusDraft,
		LastPayout: &billing.MerchantLastPayout{
			Date:   date,
			Amount: 100000,
		},
		IsSigned: false,
		Tariff: &billing.MerchantTariff{
			Payment: []*billing.MerchantTariffRatesPayment{
				{
					MinAmount:              0,
					MaxAmount:              4.99,
					MethodName:             "VISA",
					MethodPercentFee:       1.8,
					MethodFixedFee:         0.2,
					MethodFixedFeeCurrency: "USD",
					PsPercentFee:           3.0,
					PsFixedFee:             0.3,
					PsFixedFeeCurrency:     "USD",
					MerchantHomeRegion:     "russia_and_cis",
					PayerRegion:            "europe",
				},
				{
					MinAmount:              5,
					MaxAmount:              999999999.99,
					MethodName:             "MasterCard",
					MethodPercentFee:       1.8,
					MethodFixedFee:         0.2,
					MethodFixedFeeCurrency: "USD",
					PsPercentFee:           3.0,
					PsFixedFee:             0.3,
					PsFixedFeeCurrency:     "USD",
					MerchantHomeRegion:     "russia_and_cis",
					PayerRegion:            "europe",
				},
			},
			Payout: &billing.MerchantTariffRatesSettingsItem{
				MethodPercentFee:       0,
				MethodFixedFee:         25.0,
				MethodFixedFeeCurrency: "EUR",
				IsPaidByMerchant:       true,
			},
			HomeRegion: "russia_and_cis",
		},
		MccCode:            pkg.MccCodeLowRisk,
		OperatingCompanyId: suite.operatingCompany.Id,
	}

	project := &billing.Project{
		Id:                       primitive.NewObjectID().Hex(),
		CallbackCurrency:         "RUB",
		CallbackProtocol:         "default",
		LimitsCurrency:           "USD",
		MaxPaymentAmount:         15000,
		MinPaymentAmount:         1,
		Name:                     map[string]string{"en": "test project 1"},
		IsProductsCheckout:       false,
		AllowDynamicRedirectUrls: true,
		SecretKey:                "test project 1 secret key",
		Status:                   pkg.ProjectStatusInProduction,
		MerchantId:               merchant.Id,
	}
	projectFixedAmount := &billing.Project{
		Id:                       primitive.NewObjectID().Hex(),
		CallbackCurrency:         "RUB",
		CallbackProtocol:         "default",
		LimitsCurrency:           "USD",
		MaxPaymentAmount:         15000,
		MinPaymentAmount:         1,
		Name:                     map[string]string{"en": "test project 1"},
		IsProductsCheckout:       false,
		AllowDynamicRedirectUrls: true,
		SecretKey:                "test project 1 secret key",
		Status:                   pkg.ProjectStatusDraft,
		MerchantId:               merchant.Id,
	}

	projectWithProductsInVirtualCurrency := &billing.Project{
		Id:                       primitive.NewObjectID().Hex(),
		CallbackCurrency:         "RUB",
		CallbackProtocol:         "default",
		LimitsCurrency:           "USD",
		MaxPaymentAmount:         15000,
		MinPaymentAmount:         1,
		Name:                     map[string]string{"en": "test project 1"},
		IsProductsCheckout:       true,
		AllowDynamicRedirectUrls: true,
		SecretKey:                "test project X secret key",
		Status:                   pkg.ProjectStatusInProduction,
		MerchantId:               merchant.Id,
		VirtualCurrency: &billing.ProjectVirtualCurrency{
			Name: map[string]string{"en": "test project 1"},
			Prices: []*billing.ProductPrice{
				{
					Currency: "USD",
					Region:   "USD",
					Amount:   10,
				},
				{
					Currency: "RUB",
					Region:   "RUB",
					Amount:   650,
				},
			},
		},
	}

	projectWithProducts := &billing.Project{
		Id:                       primitive.NewObjectID().Hex(),
		CallbackCurrency:         "RUB",
		CallbackProtocol:         "default",
		LimitsCurrency:           "USD",
		MaxPaymentAmount:         15000,
		MinPaymentAmount:         1,
		Name:                     map[string]string{"en": "test project 1"},
		IsProductsCheckout:       true,
		AllowDynamicRedirectUrls: true,
		SecretKey:                "test project 1 secret key",
		Status:                   pkg.ProjectStatusDraft,
		MerchantId:               merchant.Id,
	}
	projectWithKeyProducts := &billing.Project{
		Id:                       primitive.NewObjectID().Hex(),
		CallbackCurrency:         "RUB",
		CallbackProtocol:         "default",
		LimitsCurrency:           "USD",
		MaxPaymentAmount:         15000,
		MinPaymentAmount:         1,
		Name:                     map[string]string{"en": "test key project"},
		IsProductsCheckout:       false,
		AllowDynamicRedirectUrls: true,
		SecretKey:                "test key project secret key",
		Status:                   pkg.ProjectStatusDraft,
		MerchantId:               merchant.Id,
	}
	projectUahLimitCurrency := &billing.Project{
		Id:                 primitive.NewObjectID().Hex(),
		CallbackCurrency:   "RUB",
		CallbackProtocol:   "default",
		LimitsCurrency:     "UAH",
		MaxPaymentAmount:   15000,
		MinPaymentAmount:   0,
		Name:               map[string]string{"en": "project uah limit currency"},
		IsProductsCheckout: true,
		SecretKey:          "project uah limit currency secret key",
		Status:             pkg.ProjectStatusInProduction,
		MerchantId:         merchant1.Id,
	}
	projectIncorrectPaymentMethodId := &billing.Project{
		Id:                 primitive.NewObjectID().Hex(),
		CallbackCurrency:   "RUB",
		CallbackProtocol:   "default",
		LimitsCurrency:     "RUB",
		MaxPaymentAmount:   15000,
		MinPaymentAmount:   0,
		Name:               map[string]string{"en": "project incorrect payment Method id"},
		IsProductsCheckout: true,
		SecretKey:          "project incorrect payment Method id secret key",
		Status:             pkg.ProjectStatusInProduction,
		MerchantId:         merchant1.Id,
	}
	projectEmptyPaymentMethodTerminal := &billing.Project{
		Id:                 primitive.NewObjectID().Hex(),
		MerchantId:         merchant1.Id,
		CallbackCurrency:   "RUB",
		CallbackProtocol:   "default",
		LimitsCurrency:     "RUB",
		MaxPaymentAmount:   15000,
		MinPaymentAmount:   0,
		Name:               map[string]string{"en": "project incorrect payment Method id"},
		IsProductsCheckout: false,
		SecretKey:          "project incorrect payment Method id secret key",
		Status:             pkg.ProjectStatusInProduction,
	}
	projectWithoutPaymentMethods := &billing.Project{
		Id:                 primitive.NewObjectID().Hex(),
		MerchantId:         merchant1.Id,
		CallbackCurrency:   "RUB",
		CallbackProtocol:   "default",
		LimitsCurrency:     "RUB",
		MaxPaymentAmount:   15000,
		MinPaymentAmount:   0,
		Name:               map[string]string{"en": "test project 1"},
		IsProductsCheckout: true,
		SecretKey:          "test project 1 secret key",
		Status:             pkg.ProjectStatusInProduction,
	}
	inactiveProject := &billing.Project{
		Id:                 primitive.NewObjectID().Hex(),
		MerchantId:         merchant1.Id,
		CallbackCurrency:   "RUB",
		CallbackProtocol:   "xsolla",
		LimitsCurrency:     "RUB",
		MaxPaymentAmount:   15000,
		MinPaymentAmount:   0,
		Name:               map[string]string{"en": "test project 2"},
		IsProductsCheckout: true,
		SecretKey:          "test project 2 secret key",
		Status:             pkg.ProjectStatusDeleted,
	}
	projects := []*billing.Project{
		project,
		projectFixedAmount,
		projectWithProducts,
		inactiveProject,
		projectWithoutPaymentMethods,
		projectIncorrectPaymentMethodId,
		projectEmptyPaymentMethodTerminal,
		projectUahLimitCurrency,
		projectWithKeyProducts,
		projectWithProductsInVirtualCurrency,
	}

	ps4 := &billing.PaymentSystem{
		Id:                 primitive.NewObjectID().Hex(),
		Name:               "CardPay",
		AccountingCurrency: "RUB",
		AccountingPeriod:   "every-day",
		Country:            "",
		IsActive:           true,
		Handler:            "cardpay",
	}

	pmWebMoney := &billing.PaymentMethod{
		Id:               primitive.NewObjectID().Hex(),
		Name:             "WebMoney",
		Group:            "WEBMONEY",
		MinPaymentAmount: 0,
		MaxPaymentAmount: 0,
		ExternalId:       "WEBMONEY",
		ProductionSettings: map[string]*billing.PaymentMethodParams{
			keyRub: {
				TerminalId:         "15985",
				Secret:             "1234567890",
				SecretCallback:     "1234567890",
				Currency:           "RUB",
				MccCode:            pkg.MccCodeLowRisk,
				OperatingCompanyId: suite.operatingCompany.Id,
			},
			keyUsd: {
				TerminalId:         "15985",
				Secret:             "1234567890",
				SecretCallback:     "1234567890",
				Currency:           "USD",
				MccCode:            pkg.MccCodeLowRisk,
				OperatingCompanyId: suite.operatingCompany.Id,
			},
		},
		TestSettings: map[string]*billing.PaymentMethodParams{
			keyRub: {
				TerminalId:         "15985",
				Secret:             "1234567890",
				SecretCallback:     "1234567890",
				Currency:           "RUB",
				MccCode:            pkg.MccCodeLowRisk,
				OperatingCompanyId: suite.operatingCompany.Id,
			},
		},
		Type:            "ewallet",
		IsActive:        true,
		PaymentSystemId: ps4.Id,
	}

	ps5 := &billing.PaymentSystem{
		Id:                 primitive.NewObjectID().Hex(),
		Name:               "CardPay",
		AccountingCurrency: "RUB",
		AccountingPeriod:   "every-day",
		Country:            "",
		IsActive:           true,
		Handler:            "cardpay",
	}

	pmWebMoneyWME := &billing.PaymentMethod{
		Id:               primitive.NewObjectID().Hex(),
		Name:             "WebMoney WME",
		Group:            "WEBMONEY_WME",
		MinPaymentAmount: 0,
		MaxPaymentAmount: 0,
		ExternalId:       "WEBMONEY",
		ProductionSettings: map[string]*billing.PaymentMethodParams{
			keyRub: {
				TerminalId:         "15985",
				Secret:             "1234567890",
				SecretCallback:     "1234567890",
				MccCode:            pkg.MccCodeLowRisk,
				OperatingCompanyId: suite.operatingCompany.Id,
			},
			keyUsd: {
				TerminalId:         "15985",
				Secret:             "1234567890",
				SecretCallback:     "1234567890",
				MccCode:            pkg.MccCodeLowRisk,
				OperatingCompanyId: suite.operatingCompany.Id,
			},
		},
		TestSettings: map[string]*billing.PaymentMethodParams{
			keyRub: {
				TerminalId:         "15985",
				Secret:             "1234567890",
				SecretCallback:     "1234567890",
				Currency:           "RUB",
				MccCode:            pkg.MccCodeLowRisk,
				OperatingCompanyId: suite.operatingCompany.Id,
			},
			keyUah: {
				Currency:           "UAH",
				TerminalId:         "16007",
				Secret:             "A1tph4I6BD0f",
				SecretCallback:     "0V1rJ7t4jCRv",
				MccCode:            pkg.MccCodeLowRisk,
				OperatingCompanyId: suite.operatingCompany.Id,
			},
		},
		Type:            "ewallet",
		IsActive:        true,
		PaymentSystemId: ps5.Id,
	}
	pmBitcoin := &billing.PaymentMethod{
		Id:               primitive.NewObjectID().Hex(),
		Name:             "Bitcoin",
		Group:            "BITCOIN",
		MinPaymentAmount: 0,
		MaxPaymentAmount: 0,
		ExternalId:       "BITCOIN",
		ProductionSettings: map[string]*billing.PaymentMethodParams{
			keyRub: {
				TerminalId:         "16007",
				Secret:             "1234567890",
				SecretCallback:     "1234567890",
				Currency:           "RUB",
				MccCode:            pkg.MccCodeLowRisk,
				OperatingCompanyId: suite.operatingCompany.Id,
			},
			keyUsd: {
				TerminalId:         "16007",
				Secret:             "1234567890",
				SecretCallback:     "1234567890",
				Currency:           "USD",
				MccCode:            pkg.MccCodeLowRisk,
				OperatingCompanyId: suite.operatingCompany.Id,
			},
		},
		TestSettings: map[string]*billing.PaymentMethodParams{
			keyRub: {
				Currency:           "RUB",
				TerminalId:         "16007",
				Secret:             "A1tph4I6BD0f",
				SecretCallback:     "0V1rJ7t4jCRv",
				MccCode:            pkg.MccCodeLowRisk,
				OperatingCompanyId: suite.operatingCompany.Id,
			},
			keyUah: {
				Currency:           "UAH",
				TerminalId:         "16007",
				Secret:             "A1tph4I6BD0f",
				SecretCallback:     "0V1rJ7t4jCRv",
				MccCode:            pkg.MccCodeLowRisk,
				OperatingCompanyId: suite.operatingCompany.Id,
			},
		},
		Type:            "crypto",
		IsActive:        false,
		PaymentSystemId: ps5.Id,
	}

	bin := &BinData{
		Id:                 primitive.NewObjectID(),
		CardBin:            400000,
		CardBrand:          "MASTERCARD",
		CardType:           "DEBIT",
		CardCategory:       "WORLD",
		BankName:           "ALFA BANK",
		BankCountryName:    "UKRAINE",
		BankCountryIsoCode: "UA",
	}

	bin2 := &BinData{
		Id:                 primitive.NewObjectID(),
		CardBin:            408300,
		CardBrand:          "VISA",
		CardType:           "DEBIT",
		CardCategory:       "WORLD",
		BankName:           "ALFA BANK",
		BankCountryName:    "UKRAINE",
		BankCountryIsoCode: "UA",
	}

	_, err = db.Collection(collectionBinData).InsertOne(context.TODO(), bin)

	if err != nil {
		suite.FailNow("Insert BIN test data failed", "%v", err)
	}

	_, err = db.Collection(collectionBinData).InsertOne(context.TODO(), bin2)
	if err != nil {
		suite.FailNow("Insert BIN test data failed", "%v", err)
	}

	zipCode := &billing.ZipCode{
		Zip:     "98001",
		Country: "US",
		City:    "Washington",
		State: &billing.ZipCodeState{
			Code: "NJ",
			Name: "New Jersey",
		},
		CreatedAt: ptypes.TimestampNow(),
	}

	_, err = db.Collection(collectionZipCode).InsertOne(context.TODO(), zipCode)

	if err != nil {
		suite.FailNow("Insert zip codes test data failed", "%v", err)
	}

	suite.log, err = zap.NewProduction()

	if err != nil {
		suite.FailNow("Logger initialization failed", "%v", err)
	}

	broker, err := rabbitmq.NewBroker(cfg.BrokerAddress)

	if err != nil {
		suite.FailNow("Creating RabbitMQ publisher failed", "%v", err)
	}

	redisClient := database.NewRedis(
		&redis.Options{
			Addr:     cfg.RedisHost,
			Password: cfg.RedisPassword,
		},
	)

	redisdb := mocks.NewTestRedis()
	suite.cache = NewCacheRedis(redisdb)
	suite.service = NewBillingService(
		db,
		cfg,
		mocks.NewGeoIpServiceTestOk(),
		mocks.NewRepositoryServiceOk(),
		mocks.NewTaxServiceOkMock(),
		broker,
		redisClient,
		suite.cache,
		mocks.NewCurrencyServiceMockOk(),
		mocks.NewDocumentSignerMockOk(),
		nil,
		mocks.NewFormatterOK(),
		mocks.NewBrokerMockOk(),
		&casbinMocks.CasbinService{},
	)

	if err := suite.service.Init(); err != nil {
		suite.FailNow("Billing service initialization failed", "%v", err)
	}

	limits := []interface{}{paymentMinLimitSystem1, paymentMinLimitSystem2, paymentMinLimitSystem3, paymentMinLimitSystem4, paymentMinLimitSystem5}
	_, err = suite.service.db.Collection(collectionPaymentMinLimitSystem).InsertMany(context.TODO(), limits)
	assert.NoError(suite.T(), err)

	pms := []*billing.PaymentMethod{
		pmBankCard,
		pmQiwi,
		pmQiwiActive,
		pmBitcoin,
		pmWebMoney,
		pmWebMoneyWME,
		pmBitcoin1,
		pmBankCardNotUsed,
		pmBitcoin2,
	}
	if err := suite.service.paymentMethod.MultipleInsert(context.TODO(), pms); err != nil {
		suite.FailNow("Insert payment methods test data failed", "%v", err)
	}

	merchants := []*billing.Merchant{merchant, merchantAgreement, merchant1}
	if err := suite.service.merchant.MultipleInsert(context.TODO(), merchants); err != nil {
		suite.FailNow("Insert merchant test data failed", "%v", err)
	}

	country := []*billing.Country{ru, us, by, ua, it}
	if err := suite.service.country.MultipleInsert(context.TODO(), country); err != nil {
		suite.FailNow("Insert country test data failed", "%v", err)
	}

	if err := suite.service.project.MultipleInsert(context.TODO(), projects); err != nil {
		suite.FailNow("Insert project test data failed", "%v", err)
	}

	ps := []*billing.PaymentSystem{ps0, ps1, ps2, ps3, ps4, ps5}
	if err := suite.service.paymentSystem.MultipleInsert(context.TODO(), ps); err != nil {
		suite.FailNow("Insert payment system test data failed", "%v", err)
	}

	pgs := []*billing.PriceGroup{pgRub, pgUsd, pgCis, pgUah}
	if err := suite.service.priceGroup.MultipleInsert(context.TODO(), pgs); err != nil {
		suite.FailNow("Insert price group test data failed", "%v", err)
	}

	var productIds []string
	names := []string{"Madalin Stunt Cars M2", "Plants vs Zombies"}

	for i, n := range names {
		req := &grpc.Product{
			Object:          "product",
			Type:            "simple_product",
			Sku:             "ru_" + strconv.Itoa(i) + "_" + strcase.SnakeCase(n),
			Name:            map[string]string{"en": n},
			DefaultCurrency: "USD",
			Enabled:         true,
			Description:     map[string]string{"en": n + " description"},
			MerchantId:      projectWithProducts.MerchantId,
			ProjectId:       projectWithProducts.Id,
		}

		baseAmount := 37.00 * float64(i+1) // base amount in product's default currency

		req.Prices = append(req.Prices, &billing.ProductPrice{
			Currency: "USD",
			Region:   "USD",
			Amount:   baseAmount,
		})
		req.Prices = append(req.Prices, &billing.ProductPrice{
			Currency: "RUB",
			Region:   "RUB",
			Amount:   baseAmount * 65.13,
		})
		req.Prices = append(req.Prices, &billing.ProductPrice{
			Currency: "USD",
			Region:   "CIS",
			Amount:   baseAmount * 24.17,
		})

		prod := grpc.Product{}

		assert.NoError(suite.T(), suite.service.CreateOrUpdateProduct(context.TODO(), req, &prod))

		productIds = append(productIds, prod.Id)
	}

	var productIdsWithVirtualCurrency []string
	for i, n := range names {
		req := &grpc.Product{
			Object:          "product",
			Type:            "simple_product",
			Sku:             "test_" + strconv.Itoa(i) + "_" + strcase.SnakeCase(n),
			Name:            map[string]string{"en": n},
			DefaultCurrency: "USD",
			Enabled:         true,
			Description:     map[string]string{"en": n + " description"},
			MerchantId:      projectWithProductsInVirtualCurrency.MerchantId,
			ProjectId:       projectWithProductsInVirtualCurrency.Id,
		}

		req.Prices = append(req.Prices, &billing.ProductPrice{
			Amount:            100,
			IsVirtualCurrency: true,
		})

		prod := grpc.Product{}

		if err := suite.service.CreateOrUpdateProduct(context.TODO(), req, &prod); err != nil {
			suite.FailNow("Product create failed", "%v", err)
		}

		productIdsWithVirtualCurrency = append(productIdsWithVirtualCurrency, prod.Id)
	}

	var keyProductIds []string
	for i, n := range names {
		baseAmount := 37.00 * float64(i+1)

		req := &grpc.CreateOrUpdateKeyProductRequest{
			Object:          "key_product",
			Sku:             "ru_" + strconv.Itoa(i) + "_" + strcase.SnakeCase(n),
			Name:            map[string]string{"en": n},
			DefaultCurrency: "USD",
			Description:     map[string]string{"en": n + " description"},
			MerchantId:      projectWithKeyProducts.MerchantId,
			ProjectId:       projectWithKeyProducts.Id,
			Platforms: []*grpc.PlatformPrice{
				{
					Id: "gog",
					Prices: []*billing.ProductPrice{
						{
							Currency: "USD",
							Region:   "USD",
							Amount:   baseAmount,
						},
						{
							Currency: "RUB",
							Region:   "RUB",
							Amount:   baseAmount * 65.13,
						},
					},
				},
				{
					Id: "steam",
					Prices: []*billing.ProductPrice{
						{
							Currency: "USD",
							Region:   "USD",
							Amount:   baseAmount,
						},
						{
							Currency: "USD",
							Region:   "CIS",
							Amount:   baseAmount * 24.17,
						},
						{
							Currency: "RUB",
							Region:   "RUB",
							Amount:   baseAmount * 65.13,
						},
					},
				},
			},
		}

		res := &grpc.KeyProductResponse{}
		assert.NoError(suite.T(), suite.service.CreateOrUpdateKeyProduct(context.TODO(), req, res))
		assert.NotNil(suite.T(), res.Product)
		publishRsp := &grpc.KeyProductResponse{}
		assert.NoError(suite.T(), suite.service.PublishKeyProduct(context.TODO(), &grpc.PublishKeyProductRequest{MerchantId: projectWithKeyProducts.MerchantId, KeyProductId: res.Product.Id}, publishRsp))
		assert.EqualValuesf(suite.T(), 200, publishRsp.Status, "%s", publishRsp.Message)

		fileContent := fmt.Sprintf("%s-%s-%s-%s", RandomString(4), RandomString(4), RandomString(4), RandomString(4))
		file := []byte(fileContent)

		// Platform 1
		keysRsp := &grpc.PlatformKeysFileResponse{}
		keysReq := &grpc.PlatformKeysFileRequest{
			KeyProductId: res.Product.Id,
			PlatformId:   "steam",
			MerchantId:   projectWithKeyProducts.MerchantId,
			File:         file,
		}
		assert.NoError(suite.T(), suite.service.UploadKeysFile(context.TODO(), keysReq, keysRsp))
		assert.Equal(suite.T(), pkg.ResponseStatusOk, keysRsp.Status)

		// Platform 2
		keysRsp = &grpc.PlatformKeysFileResponse{}
		keysReq = &grpc.PlatformKeysFileRequest{
			KeyProductId: res.Product.Id,
			PlatformId:   "gog",
			MerchantId:   projectWithKeyProducts.MerchantId,
			File:         file,
		}
		assert.NoError(suite.T(), suite.service.UploadKeysFile(context.TODO(), keysReq, keysRsp))
		assert.Equal(suite.T(), pkg.ResponseStatusOk, keysRsp.Status)

		keyProductIds = append(keyProductIds, res.Product.Id)
	}

	paylinkBod, _ := ptypes.TimestampProto(now.BeginningOfDay())
	paylinkExpiresAt, _ := ptypes.TimestampProto(time.Now().Add(1 * time.Hour))
	paylinkAlreadyExpiredAt, _ := ptypes.TimestampProto(time.Now().Add(-25 * time.Hour))

	suite.paylink1 = &paylink.Paylink{
		Id:                   primitive.NewObjectID().Hex(),
		Object:               "paylink",
		Products:             productIds,
		ExpiresAt:            paylinkExpiresAt,
		CreatedAt:            paylinkBod,
		UpdatedAt:            paylinkBod,
		MerchantId:           projectWithProducts.MerchantId,
		ProjectId:            projectWithProducts.Id,
		Name:                 "Willy Wonka Strikes Back",
		IsExpired:            false,
		Visits:               0,
		NoExpiryDate:         false,
		ProductsType:         "product",
		Deleted:              false,
		TotalTransactions:    0,
		SalesCount:           0,
		ReturnsCount:         0,
		Conversion:           0,
		GrossSalesAmount:     0,
		GrossReturnsAmount:   0,
		GrossTotalAmount:     0,
		TransactionsCurrency: "",
	}

	err = suite.service.paylinkService.Insert(context.TODO(), suite.paylink1)
	assert.NoError(suite.T(), err)

	suite.paylink2 = &paylink.Paylink{
		Id:                   primitive.NewObjectID().Hex(),
		Object:               "paylink",
		Products:             productIds,
		ExpiresAt:            paylinkExpiresAt,
		CreatedAt:            paylinkBod,
		UpdatedAt:            paylinkBod,
		MerchantId:           projectWithProducts.MerchantId,
		ProjectId:            projectWithProducts.Id,
		Name:                 "Willy Wonka Strikes Back",
		IsExpired:            false,
		Visits:               0,
		NoExpiryDate:         false,
		ProductsType:         "product",
		Deleted:              true,
		TotalTransactions:    0,
		SalesCount:           0,
		ReturnsCount:         0,
		Conversion:           0,
		GrossSalesAmount:     0,
		GrossReturnsAmount:   0,
		GrossTotalAmount:     0,
		TransactionsCurrency: "",
	}

	err = suite.service.paylinkService.Insert(context.TODO(), suite.paylink2)
	assert.NoError(suite.T(), err)

	suite.paylink3 = &paylink.Paylink{
		Id:                   primitive.NewObjectID().Hex(),
		Object:               "paylink",
		Products:             productIds,
		ExpiresAt:            paylinkAlreadyExpiredAt,
		CreatedAt:            paylinkBod,
		UpdatedAt:            paylinkBod,
		MerchantId:           projectWithProducts.MerchantId,
		ProjectId:            projectWithProducts.Id,
		Name:                 "Willy Wonka Strikes Back",
		IsExpired:            true,
		Visits:               0,
		NoExpiryDate:         false,
		ProductsType:         "product",
		Deleted:              false,
		TotalTransactions:    0,
		SalesCount:           0,
		ReturnsCount:         0,
		Conversion:           0,
		GrossSalesAmount:     0,
		GrossReturnsAmount:   0,
		GrossTotalAmount:     0,
		TransactionsCurrency: "",
	}

	err = suite.service.paylinkService.Insert(context.TODO(), suite.paylink3)
	assert.NoError(suite.T(), err)

	sysCost := &billing.PaymentChannelCostSystem{
		Id:                 primitive.NewObjectID().Hex(),
		Name:               "MASTERCARD",
		Region:             pkg.TariffRegionRussiaAndCis,
		Country:            "AZ",
		Percent:            1.5,
		FixAmount:          5,
		FixAmountCurrency:  "USD",
		IsActive:           true,
		MccCode:            pkg.MccCodeLowRisk,
		OperatingCompanyId: suite.operatingCompany.Id,
	}
	sysCost1 := &billing.PaymentChannelCostSystem{
		Name:               "MASTERCARD",
		Region:             pkg.TariffRegionRussiaAndCis,
		Country:            "",
		Percent:            2.2,
		FixAmount:          0,
		FixAmountCurrency:  "USD",
		IsActive:           true,
		MccCode:            pkg.MccCodeLowRisk,
		OperatingCompanyId: suite.operatingCompany.Id,
	}
	sysCost2 := &billing.PaymentChannelCostSystem{
		Name:               "MASTERCARD",
		Region:             pkg.TariffRegionWorldwide,
		Country:            "US",
		Percent:            2.2,
		FixAmount:          0,
		FixAmountCurrency:  "USD",
		IsActive:           true,
		MccCode:            pkg.MccCodeLowRisk,
		OperatingCompanyId: suite.operatingCompany.Id,
	}
	sysCost3 := &billing.PaymentChannelCostSystem{
		Name:               "Bitcoin",
		Region:             pkg.TariffRegionRussiaAndCis,
		Country:            "RU",
		Percent:            2.2,
		FixAmount:          0,
		FixAmountCurrency:  "USD",
		IsActive:           true,
		MccCode:            pkg.MccCodeLowRisk,
		OperatingCompanyId: suite.operatingCompany.Id,
	}

	err = suite.service.paymentChannelCostSystem.MultipleInsert(
		context.TODO(),
		[]*billing.PaymentChannelCostSystem{
			sysCost,
			sysCost1,
			sysCost2,
			sysCost3,
		},
	)

	if err != nil {
		suite.FailNow("Insert PaymentChannelCostSystem test data failed", "%v", err)
	}

	merCost := &billing.PaymentChannelCostMerchant{
		Id:                      primitive.NewObjectID().Hex(),
		MerchantId:              project.GetMerchantId(),
		Name:                    "MASTERCARD",
		PayoutCurrency:          "USD",
		MinAmount:               0.75,
		Region:                  pkg.TariffRegionRussiaAndCis,
		Country:                 "AZ",
		MethodPercent:           1.5,
		MethodFixAmount:         0.01,
		PsPercent:               3,
		PsFixedFee:              0.01,
		PsFixedFeeCurrency:      "EUR",
		MethodFixAmountCurrency: "USD",
		IsActive:                true,
		MccCode:                 pkg.MccCodeLowRisk,
	}

	merCost1 := &billing.PaymentChannelCostMerchant{
		MerchantId:              project.GetMerchantId(),
		Name:                    "MASTERCARD",
		PayoutCurrency:          "USD",
		MinAmount:               5,
		Region:                  pkg.TariffRegionRussiaAndCis,
		Country:                 "RU",
		MethodPercent:           2.5,
		MethodFixAmount:         2,
		PsPercent:               5,
		PsFixedFee:              0.05,
		PsFixedFeeCurrency:      "EUR",
		MethodFixAmountCurrency: "USD",
		IsActive:                true,
		MccCode:                 pkg.MccCodeLowRisk,
	}

	merCost2 := &billing.PaymentChannelCostMerchant{
		MerchantId:              project.GetMerchantId(),
		Name:                    "MASTERCARD",
		PayoutCurrency:          "USD",
		MinAmount:               0,
		Region:                  pkg.TariffRegionRussiaAndCis,
		Country:                 "",
		MethodPercent:           2.2,
		MethodFixAmount:         0,
		PsPercent:               5,
		PsFixedFee:              0.05,
		PsFixedFeeCurrency:      "EUR",
		MethodFixAmountCurrency: "USD",
		IsActive:                true,
		MccCode:                 pkg.MccCodeLowRisk,
	}

	merCost3 := &billing.PaymentChannelCostMerchant{
		MerchantId:              project.GetMerchantId(),
		Name:                    "Bitcoin",
		PayoutCurrency:          "USD",
		MinAmount:               5,
		Region:                  pkg.TariffRegionRussiaAndCis,
		Country:                 "RU",
		MethodPercent:           2.5,
		MethodFixAmount:         2,
		PsPercent:               5,
		PsFixedFee:              0.05,
		PsFixedFeeCurrency:      "EUR",
		MethodFixAmountCurrency: "USD",
		IsActive:                true,
		MccCode:                 pkg.MccCodeLowRisk,
	}

	merCost4 := &billing.PaymentChannelCostMerchant{
		MerchantId:              project.GetMerchantId(),
		Name:                    "MASTERCARD",
		PayoutCurrency:          "USD",
		MinAmount:               5,
		Region:                  pkg.TariffRegionWorldwide,
		Country:                 "US",
		MethodPercent:           2.5,
		MethodFixAmount:         2,
		PsPercent:               5,
		PsFixedFee:              0.05,
		PsFixedFeeCurrency:      "EUR",
		MethodFixAmountCurrency: "USD",
		IsActive:                true,
		MccCode:                 pkg.MccCodeLowRisk,
	}
	merCost5 := &billing.PaymentChannelCostMerchant{
		Id:                      primitive.NewObjectID().Hex(),
		MerchantId:              project.GetMerchantId(),
		Name:                    "MASTERCARD",
		PayoutCurrency:          "RUB",
		MinAmount:               0.75,
		Region:                  pkg.TariffRegionRussiaAndCis,
		Country:                 "AZ",
		MethodPercent:           1.5,
		MethodFixAmount:         0.01,
		PsPercent:               3,
		PsFixedFee:              0.01,
		PsFixedFeeCurrency:      "EUR",
		MethodFixAmountCurrency: "USD",
		IsActive:                true,
		MccCode:                 pkg.MccCodeLowRisk,
	}
	merCost6 := &billing.PaymentChannelCostMerchant{
		MerchantId:              project.GetMerchantId(),
		Name:                    "MASTERCARD",
		PayoutCurrency:          "RUB",
		MinAmount:               5,
		Region:                  pkg.TariffRegionRussiaAndCis,
		Country:                 "RU",
		MethodPercent:           2.5,
		MethodFixAmount:         2,
		PsPercent:               5,
		PsFixedFee:              0.05,
		PsFixedFeeCurrency:      "EUR",
		MethodFixAmountCurrency: "USD",
		IsActive:                true,
		MccCode:                 pkg.MccCodeLowRisk,
	}
	merCost7 := &billing.PaymentChannelCostMerchant{
		MerchantId:              project.GetMerchantId(),
		Name:                    "MASTERCARD",
		PayoutCurrency:          "RUB",
		MinAmount:               0,
		Region:                  pkg.TariffRegionRussiaAndCis,
		Country:                 "",
		MethodPercent:           2.2,
		MethodFixAmount:         0,
		PsPercent:               5,
		PsFixedFee:              0.05,
		PsFixedFeeCurrency:      "EUR",
		MethodFixAmountCurrency: "USD",
		IsActive:                true,
		MccCode:                 pkg.MccCodeLowRisk,
	}
	merCost8 := &billing.PaymentChannelCostMerchant{
		MerchantId:              project.GetMerchantId(),
		Name:                    "Bitcoin",
		PayoutCurrency:          "RUB",
		MinAmount:               5,
		Region:                  pkg.TariffRegionRussiaAndCis,
		Country:                 "RU",
		MethodPercent:           2.5,
		MethodFixAmount:         2,
		PsPercent:               5,
		PsFixedFee:              0.05,
		PsFixedFeeCurrency:      "EUR",
		MethodFixAmountCurrency: "USD",
		IsActive:                true,
		MccCode:                 pkg.MccCodeLowRisk,
	}
	merCost9 := &billing.PaymentChannelCostMerchant{
		MerchantId:              project.GetMerchantId(),
		Name:                    "MASTERCARD",
		PayoutCurrency:          "RUB",
		MinAmount:               5,
		Region:                  pkg.TariffRegionWorldwide,
		Country:                 "US",
		MethodPercent:           2.5,
		MethodFixAmount:         2,
		PsPercent:               5,
		PsFixedFee:              0.05,
		PsFixedFeeCurrency:      "EUR",
		MethodFixAmountCurrency: "USD",
		IsActive:                true,
		MccCode:                 pkg.MccCodeLowRisk,
	}

	err = suite.service.paymentChannelCostMerchant.
		MultipleInsert(context.TODO(), []*billing.PaymentChannelCostMerchant{
			merCost,
			merCost1,
			merCost2,
			merCost3,
			merCost4,
			merCost5,
			merCost6,
			merCost7,
			merCost8,
			merCost9,
		})

	if err != nil {
		suite.FailNow("Insert PaymentChannelCostMerchant test data failed", "%v", err)
	}

	suite.project = project
	suite.projectFixedAmount = projectFixedAmount
	suite.projectWithProductsInVirtualCurrency = projectWithProductsInVirtualCurrency
	suite.projectWithProducts = projectWithProducts
	suite.projectWithKeyProducts = projectWithKeyProducts
	suite.inactiveProject = inactiveProject
	suite.projectWithoutPaymentMethods = projectWithoutPaymentMethods
	suite.projectIncorrectPaymentMethodId = projectIncorrectPaymentMethodId
	suite.projectEmptyPaymentMethodTerminal = projectEmptyPaymentMethodTerminal
	suite.projectUahLimitCurrency = projectUahLimitCurrency
	suite.paymentMethod = pmBankCard
	suite.paymentMethodWithoutCommission = pmBankCardNotUsed
	suite.inactivePaymentMethod = pmBitcoin
	suite.paymentMethodWithInactivePaymentSystem = pmQiwi
	suite.paymentMethodQiwi = pmQiwiActive
	suite.pmWebMoney = pmWebMoney
	suite.pmBitcoin1 = pmBitcoin1
	suite.pmBitcoin2 = pmBitcoin2
	suite.productIds = productIds
	suite.productIdsWithVirtualCurrency = productIdsWithVirtualCurrency
	suite.merchantDefaultCurrency = "USD"
	suite.keyProductIds = keyProductIds

	paymentSysCost1 := &billing.PaymentChannelCostSystem{
		Name:              "MASTERCARD",
		Region:            pkg.TariffRegionRussiaAndCis,
		Country:           "RU",
		Percent:           0.015,
		FixAmount:         0.01,
		FixAmountCurrency: "USD",
	}

	err = suite.service.paymentChannelCostSystem.MultipleInsert(context.TODO(), []*billing.PaymentChannelCostSystem{paymentSysCost1})

	if err != nil {
		suite.FailNow("Insert PaymentChannelCostSystem test data failed", "%v", err)
	}

	paymentMerCost1 := &billing.PaymentChannelCostMerchant{
		MerchantId:              projectFixedAmount.GetMerchantId(),
		Name:                    "MASTERCARD",
		PayoutCurrency:          "USD",
		MinAmount:               0.75,
		Region:                  pkg.TariffRegionRussiaAndCis,
		Country:                 "RU",
		MethodPercent:           0.025,
		MethodFixAmount:         0.01,
		MethodFixAmountCurrency: "EUR",
		PsPercent:               0.05,
		PsFixedFee:              0.05,
		PsFixedFeeCurrency:      "EUR",
	}
	paymentMerCost2 := &billing.PaymentChannelCostMerchant{
		MerchantId:              mocks.MerchantIdMock,
		Name:                    "MASTERCARD",
		PayoutCurrency:          "USD",
		MinAmount:               5,
		Region:                  pkg.TariffRegionRussiaAndCis,
		Country:                 "RU",
		MethodPercent:           0.025,
		MethodFixAmount:         0.02,
		MethodFixAmountCurrency: "EUR",
		PsPercent:               0.05,
		PsFixedFee:              0.05,
		PsFixedFeeCurrency:      "EUR",
	}

	err = suite.service.paymentChannelCostMerchant.MultipleInsert(context.TODO(), []*billing.PaymentChannelCostMerchant{paymentMerCost1, paymentMerCost2})

	if err != nil {
		suite.FailNow("Insert PaymentChannelCostMerchant test data failed", "%v", err)
	}

	centrifugoMock := &mocks.CentrifugoInterface{}
	centrifugoMock.On("GetChannelToken", mock.Anything, mock.Anything).Return("token")
	centrifugoMock.On("Publish", mock.Anything, mock.Anything, mock.Anything).Return(nil)
	suite.service.centrifugo = centrifugoMock

	var core zapcore.Core

	lvl := zap.NewAtomicLevel()
	core, suite.zapRecorder = observer.New(lvl)
	suite.logObserver = zap.New(core)

	mbSysCost := &billing.MoneyBackCostSystem{
		Name:               "VISA",
		PayoutCurrency:     "RUB",
		UndoReason:         "chargeback",
		Region:             pkg.TariffRegionRussiaAndCis,
		Country:            "AZ",
		DaysFrom:           0,
		PaymentStage:       1,
		Percent:            3,
		FixAmount:          5,
		FixAmountCurrency:  "EUR",
		IsActive:           true,
		MccCode:            pkg.MccCodeLowRisk,
		OperatingCompanyId: suite.operatingCompany.Id,
	}
	mbSysCost1 := &billing.MoneyBackCostSystem{
		Name:               "VISA",
		PayoutCurrency:     "RUB",
		UndoReason:         "chargeback",
		Region:             pkg.TariffRegionRussiaAndCis,
		Country:            "RU",
		DaysFrom:           0,
		PaymentStage:       1,
		Percent:            10,
		FixAmount:          15,
		FixAmountCurrency:  "EUR",
		IsActive:           true,
		MccCode:            pkg.MccCodeLowRisk,
		OperatingCompanyId: suite.operatingCompany.Id,
	}
	mbSysCost2 := &billing.MoneyBackCostSystem{
		Name:               "VISA",
		PayoutCurrency:     "RUB",
		UndoReason:         "chargeback",
		Region:             pkg.TariffRegionRussiaAndCis,
		Country:            "RU",
		DaysFrom:           0,
		PaymentStage:       1,
		Percent:            10,
		FixAmount:          15,
		FixAmountCurrency:  "EUR",
		IsActive:           true,
		MccCode:            pkg.MccCodeLowRisk,
		OperatingCompanyId: suite.operatingCompany.Id,
	}
	mbSysCost3 := &billing.MoneyBackCostSystem{
		Name:               "MasterCard",
		PayoutCurrency:     "USD",
		UndoReason:         "reversal",
		Region:             pkg.TariffRegionRussiaAndCis,
		Country:            "RU",
		DaysFrom:           0,
		PaymentStage:       1,
		Percent:            10,
		FixAmount:          15,
		FixAmountCurrency:  "EUR",
		IsActive:           true,
		MccCode:            pkg.MccCodeLowRisk,
		OperatingCompanyId: suite.operatingCompany.Id,
	}

	err = suite.service.moneyBackCostSystem.MultipleInsert(context.TODO(), []*billing.MoneyBackCostSystem{mbSysCost, mbSysCost1, mbSysCost2, mbSysCost3})

	if err != nil {
		suite.FailNow("Insert MoneyBackCostSystem test data failed", "%v", err)
	}

	mbMerCost := &billing.MoneyBackCostMerchant{
		Id:                primitive.NewObjectID().Hex(),
		MerchantId:        project.GetMerchantId(),
		Name:              "VISA",
		PayoutCurrency:    "RUB",
		UndoReason:        "chargeback",
		Region:            pkg.TariffRegionRussiaAndCis,
		Country:           "AZ",
		DaysFrom:          0,
		PaymentStage:      1,
		Percent:           3,
		FixAmount:         5,
		FixAmountCurrency: "USD",
		IsPaidByMerchant:  true,
		IsActive:          true,
		MccCode:           pkg.MccCodeLowRisk,
	}
	mbMerCost1 := &billing.MoneyBackCostMerchant{
		Id:                primitive.NewObjectID().Hex(),
		MerchantId:        project.GetMerchantId(),
		Name:              "VISA",
		PayoutCurrency:    "RUB",
		UndoReason:        "chargeback",
		Region:            pkg.TariffRegionRussiaAndCis,
		Country:           "RU",
		DaysFrom:          0,
		PaymentStage:      1,
		Percent:           10,
		FixAmount:         15,
		FixAmountCurrency: "USD",
		IsPaidByMerchant:  true,
		IsActive:          true,
		MccCode:           pkg.MccCodeLowRisk,
	}
	mbMerCost2 := &billing.MoneyBackCostMerchant{
		Id:                primitive.NewObjectID().Hex(),
		MerchantId:        project.GetMerchantId(),
		Name:              "MasterCard",
		PayoutCurrency:    "USD",
		UndoReason:        "reversal",
		Region:            pkg.TariffRegionRussiaAndCis,
		Country:           "RU",
		DaysFrom:          0,
		PaymentStage:      1,
		Percent:           2,
		FixAmount:         3,
		FixAmountCurrency: "USD",
		IsPaidByMerchant:  true,
		IsActive:          true,
		MccCode:           pkg.MccCodeLowRisk,
	}

	err = suite.service.moneyBackCostMerchant.MultipleInsert(context.TODO(), []*billing.MoneyBackCostMerchant{mbMerCost, mbMerCost1, mbMerCost2})

	if err != nil {
		suite.FailNow("Insert MoneyBackCostMerchant test data failed", "%v", err)
	}
}

func (suite *OrderTestSuite) TearDownTest() {
	err := suite.service.db.Drop()

	if err != nil {
		suite.FailNow("Database deletion failed", "%v", err)
	}

	err = suite.service.db.Close()

	if err != nil {
		suite.FailNow("Database close failed", "%v", err)
	}
}

func (suite *OrderTestSuite) TestOrder_ProcessProject_Ok() {
	req := &billing.OrderCreateRequest{
		Type:      billing.OrderType_simple,
		ProjectId: suite.project.Id,
	}
	processor := &OrderCreateRequestProcessor{
		Service: suite.service,
		request: req,
		checked: &orderCreateRequestProcessorChecked{},
	}
	assert.Nil(suite.T(), processor.checked.project)

	err := processor.processProject()

	assert.Nil(suite.T(), err)
	assert.NotNil(suite.T(), processor.checked.project)
	assert.Equal(suite.T(), processor.checked.project.Id, suite.project.Id)
}

func (suite *OrderTestSuite) TestOrder_ProcessProject_NotFound() {
	req := &billing.OrderCreateRequest{
		Type:      billing.OrderType_simple,
		ProjectId: "5bf67ebd46452d00062c7cc1",
	}
	processor := &OrderCreateRequestProcessor{
		Service: suite.service,
		request: req,
		checked: &orderCreateRequestProcessorChecked{},
	}
	assert.Nil(suite.T(), processor.checked.project)

	err := processor.processProject()

	assert.Error(suite.T(), err)
	assert.Nil(suite.T(), processor.checked.project)
	assert.Equal(suite.T(), orderErrorProjectNotFound, err)
}

func (suite *OrderTestSuite) TestOrder_ProcessProject_InactiveProject() {
	req := &billing.OrderCreateRequest{
		Type:      billing.OrderType_simple,
		ProjectId: suite.inactiveProject.Id,
	}
	processor := &OrderCreateRequestProcessor{
		Service: suite.service,
		request: req,
		checked: &orderCreateRequestProcessorChecked{},
	}
	assert.Nil(suite.T(), processor.checked.project)

	err := processor.processProject()

	assert.Error(suite.T(), err)
	assert.Nil(suite.T(), processor.checked.project)
	assert.Equal(suite.T(), orderErrorProjectInactive, err)
}

func (suite *OrderTestSuite) TestOrder_ProcessCurrency_Ok() {
	req := &billing.OrderCreateRequest{
		Type:     billing.OrderType_simple,
		Currency: "RUB",
	}
	processor := &OrderCreateRequestProcessor{
		Service: suite.service,
		request: req,
		checked: &orderCreateRequestProcessorChecked{},
	}
	assert.Empty(suite.T(), processor.checked.currency)

	err := processor.processCurrency(req.Type == billing.OrderType_simple)

	assert.Nil(suite.T(), err)
	assert.NotNil(suite.T(), processor.checked.currency)
	assert.Equal(suite.T(), req.Currency, processor.checked.currency)
}

func (suite *OrderTestSuite) TestOrder_ProcessCurrency_Error() {
	req := &billing.OrderCreateRequest{
		Type:     billing.OrderType_simple,
		Currency: "EUR",
	}
	processor := &OrderCreateRequestProcessor{
		Service: suite.service,
		request: req,
		checked: &orderCreateRequestProcessorChecked{},
	}
	assert.Empty(suite.T(), processor.checked.currency)

	suite.service.curService = mocks.NewCurrencyServiceMockError()
	suite.service.supportedCurrencies = []string{}

	err := processor.processCurrency(req.Type == billing.OrderType_simple)

	assert.Error(suite.T(), err)
	assert.Empty(suite.T(), processor.checked.currency)
	assert.Equal(suite.T(), orderErrorCurrencyNotFound, err)
}

func (suite *OrderTestSuite) TestOrder_ProcessPayerData_EmptyEmailAndPhone_Ok() {
	req := &billing.OrderCreateRequest{
		Type: billing.OrderType_simple,
		User: &billing.OrderUser{
			Ip: "127.0.0.1",
		},
	}
	processor := &OrderCreateRequestProcessor{
		Service: suite.service,
		request: req,
		checked: &orderCreateRequestProcessorChecked{},
	}
	assert.Nil(suite.T(), processor.checked.user)

	err := processor.processUserData()
	assert.Nil(suite.T(), err)

	err = processor.processPayerIp()

	assert.Nil(suite.T(), err)
	assert.NotNil(suite.T(), processor.checked.user)
	assert.NotNil(suite.T(), processor.checked.user.Address)
	assert.NotEmpty(suite.T(), processor.checked.user.Address.State)
}

func (suite *OrderTestSuite) TestOrder_ProcessPayerData_EmptySubdivision_Ok() {
	suite.service.geo = mocks.NewGeoIpServiceTestOkWithoutSubdivision()

	req := &billing.OrderCreateRequest{
		Type: billing.OrderType_simple,
		User: &billing.OrderUser{Ip: "127.0.0.1"},
	}
	processor := &OrderCreateRequestProcessor{
		Service: suite.service,
		request: req,
		checked: &orderCreateRequestProcessorChecked{},
	}
	assert.Nil(suite.T(), processor.checked.user)

	err := processor.processUserData()
	assert.NoError(suite.T(), err)

	err = processor.processPayerIp()

	assert.Nil(suite.T(), err)
	assert.NotNil(suite.T(), processor.checked.user)
	assert.NotNil(suite.T(), processor.checked.user.Address)
	assert.Empty(suite.T(), processor.checked.user.Address.State)

	suite.service.geo = mocks.NewGeoIpServiceTestOk()
}

func (suite *OrderTestSuite) TestOrder_ProcessPayerData_NotEmptyEmailAndPhone_Ok() {
	req := &billing.OrderCreateRequest{
		Type:      billing.OrderType_simple,
		ProjectId: suite.project.Id,
		User: &billing.OrderUser{
			Ip:    "127.0.0.1",
			Email: "some_email@unit.com",
			Phone: "123456789",
		},
	}
	processor := &OrderCreateRequestProcessor{
		Service: suite.service,
		request: req,
		checked: &orderCreateRequestProcessorChecked{},
	}
	assert.Nil(suite.T(), processor.checked.user)

	err := processor.processProject()
	assert.NoError(suite.T(), err)

	err = processor.processUserData()
	assert.NoError(suite.T(), err)
	assert.NotNil(suite.T(), processor.checked.user)
	assert.Equal(suite.T(), req.User.Email, processor.checked.user.Email)
	assert.Equal(suite.T(), req.User.Phone, processor.checked.user.Phone)

	err = processor.processPayerIp()
	assert.Nil(suite.T(), err)
	assert.NotNil(suite.T(), processor.checked.user.Address)
}

func (suite *OrderTestSuite) TestOrder_ProcessPayerData_Error() {
	suite.service.geo = mocks.NewGeoIpServiceTestError()

	req := &billing.OrderCreateRequest{
		Type: billing.OrderType_simple,
		User: &billing.OrderUser{Ip: "127.0.0.1"},
	}
	processor := &OrderCreateRequestProcessor{
		Service: suite.service,
		request: req,
		checked: &orderCreateRequestProcessorChecked{},
	}
	assert.Nil(suite.T(), processor.checked.user)

	err := processor.processUserData()
	assert.NoError(suite.T(), err)

	err = processor.processPayerIp()

	assert.Error(suite.T(), err)
	assert.Nil(suite.T(), processor.checked.user.Address)
	assert.Equal(suite.T(), orderErrorPayerRegionUnknown, err)
}

func (suite *OrderTestSuite) TestOrder_ValidateKeyProductsForOrder_Ok() {
	_, err := suite.service.GetOrderKeyProducts(context.TODO(), suite.projectWithKeyProducts.Id, suite.keyProductIds)
	assert.Nil(suite.T(), err)
}

func (suite *OrderTestSuite) TestOrder_ValidateKeyProductsForOrder_AnotherProject_Fail() {
	_, err := suite.service.GetOrderKeyProducts(context.TODO(), suite.project.Id, suite.keyProductIds)
	assert.Error(suite.T(), err)
	assert.Equal(suite.T(), orderErrorProductsInvalid, err)
}

func (suite *OrderTestSuite) TestOrder_ValidateProductsForOrder_Ok() {
	_, err := suite.service.GetOrderProducts(suite.projectWithProducts.Id, suite.productIds)
	assert.Nil(suite.T(), err)
}

func (suite *OrderTestSuite) TestOrder_ValidateProductsForOrder_AnotherProject_Fail() {
	_, err := suite.service.GetOrderProducts(suite.project.Id, suite.productIds)
	assert.Error(suite.T(), err)
	assert.Equal(suite.T(), orderErrorProductsInvalid, err)
}

func (suite *OrderTestSuite) TestOrder_ValidateProductsForOrder_OneProductIsInactive_Fail() {
	n := "Bubble Hunter"
	baseAmount := 7.00

	req := &grpc.Product{
		Object:          "product",
		Type:            "simple_product",
		Sku:             "ru_3_" + strcase.SnakeCase(n),
		Name:            map[string]string{"en": n},
		DefaultCurrency: "USD",
		Enabled:         false,
		Description:     map[string]string{"en": n + " description"},
		MerchantId:      suite.projectFixedAmount.MerchantId,
		ProjectId:       suite.projectFixedAmount.Id,
		Prices: []*billing.ProductPrice{
			{
				Currency: "USD",
				Region:   "USD",
				Amount:   baseAmount,
			},
			{
				Currency: "RUB",
				Region:   "RUB",
				Amount:   baseAmount * 65.13,
			},
		},
	}

	inactiveProd := grpc.Product{}
	if assert.NoError(suite.T(), suite.service.CreateOrUpdateProduct(context.TODO(), req, &inactiveProd)) {
		products := []string{suite.productIds[0], inactiveProd.Id}
		_, err := suite.service.GetOrderProducts(suite.projectFixedAmount.Id, products)
		assert.Error(suite.T(), err)
		assert.Equal(suite.T(), orderErrorProductsInvalid, err)
	}
}

func (suite *OrderTestSuite) TestOrder_ValidateProductsForOrder_SomeProductsIsNotFound_Fail() {
	products := []string{suite.productIds[0], primitive.NewObjectID().Hex()}
	_, err := suite.service.GetOrderProducts(suite.projectFixedAmount.Id, products)
	assert.Error(suite.T(), err)
	assert.Equal(suite.T(), orderErrorProductsInvalid, err)
}

func (suite *OrderTestSuite) TestOrder_ValidateProductsForOrder_EmptyProducts_Fail() {
	_, err := suite.service.GetOrderProducts(suite.projectFixedAmount.Id, []string{})
	assert.Error(suite.T(), err)
	assert.Equal(suite.T(), orderErrorProductsEmpty, err)
}

func (suite *OrderTestSuite) TestOrder_GetProductsOrderAmount_Ok() {
	p, err := suite.service.GetOrderProducts(suite.projectWithProducts.Id, suite.productIds)
	assert.Nil(suite.T(), err)

	amount, err := suite.service.GetOrderProductsAmount(p, &billing.PriceGroup{Currency: suite.merchantDefaultCurrency, IsActive: true})

	assert.Nil(suite.T(), err)
	assert.Equal(suite.T(), amount, float64(111))
}

func (suite *OrderTestSuite) TestOrder_GetProductsOrderAmount_EmptyProducts_Fail() {
	_, err := suite.service.GetOrderProductsAmount([]*grpc.Product{}, &billing.PriceGroup{Currency: suite.merchantDefaultCurrency, IsActive: true})
	assert.Error(suite.T(), err)
	assert.Equal(suite.T(), orderErrorProductsEmpty, err)
}

func (suite *OrderTestSuite) TestOrder_GetProductsOrderAmount_DifferentCurrencies_Fail() {
	n1 := "Bubble Hunter"
	baseAmount1 := 7.00
	req1 := &grpc.Product{
		Object:          "product",
		Type:            "simple_product",
		Sku:             "ru_4_" + strcase.SnakeCase(n1),
		Name:            map[string]string{"en": n1},
		DefaultCurrency: "USD",
		Enabled:         false,
		Description:     map[string]string{"en": n1 + " description"},
		MerchantId:      suite.projectFixedAmount.MerchantId,
		ProjectId:       suite.projectFixedAmount.Id,
		Prices: []*billing.ProductPrice{
			{
				Currency: "USD",
				Region:   "USD",
				Amount:   baseAmount1,
			},
			{
				Currency: "RUB",
				Region:   "RUB",
				Amount:   baseAmount1 * 0.89,
			},
		},
	}
	prod1 := grpc.Product{}
	assert.NoError(suite.T(), suite.service.CreateOrUpdateProduct(context.TODO(), req1, &prod1))

	n2 := "Scary Maze"
	baseAmount2 := 8.00
	req2 := &grpc.Product{
		Object:          "product",
		Type:            "simple_product",
		Sku:             "ru_5_" + strcase.SnakeCase(n2),
		Name:            map[string]string{"en": n2},
		DefaultCurrency: "USD",
		Enabled:         false,
		Description:     map[string]string{"en": n2 + " description"},
		MerchantId:      suite.projectFixedAmount.MerchantId,
		ProjectId:       suite.projectFixedAmount.Id,
		Prices: []*billing.ProductPrice{
			{
				Currency: "USD",
				Region:   "USD",
				Amount:   baseAmount2,
			},
			{
				Currency: "EUR",
				Region:   "EUR",
				Amount:   baseAmount2 * 0.89,
			},
		},
	}
	prod2 := grpc.Product{}
	assert.NoError(suite.T(), suite.service.CreateOrUpdateProduct(context.TODO(), req2, &prod2))

	p := []*grpc.Product{&prod1, &prod2}

	_, err := suite.service.GetOrderProductsAmount(p, &billing.PriceGroup{Currency: "RUB", IsActive: true})
	assert.Error(suite.T(), err)
	assert.Equal(suite.T(), grpc.ProductNoPriceInCurrencyError, err)
}

func (suite *OrderTestSuite) TestOrder_GetProductsOrderAmount_DifferentCurrenciesWithFallback_Fail() {
	n1 := "Bubble Hunter"
	baseAmount1 := 7.00
	req1 := &grpc.Product{
		Object:          "product",
		Type:            "simple_product",
		Sku:             "ru_6_" + strcase.SnakeCase(n1),
		Name:            map[string]string{"en": n1},
		DefaultCurrency: "EUR",
		Enabled:         false,
		Description:     map[string]string{"en": n1 + " description"},
		MerchantId:      suite.projectFixedAmount.MerchantId,
		ProjectId:       suite.projectFixedAmount.Id,
		Prices: []*billing.ProductPrice{
			{
				Currency: "EUR",
				Region:   "EUR",
				Amount:   baseAmount1,
			},
			{
				Currency: "UAH",
				Region:   "UAH",
				Amount:   baseAmount1 * 30.21,
			},
		},
	}
	prod1 := grpc.Product{}
	assert.NoError(suite.T(), suite.service.CreateOrUpdateProduct(context.TODO(), req1, &prod1))

	n2 := "Scary Maze"
	baseAmount2 := 8.00
	req2 := &grpc.Product{
		Object:          "product",
		Type:            "simple_product",
		Sku:             "ru_7_" + strcase.SnakeCase(n2),
		Name:            map[string]string{"en": n2},
		DefaultCurrency: "EUR",
		Enabled:         false,
		Description:     map[string]string{"en": n2 + " description"},
		MerchantId:      suite.projectFixedAmount.MerchantId,
		ProjectId:       suite.projectFixedAmount.Id,
		Prices: []*billing.ProductPrice{
			{
				Currency: "EUR",
				Region:   "EUR",
				Amount:   baseAmount2,
			},
			{
				Currency: "UAH",
				Region:   "UAH",
				Amount:   baseAmount2 * 30.21,
			},
		},
	}
	prod2 := grpc.Product{}
	assert.NoError(suite.T(), suite.service.CreateOrUpdateProduct(context.TODO(), req2, &prod2))

	p := []*grpc.Product{&prod1, &prod2}

	_, err := suite.service.GetOrderProductsAmount(p, &billing.PriceGroup{Currency: "RUB", IsActive: true})
	assert.Error(suite.T(), err)
	assert.Equal(suite.T(), grpc.ProductNoPriceInCurrencyError, err)
}

func (suite *OrderTestSuite) TestOrder_GetOrderProductsItems_Ok() {
	p, err := suite.service.GetOrderProducts(suite.projectWithProducts.Id, suite.productIds)
	assert.Nil(suite.T(), err)

	items, err := suite.service.GetOrderProductsItems(p, DefaultLanguage, &billing.PriceGroup{Currency: suite.merchantDefaultCurrency, IsActive: true})

	assert.Nil(suite.T(), err)
	assert.Equal(suite.T(), len(items), 2)
}

func (suite *OrderTestSuite) TestOrder_GetOrderProductsItems_EmptyProducts_Fail() {
	_, err := suite.service.GetOrderProductsItems([]*grpc.Product{}, DefaultLanguage, &billing.PriceGroup{Currency: suite.merchantDefaultCurrency, IsActive: true})
	assert.Error(suite.T(), err)
	assert.Equal(suite.T(), orderErrorProductsEmpty, err)
}

func (suite *OrderTestSuite) TestOrder_GetOrderProductsItems_DifferentCurrencies_Fail() {
	n1 := "Bubble Hunter"
	baseAmount1 := 7.00
	req1 := &grpc.Product{
		Object:          "product",
		Type:            "simple_product",
		Sku:             "ru_8_" + strcase.SnakeCase(n1),
		Name:            map[string]string{"en": n1},
		DefaultCurrency: "USD",
		Enabled:         false,
		Description:     map[string]string{"en": n1 + " description"},
		MerchantId:      suite.projectFixedAmount.MerchantId,
		ProjectId:       suite.projectFixedAmount.Id,
		Prices: []*billing.ProductPrice{
			{
				Currency: "USD",
				Region:   "USD",
				Amount:   baseAmount1,
			},
			{
				Currency: "RUB",
				Region:   "RUB",
				Amount:   baseAmount1 * 0.89,
			},
		},
	}
	prod1 := grpc.Product{}
	assert.NoError(suite.T(), suite.service.CreateOrUpdateProduct(context.TODO(), req1, &prod1))

	n2 := "Scary Maze"
	baseAmount2 := 8.00
	req2 := &grpc.Product{
		Object:          "product",
		Type:            "simple_product",
		Sku:             "ru_9_" + strcase.SnakeCase(n2),
		Name:            map[string]string{"en": n2},
		DefaultCurrency: "USD",
		Enabled:         false,
		Description:     map[string]string{"en": n2 + " description"},
		MerchantId:      suite.projectFixedAmount.MerchantId,
		ProjectId:       suite.projectFixedAmount.Id,
		Prices: []*billing.ProductPrice{
			{
				Currency: "USD",
				Region:   "USD",
				Amount:   baseAmount2,
			},
			{
				Currency: "EUR",
				Region:   "EUR",
				Amount:   baseAmount2 * 0.89,
			},
		},
	}
	prod2 := grpc.Product{}
	assert.NoError(suite.T(), suite.service.CreateOrUpdateProduct(context.TODO(), req2, &prod2))

	p := []*grpc.Product{&prod1, &prod2}

	_, err := suite.service.GetOrderProductsItems(p, DefaultLanguage, &billing.PriceGroup{Currency: "EUR", IsActive: true})
	assert.Error(suite.T(), err)
	assert.Equal(suite.T(), orderErrorProductsPrice, err)
}

func (suite *OrderTestSuite) TestOrder_GetOrderProductsItems_ProductHasNoDescInSelectedLanguageButFallback_Fail() {
	n1 := "Bubble Hunter"
	baseAmount1 := 7.00
	req1 := &grpc.Product{
		Object:          "product",
		Type:            "simple_product",
		Sku:             "ru_8_" + strcase.SnakeCase(n1),
		Name:            map[string]string{"en": n1},
		DefaultCurrency: "USD",
		Enabled:         false,
		Description:     map[string]string{"en": n1 + " description"},
		MerchantId:      suite.projectFixedAmount.MerchantId,
		ProjectId:       suite.projectFixedAmount.Id,
		Prices: []*billing.ProductPrice{
			{
				Currency: "USD",
				Region:   "USD",
				Amount:   baseAmount1,
			},
			{
				Currency: "RUB",
				Region:   "RUB",
				Amount:   baseAmount1 * 0.89,
			},
		},
	}
	prod1 := grpc.Product{}
	assert.NoError(suite.T(), suite.service.CreateOrUpdateProduct(context.TODO(), req1, &prod1))

	p := []*grpc.Product{&prod1}

	items, err := suite.service.GetOrderProductsItems(p, "ru", &billing.PriceGroup{Currency: suite.merchantDefaultCurrency, IsActive: true})
	assert.NoError(suite.T(), err)
	assert.Equal(suite.T(), len(items), 1)
}

func (suite *OrderTestSuite) TestOrder_ProcessProjectOrderId_Ok() {
	req := &billing.OrderCreateRequest{
		Type:      billing.OrderType_simple,
		ProjectId: suite.project.Id,
		Amount:    100,
	}
	processor := &OrderCreateRequestProcessor{
		Service: suite.service,
		request: req,
		checked: &orderCreateRequestProcessorChecked{},
	}

	err := processor.processProject()
	assert.Nil(suite.T(), err)

	err = processor.processProjectOrderId()
	assert.Nil(suite.T(), err)
}

func (suite *OrderTestSuite) TestOrder_ProcessProjectOrderId_Duplicate_Error() {
	req := &billing.OrderCreateRequest{
		Type:      billing.OrderType_simple,
		ProjectId: suite.project.Id,
		Amount:    100,
		OrderId:   "1234567890",
		Account:   "unit-test",
		Currency:  "RUB",
		Other:     make(map[string]string),
		User:      &billing.OrderUser{Ip: "127.0.0.1"},
	}
	processor := &OrderCreateRequestProcessor{
		Service: suite.service,
		request: req,
		checked: &orderCreateRequestProcessorChecked{},
	}

	err := processor.processProject()
	assert.Nil(suite.T(), err)

	err = processor.processUserData()
	assert.Nil(suite.T(), err)

	err = processor.processCurrency(req.Type == billing.OrderType_simple)
	assert.Nil(suite.T(), err)

	err = processor.processPayerIp()
	assert.Nil(suite.T(), err)

	err = processor.processPaylinkProducts()
	assert.Error(suite.T(), err)

	id := primitive.NewObjectID().Hex()

	order := &billing.Order{
		Id: id,
		Project: &billing.ProjectOrder{
			Id:                processor.checked.project.Id,
			Name:              processor.checked.project.Name,
			UrlSuccess:        processor.checked.project.UrlRedirectSuccess,
			UrlFail:           processor.checked.project.UrlRedirectFail,
			SendNotifyEmail:   processor.checked.project.SendNotifyEmail,
			NotifyEmails:      processor.checked.project.NotifyEmails,
			SecretKey:         processor.checked.project.SecretKey,
			UrlCheckAccount:   processor.checked.project.UrlCheckAccount,
			UrlProcessPayment: processor.checked.project.UrlProcessPayment,
			CallbackProtocol:  processor.checked.project.CallbackProtocol,
			MerchantId:        processor.checked.project.MerchantId,
		},
		Description:    fmt.Sprintf(orderDefaultDescription, id),
		ProjectOrderId: req.OrderId,
		ProjectAccount: req.Account,
		ProjectParams:  req.Other,
		PrivateStatus:  constant.OrderStatusNew,
		CreatedAt:      ptypes.TimestampNow(),
		IsJsonRequest:  false,
	}

	_, err = suite.service.db.Collection(collectionOrder).InsertOne(context.TODO(), order)
	assert.Nil(suite.T(), err)

	err = processor.processProjectOrderId()
	assert.Error(suite.T(), err)
	assert.Equal(suite.T(), orderErrorProjectOrderIdIsDuplicate, err)
}

func (suite *OrderTestSuite) TestOrder_ProcessPaymentMethod_Ok() {
	req := &billing.OrderCreateRequest{
		Type:          billing.OrderType_simple,
		ProjectId:     suite.project.Id,
		PaymentMethod: suite.paymentMethod.Group,
		Currency:      "RUB",
	}
	processor := &OrderCreateRequestProcessor{
		Service: suite.service,
		request: req,
		checked: &orderCreateRequestProcessorChecked{
			mccCode:            pkg.MccCodeLowRisk,
			operatingCompanyId: suite.operatingCompany.Id,
		},
	}
	assert.Nil(suite.T(), processor.checked.paymentMethod)

	err := processor.processProject()
	assert.Nil(suite.T(), err)

	err = processor.processCurrency(req.Type == billing.OrderType_simple)
	assert.Nil(suite.T(), err)

	pm, err := suite.service.paymentMethod.GetByGroupAndCurrency(context.TODO(), suite.project, req.PaymentMethod, processor.checked.currency)
	assert.Nil(suite.T(), err)
	assert.NotNil(suite.T(), pm)

	err = processor.processPaymentMethod(pm)
	assert.Nil(suite.T(), err)
	assert.NotNil(suite.T(), processor.checked.paymentMethod)
}

func (suite *OrderTestSuite) TestOrder_ProcessPaymentMethod_PaymentMethodInactive_Error() {
	req := &billing.OrderCreateRequest{
		Type:          billing.OrderType_simple,
		PaymentMethod: suite.inactivePaymentMethod.Group,
		Currency:      "RUB",
	}
	processor := &OrderCreateRequestProcessor{
		Service: suite.service,
		request: req,
		checked: &orderCreateRequestProcessorChecked{},
	}
	assert.Nil(suite.T(), processor.checked.paymentMethod)

	err := processor.processCurrency(req.Type == billing.OrderType_simple)
	assert.Nil(suite.T(), err)

	pm, err := suite.service.paymentMethod.GetByGroupAndCurrency(context.TODO(), suite.project, req.PaymentMethod, processor.checked.currency)
	assert.Nil(suite.T(), err)
	assert.NotNil(suite.T(), pm)

	err = processor.processPaymentMethod(pm)
	assert.Error(suite.T(), err)
	assert.Nil(suite.T(), processor.checked.paymentMethod)
	assert.Equal(suite.T(), orderErrorPaymentMethodInactive, err)
}

func (suite *OrderTestSuite) TestOrder_ProcessPaymentMethod_PaymentSystemInactive_Error() {
	req := &billing.OrderCreateRequest{
		Type:          billing.OrderType_simple,
		PaymentMethod: suite.paymentMethodWithInactivePaymentSystem.Group,
		Currency:      "RUB",
	}
	processor := &OrderCreateRequestProcessor{
		Service: suite.service,
		request: req,
		checked: &orderCreateRequestProcessorChecked{},
	}
	assert.Nil(suite.T(), processor.checked.paymentMethod)

	err := processor.processCurrency(req.Type == billing.OrderType_simple)
	assert.Nil(suite.T(), err)

	pm, err := suite.service.paymentMethod.GetByGroupAndCurrency(context.TODO(), suite.project, req.PaymentMethod, processor.checked.currency)
	assert.Nil(suite.T(), err)
	assert.NotNil(suite.T(), pm)

	err = processor.processPaymentMethod(pm)
	assert.Error(suite.T(), err)
	assert.Nil(suite.T(), processor.checked.paymentMethod)
	assert.Equal(suite.T(), orderErrorPaymentSystemInactive, err)
}

func (suite *OrderTestSuite) TestOrder_ProcessLimitAmounts_Ok() {
	req := &billing.OrderCreateRequest{
		Type:          billing.OrderType_simple,
		ProjectId:     suite.project.Id,
		PaymentMethod: suite.paymentMethod.Group,
		Currency:      "RUB",
		Amount:        100,
	}
	processor := &OrderCreateRequestProcessor{
		Service: suite.service,
		request: req,
		checked: &orderCreateRequestProcessorChecked{
			mccCode:            pkg.MccCodeLowRisk,
			operatingCompanyId: suite.operatingCompany.Id,
		},
	}
	assert.Nil(suite.T(), processor.checked.paymentMethod)

	err := processor.processProject()
	assert.Nil(suite.T(), err)

	err = processor.processCurrency(req.Type == billing.OrderType_simple)
	assert.Nil(suite.T(), err)

	processor.processAmount()

	pm, err := suite.service.paymentMethod.GetByGroupAndCurrency(context.TODO(), suite.project, req.PaymentMethod, processor.checked.currency)
	assert.Nil(suite.T(), err)
	assert.NotNil(suite.T(), pm)

	err = processor.processPaymentMethod(pm)
	assert.Nil(suite.T(), err)

	err = processor.processLimitAmounts()
	assert.Nil(suite.T(), err)
}

func (suite *OrderTestSuite) TestOrder_ProcessLimitAmounts_ConvertAmount_Ok() {
	req := &billing.OrderCreateRequest{
		Type:          billing.OrderType_simple,
		ProjectId:     suite.project.Id,
		PaymentMethod: suite.paymentMethod.Group,
		Currency:      "RUB",
		Amount:        100,
	}
	processor := &OrderCreateRequestProcessor{
		Service: suite.service,
		request: req,
		checked: &orderCreateRequestProcessorChecked{
			mccCode:            pkg.MccCodeLowRisk,
			operatingCompanyId: suite.operatingCompany.Id,
		},
	}
	assert.Nil(suite.T(), processor.checked.paymentMethod)

	err := processor.processProject()
	assert.Nil(suite.T(), err)

	err = processor.processCurrency(req.Type == billing.OrderType_simple)
	assert.Nil(suite.T(), err)

	processor.processAmount()

	pm, err := suite.service.paymentMethod.GetByGroupAndCurrency(context.TODO(), suite.project, req.PaymentMethod, processor.checked.currency)
	assert.Nil(suite.T(), err)
	assert.NotNil(suite.T(), pm)

	err = processor.processPaymentMethod(pm)
	assert.Nil(suite.T(), err)

	err = processor.processLimitAmounts()
	assert.Nil(suite.T(), err)
}

func (suite *OrderTestSuite) TestOrder_ProcessLimitAmounts_ProjectMinAmount_Error() {
	req := &billing.OrderCreateRequest{
		Type:          billing.OrderType_simple,
		ProjectId:     suite.project.Id,
		PaymentMethod: suite.paymentMethod.Group,
		Currency:      "RUB",
		Amount:        1,
	}
	processor := &OrderCreateRequestProcessor{
		Service: suite.service,
		request: req,
		checked: &orderCreateRequestProcessorChecked{
			mccCode:            pkg.MccCodeLowRisk,
			operatingCompanyId: suite.operatingCompany.Id,
		},
	}
	assert.Nil(suite.T(), processor.checked.paymentMethod)

	processor.processAmount()

	err := processor.processProject()
	assert.Nil(suite.T(), err)

	err = processor.processCurrency(req.Type == billing.OrderType_simple)
	assert.Nil(suite.T(), err)

	pm, err := suite.service.paymentMethod.GetByGroupAndCurrency(context.TODO(), suite.project, req.PaymentMethod, processor.checked.currency)
	assert.Nil(suite.T(), err)
	assert.NotNil(suite.T(), pm)

	err = processor.processPaymentMethod(pm)
	assert.Nil(suite.T(), err)

	err = processor.processLimitAmounts()
	assert.Error(suite.T(), err)
	assert.Equal(suite.T(), orderErrorAmountLowerThanMinAllowed, err)
}

func (suite *OrderTestSuite) TestOrder_ProcessLimitAmounts_ProjectMaxAmount_Error() {
	req := &billing.OrderCreateRequest{
		Type:          billing.OrderType_simple,
		ProjectId:     suite.project.Id,
		PaymentMethod: suite.paymentMethod.Group,
		Currency:      "RUB",
		Amount:        10000000,
	}
	processor := &OrderCreateRequestProcessor{
		Service: suite.service,
		request: req,
		checked: &orderCreateRequestProcessorChecked{
			mccCode:            pkg.MccCodeLowRisk,
			operatingCompanyId: suite.operatingCompany.Id,
		},
	}
	assert.Nil(suite.T(), processor.checked.paymentMethod)

	err := processor.processProject()
	assert.Nil(suite.T(), err)

	err = processor.processCurrency(req.Type == billing.OrderType_simple)
	assert.Nil(suite.T(), err)

	processor.processAmount()

	pm, err := suite.service.paymentMethod.GetByGroupAndCurrency(context.TODO(), suite.project, req.PaymentMethod, processor.checked.currency)
	assert.Nil(suite.T(), err)
	assert.NotNil(suite.T(), pm)

	err = processor.processPaymentMethod(pm)
	assert.Nil(suite.T(), err)

	err = processor.processLimitAmounts()
	assert.Error(suite.T(), err)
	assert.Equal(suite.T(), orderErrorAmountGreaterThanMaxAllowed, err)
}

func (suite *OrderTestSuite) TestOrder_ProcessLimitAmounts_PaymentMethodMinAmount_Error() {
	req := &billing.OrderCreateRequest{
		Type:          billing.OrderType_simple,
		ProjectId:     suite.project.Id,
		PaymentMethod: suite.paymentMethod.Group,
		Currency:      "RUB",
		Amount:        99,
	}
	processor := &OrderCreateRequestProcessor{
		Service: suite.service,
		request: req,
		checked: &orderCreateRequestProcessorChecked{
			mccCode:            pkg.MccCodeLowRisk,
			operatingCompanyId: suite.operatingCompany.Id,
		},
	}
	assert.Nil(suite.T(), processor.checked.paymentMethod)

	err := processor.processProject()
	assert.Nil(suite.T(), err)

	err = processor.processCurrency(req.Type == billing.OrderType_simple)
	assert.Nil(suite.T(), err)

	processor.processAmount()

	pm, err := suite.service.paymentMethod.GetByGroupAndCurrency(context.TODO(), suite.project, req.PaymentMethod, processor.checked.currency)
	assert.Nil(suite.T(), err)
	assert.NotNil(suite.T(), pm)

	err = processor.processPaymentMethod(pm)
	assert.Nil(suite.T(), err)

	err = processor.processLimitAmounts()
	assert.Error(suite.T(), err)
	assert.Equal(suite.T(), orderErrorAmountLowerThanMinAllowedPaymentMethod, err)
}

func (suite *OrderTestSuite) TestOrder_ProcessLimitAmounts_PaymentMethodMaxAmount_Error() {
	req := &billing.OrderCreateRequest{
		Type:          billing.OrderType_simple,
		ProjectId:     suite.project.Id,
		PaymentMethod: suite.paymentMethod.Group,
		Currency:      "RUB",
		Amount:        15001,
	}
	processor := &OrderCreateRequestProcessor{
		Service: suite.service,
		request: req,
		checked: &orderCreateRequestProcessorChecked{
			mccCode:            pkg.MccCodeLowRisk,
			operatingCompanyId: suite.operatingCompany.Id,
		},
	}
	assert.Nil(suite.T(), processor.checked.paymentMethod)

	err := processor.processProject()
	assert.Nil(suite.T(), err)

	err = processor.processCurrency(req.Type == billing.OrderType_simple)
	assert.Nil(suite.T(), err)

	processor.processAmount()

	pm, err := suite.service.paymentMethod.GetByGroupAndCurrency(context.TODO(), suite.project, req.PaymentMethod, processor.checked.currency)
	assert.Nil(suite.T(), err)
	assert.NotNil(suite.T(), pm)

	err = processor.processPaymentMethod(pm)
	assert.Nil(suite.T(), err)

	err = processor.processLimitAmounts()
	assert.Error(suite.T(), err)
	assert.Equal(suite.T(), orderErrorAmountGreaterThanMaxAllowedPaymentMethod, err)
}

func (suite *OrderTestSuite) TestOrder_ProcessSignature_Form_Ok() {
	req := &billing.OrderCreateRequest{
		Type:          billing.OrderType_simple,
		ProjectId:     suite.project.Id,
		PaymentMethod: suite.paymentMethod.Group,
		Currency:      "RUB",
		Amount:        100,
		Account:       "unit test",
		Description:   "unit test",
		OrderId:       primitive.NewObjectID().Hex(),
		PayerEmail:    "test@unit.unit",
	}

	req.RawParams = map[string]string{
		"PO_PROJECT_ID":     req.ProjectId,
		"PO_PAYMENT_METHOD": req.PaymentMethod,
		"PO_CURRENCY":       req.Currency,
		"PO_AMOUNT":         fmt.Sprintf("%f", req.Amount),
		"PO_ACCOUNT":        req.Account,
		"PO_DESCRIPTION":    req.Description,
		"PO_ORDER_ID":       req.OrderId,
		"PO_PAYER_EMAIL":    req.PayerEmail,
	}

	var keys []string
	var elements []string

	for k := range req.RawParams {
		keys = append(keys, k)
	}

	sort.Strings(keys)

	for _, k := range keys {
		value := k + "=" + req.RawParams[k]
		elements = append(elements, value)
	}

	hashString := strings.Join(elements, "") + suite.project.SecretKey

	h := sha512.New()
	h.Write([]byte(hashString))

	req.Signature = hex.EncodeToString(h.Sum(nil))

	processor := &OrderCreateRequestProcessor{
		Service: suite.service,
		request: req,
		checked: &orderCreateRequestProcessorChecked{},
	}
	assert.Nil(suite.T(), processor.checked.paymentMethod)

	err := processor.processProject()
	assert.Nil(suite.T(), err)

	err = processor.processSignature()
	assert.Nil(suite.T(), err)
}

func (suite *OrderTestSuite) TestOrder_ProcessSignature_Json_Ok() {
	req := &billing.OrderCreateRequest{
		Type:          billing.OrderType_simple,
		ProjectId:     suite.project.Id,
		PaymentMethod: suite.paymentMethod.Group,
		Currency:      "RUB",
		Amount:        100,
		Account:       "unit test",
		Description:   "unit test",
		OrderId:       primitive.NewObjectID().Hex(),
		PayerEmail:    "test@unit.unit",
		IsJson:        true,
	}

	req.RawBody = `{"project":"` + suite.project.Id + `","amount":` + fmt.Sprintf("%f", req.Amount) +
		`,"currency":"` + req.Currency + `","account":"` + req.Account + `","order_id":"` + req.OrderId +
		`","description":"` + req.Description + `","payment_method":"` + req.PaymentMethod + `","payer_email":"` + req.PayerEmail +
		`","type":"` + billing.OrderType_simple + `"}`

	hashString := req.RawBody + suite.project.SecretKey

	h := sha512.New()
	h.Write([]byte(hashString))

	req.Signature = hex.EncodeToString(h.Sum(nil))

	processor := &OrderCreateRequestProcessor{
		Service: suite.service,
		request: req,
		checked: &orderCreateRequestProcessorChecked{},
	}
	assert.Nil(suite.T(), processor.checked.paymentMethod)

	err := processor.processProject()
	assert.Nil(suite.T(), err)

	err = processor.processSignature()
	assert.Nil(suite.T(), err)
}

func (suite *OrderTestSuite) TestOrder_ProcessSignature_Error() {
	req := &billing.OrderCreateRequest{
		Type:          billing.OrderType_simple,
		ProjectId:     suite.project.Id,
		PaymentMethod: suite.paymentMethod.Group,
		Currency:      "RUB",
		Amount:        100,
		Account:       "unit test",
		Description:   "unit test",
		OrderId:       primitive.NewObjectID().Hex(),
		PayerEmail:    "test@unit.unit",
		IsJson:        true,
	}

	req.RawBody = `{"project":"` + suite.project.Id + `","amount":` + fmt.Sprintf("%f", req.Amount) +
		`,"currency":"` + req.Currency + `","account":"` + req.Account + `","order_id":"` + req.OrderId +
		`","description":"` + req.Description + `","payment_method":"` + req.PaymentMethod + `","payer_email":"` + req.PayerEmail + `"}`

	fakeBody := `{"project":"` + suite.project.Id + `","amount":` + fmt.Sprintf("%f", req.Amount) +
		`,"currency":"` + req.Currency + `","account":"fake_account","order_id":"` + req.OrderId +
		`","description":"` + req.Description + `","payment_method":"` + req.PaymentMethod + `","payer_email":"` + req.PayerEmail + `"}`
	hashString := fakeBody + suite.project.SecretKey

	h := sha512.New()
	h.Write([]byte(hashString))

	req.Signature = hex.EncodeToString(h.Sum(nil))

	processor := &OrderCreateRequestProcessor{
		Service: suite.service,
		request: req,
		checked: &orderCreateRequestProcessorChecked{},
	}
	assert.Nil(suite.T(), processor.checked.paymentMethod)

	err := processor.processProject()
	assert.Nil(suite.T(), err)

	err = processor.processSignature()
	assert.Error(suite.T(), err)
	assert.Equal(suite.T(), orderErrorSignatureInvalid, err)
}

func (suite *OrderTestSuite) TestOrder_PrepareOrder_Ok() {
	req := &billing.OrderCreateRequest{
		ProjectId:   suite.projectWithProducts.Id,
		Currency:    "RUB",
		Amount:      100,
		Account:     "unit test",
		Description: "unit test",
		OrderId:     primitive.NewObjectID().Hex(),
		User: &billing.OrderUser{
			Email: "test@unit.unit",
			Ip:    "127.0.0.1",
		},
		UrlSuccess: "https://unit.test",
		UrlFail:    "https://unit.test",
		Products:   suite.productIds,
		Type:       billing.OrderType_product,
	}

	processor := &OrderCreateRequestProcessor{
		Service: suite.service,
		request: req,
		checked: &orderCreateRequestProcessorChecked{},
	}

	err := processor.processProject()
	assert.Nil(suite.T(), err)

	err = processor.processUserData()
	assert.Nil(suite.T(), err)

	err = processor.processPayerIp()
	assert.Nil(suite.T(), err)

	err = processor.processPayerIp()
	assert.Nil(suite.T(), err)

	err = processor.processCurrency(req.Type == billing.OrderType_simple)
	assert.Nil(suite.T(), err)

	err = processor.processPaylinkProducts()
	assert.Nil(suite.T(), err)

	err = processor.processProjectOrderId()
	assert.Nil(suite.T(), err)

	err = processor.processLimitAmounts()
	assert.Nil(suite.T(), err)

	order, err := processor.prepareOrder()
	assert.Nil(suite.T(), err)
	assert.NotNil(suite.T(), order)
	assert.Equal(suite.T(), req.UrlFail, order.Project.UrlFail)
	assert.Equal(suite.T(), req.UrlSuccess, order.Project.UrlSuccess)
}

func (suite *OrderTestSuite) TestOrder_PrepareOrder_PaymentMethod_Ok() {
	req := &billing.OrderCreateRequest{
		ProjectId:     suite.projectWithProducts.Id,
		PaymentMethod: suite.paymentMethod.Group,
		Currency:      "RUB",
		Amount:        100,
		Account:       "unit test",
		Description:   "unit test",
		OrderId:       primitive.NewObjectID().Hex(),
		User: &billing.OrderUser{
			Email: "test@unit.unit",
			Ip:    "127.0.0.1",
		},
		Products: suite.productIds,
		Type:     billing.OrderType_product,
	}

	processor := &OrderCreateRequestProcessor{
		Service: suite.service,
		request: req,
		checked: &orderCreateRequestProcessorChecked{
			mccCode:            pkg.MccCodeLowRisk,
			operatingCompanyId: suite.operatingCompany.Id,
		},
	}

	err := processor.processProject()
	assert.Nil(suite.T(), err)

	err = processor.processUserData()
	assert.Nil(suite.T(), err)

	err = processor.processPayerIp()
	assert.Nil(suite.T(), err)

	err = processor.processCurrency(req.Type == billing.OrderType_simple)
	assert.Nil(suite.T(), err)

	err = processor.processPaylinkProducts()
	assert.Nil(suite.T(), err)

	err = processor.processProjectOrderId()
	assert.Nil(suite.T(), err)

	err = processor.processLimitAmounts()
	assert.Nil(suite.T(), err)

	pm, err := suite.service.paymentMethod.GetByGroupAndCurrency(context.TODO(), suite.projectWithProducts, req.PaymentMethod, processor.checked.currency)
	assert.Nil(suite.T(), err)
	assert.NotNil(suite.T(), pm)

	err = processor.processPaymentMethod(pm)
	assert.Nil(suite.T(), err)

	order, err := processor.prepareOrder()
	assert.Nil(suite.T(), err)
	assert.NotNil(suite.T(), order)

	assert.NotNil(suite.T(), order.PaymentMethod)
	assert.Equal(suite.T(), processor.checked.paymentMethod.Id, order.PaymentMethod.Id)

	assert.True(suite.T(), order.Tax.Amount > 0)
	assert.NotEmpty(suite.T(), order.Tax.Currency)
}

func (suite *OrderTestSuite) TestOrder_PrepareOrder_UrlVerify_Error() {
	req := &billing.OrderCreateRequest{
		ProjectId:   suite.projectWithProducts.Id,
		Currency:    "RUB",
		Amount:      100,
		Account:     "unit test",
		Description: "unit test",
		OrderId:     primitive.NewObjectID().Hex(),
		User: &billing.OrderUser{
			Email: "test@unit.unit",
			Ip:    "127.0.0.1",
		},
		UrlNotify: "https://unit.test",
		UrlVerify: "https://unit.test",
		Products:  suite.productIds,
		Type:      billing.OrderType_product,
	}

	processor := &OrderCreateRequestProcessor{
		Service: suite.service,
		request: req,
		checked: &orderCreateRequestProcessorChecked{},
	}

	err := processor.processProject()
	assert.Nil(suite.T(), err)

	err = processor.processUserData()
	assert.Nil(suite.T(), err)

	err = processor.processPayerIp()
	assert.Nil(suite.T(), err)

	err = processor.processCurrency(req.Type == billing.OrderType_simple)
	assert.Nil(suite.T(), err)

	err = processor.processPaylinkProducts()
	assert.Nil(suite.T(), err)

	err = processor.processProjectOrderId()
	assert.Nil(suite.T(), err)

	err = processor.processLimitAmounts()
	assert.Nil(suite.T(), err)

	order, err := processor.prepareOrder()
	assert.Error(suite.T(), err)
	assert.Nil(suite.T(), order)
	assert.Equal(suite.T(), orderErrorDynamicNotifyUrlsNotAllowed, err)
}

func (suite *OrderTestSuite) TestOrder_PrepareOrder_UrlRedirect_Error() {
	req := &billing.OrderCreateRequest{
		ProjectId:   suite.projectWithProducts.Id,
		Currency:    "RUB",
		Amount:      100,
		Account:     "unit test",
		Description: "unit test",
		OrderId:     primitive.NewObjectID().Hex(),
		User: &billing.OrderUser{
			Email: "test@unit.unit",
			Ip:    "127.0.0.1",
		},
		UrlFail:    "https://unit.test",
		UrlSuccess: "https://unit.test",
		Products:   suite.productIds,
		Type:       billing.OrderType_product,
	}

	processor := &OrderCreateRequestProcessor{
		Service: suite.service,
		request: req,
		checked: &orderCreateRequestProcessorChecked{},
	}

	err := processor.processProject()
	assert.Nil(suite.T(), err)

	err = processor.processUserData()
	assert.Nil(suite.T(), err)

	err = processor.processPayerIp()
	assert.Nil(suite.T(), err)

	err = processor.processCurrency(req.Type == billing.OrderType_simple)
	assert.Nil(suite.T(), err)

	err = processor.processPaylinkProducts()
	assert.Nil(suite.T(), err)

	err = processor.processProjectOrderId()
	assert.Nil(suite.T(), err)

	err = processor.processLimitAmounts()
	assert.Nil(suite.T(), err)

	processor.checked.project = suite.projectUahLimitCurrency

	order, err := processor.prepareOrder()
	assert.Error(suite.T(), err)
	assert.Nil(suite.T(), order)
	assert.Equal(suite.T(), orderErrorDynamicRedirectUrlsNotAllowed, err)
}

func (suite *OrderTestSuite) TestOrder_OrderCreateProcess_Ok() {
	req := &billing.OrderCreateRequest{
		Type:          billing.OrderType_simple,
		ProjectId:     suite.project.Id,
		PaymentMethod: suite.paymentMethod.Group,
		Currency:      "RUB",
		Amount:        100,
		Account:       "unit test",
		Description:   "unit test",
		OrderId:       primitive.NewObjectID().Hex(),
		User: &billing.OrderUser{
			Email: "test@unit.unit",
			Ip:    "127.0.0.1",
		},
	}

	rsp := &grpc.OrderCreateProcessResponse{}
	err := suite.service.OrderCreateProcess(context.TODO(), req, rsp)

	assert.Nil(suite.T(), err)
	assert.Equal(suite.T(), rsp.Status, pkg.ResponseStatusOk)
	assert.True(suite.T(), len(rsp.Item.Id) > 0)
	assert.NotNil(suite.T(), rsp.Item.Project)
	assert.NotNil(suite.T(), rsp.Item.PaymentMethod)
	assert.Equal(suite.T(), pkg.OrderTypeOrder, rsp.Item.Type)
}

func (suite *OrderTestSuite) TestOrder_OrderCreateProcess_ProjectInactive_Error() {
	req := &billing.OrderCreateRequest{
		Type:          billing.OrderType_simple,
		ProjectId:     suite.inactiveProject.Id,
		PaymentMethod: suite.paymentMethod.Group,
		Currency:      "RUB",
		Amount:        100,
		Account:       "unit test",
		Description:   "unit test",
		OrderId:       primitive.NewObjectID().Hex(),
		User: &billing.OrderUser{
			Email: "test@unit.unit",
			Ip:    "127.0.0.1",
		},
	}

	rsp := &grpc.OrderCreateProcessResponse{}
	err := suite.service.OrderCreateProcess(context.TODO(), req, rsp)

	assert.NoError(suite.T(), err)
	assert.Equal(suite.T(), rsp.Status, pkg.ResponseStatusBadData)
	assert.Equal(suite.T(), orderErrorProjectInactive, rsp.Message)

	assert.Nil(suite.T(), rsp.Item)
}

func (suite *OrderTestSuite) TestOrder_OrderCreateProcess_SignatureInvalid_Error() {
	req := &billing.OrderCreateRequest{
		Type:          billing.OrderType_simple,
		ProjectId:     suite.project.Id,
		PaymentMethod: suite.paymentMethod.Group,
		Currency:      "RUB",
		Amount:        100,
		Account:       "unit test",
		Description:   "unit test",
		OrderId:       primitive.NewObjectID().Hex(),
		PayerEmail:    "test@unit.unit",
		User: &billing.OrderUser{
			Ip: "127.0.0.1",
		},
		IsJson: true,
	}

	req.RawBody = `{"project":"` + suite.project.Id + `","amount":` + fmt.Sprintf("%f", req.Amount) +
		`,"currency":"` + req.Currency + `","account":"` + req.Account + `","order_id":"` + req.OrderId +
		`","description":"` + req.Description + `","payment_method":"` + req.PaymentMethod + `","payer_email":"` + req.PayerEmail + `"}`

	fakeBody := `{"project":"` + suite.project.Id + `","amount":` + fmt.Sprintf("%f", req.Amount) +
		`,"currency":"` + req.Currency + `","account":"fake_account","order_id":"` + req.OrderId +
		`","description":"` + req.Description + `","payment_method":"` + req.PaymentMethod + `","payer_email":"` + req.PayerEmail + `"}`
	hashString := fakeBody + suite.project.SecretKey

	h := sha512.New()
	h.Write([]byte(hashString))

	req.Signature = hex.EncodeToString(h.Sum(nil))

	rsp := &grpc.OrderCreateProcessResponse{}
	err := suite.service.OrderCreateProcess(context.TODO(), req, rsp)

	assert.NoError(suite.T(), err)
	assert.Equal(suite.T(), rsp.Status, pkg.ResponseStatusBadData)
	assert.Equal(suite.T(), orderErrorSignatureInvalid, rsp.Message)

	assert.Nil(suite.T(), rsp.Item)
}

func (suite *OrderTestSuite) TestOrder_OrderCreateProcess_Error_CheckoutWithoutAmount() {
	suite.project.IsProductsCheckout = true
	assert.NoError(suite.T(), suite.service.project.Update(context.TODO(), suite.project))

	req := &billing.OrderCreateRequest{
		ProjectId:     suite.project.Id,
		PaymentMethod: suite.paymentMethod.Group,
		Currency:      "USD",
		Amount:        100,
		Account:       "unit test",
		Description:   "unit test",
		OrderId:       primitive.NewObjectID().Hex(),
		User: &billing.OrderUser{
			Email: "test@unit.unit",
			Ip:    "127.0.0.1",
		},
		Type: billing.OrderType_product,
	}

	rsp := &grpc.OrderCreateProcessResponse{}
	err := suite.service.OrderCreateProcess(context.TODO(), req, rsp)

	assert.NoError(suite.T(), err)
	assert.Equal(suite.T(), rsp.Status, pkg.ResponseStatusBadData)
	assert.Equal(suite.T(), orderErrorCheckoutWithoutProducts, rsp.Message)

	suite.project.IsProductsCheckout = false
	assert.NoError(suite.T(), suite.service.project.Update(context.TODO(), suite.project))

	req = &billing.OrderCreateRequest{
		ProjectId:     suite.project.Id,
		PaymentMethod: suite.paymentMethod.Group,
		Currency:      "USD",
		Amount:        100,
		Account:       "unit test",
		Description:   "unit test",
		OrderId:       primitive.NewObjectID().Hex(),
		User: &billing.OrderUser{
			Email: "test@unit.unit",
			Ip:    "127.0.0.1",
		},
		Type: billing.OrderType_key,
	}

	rsp = &grpc.OrderCreateProcessResponse{}
	err = suite.service.OrderCreateProcess(context.TODO(), req, rsp)

	assert.NoError(suite.T(), err)
	assert.Equal(suite.T(), rsp.Status, pkg.ResponseStatusBadData)
	assert.Equal(suite.T(), orderErrorCheckoutWithoutProducts, rsp.Message)
}

func (suite *OrderTestSuite) TestOrder_OrderCreateProcess_Error_CheckoutWithoutProducts() {
	suite.project.IsProductsCheckout = false
	assert.NoError(suite.T(), suite.service.project.Update(context.TODO(), suite.project))

	req := &billing.OrderCreateRequest{
		ProjectId:     suite.project.Id,
		PaymentMethod: suite.paymentMethod.Group,
		Currency:      "USD",
		Account:       "unit test",
		Description:   "unit test",
		OrderId:       primitive.NewObjectID().Hex(),
		User: &billing.OrderUser{
			Email: "test@unit.unit",
			Ip:    "127.0.0.1",
		},
		Type: billing.OrderType_simple,
	}

	rsp := &grpc.OrderCreateProcessResponse{}
	err := suite.service.OrderCreateProcess(context.TODO(), req, rsp)

	assert.NoError(suite.T(), err)
	assert.Equal(suite.T(), rsp.Status, pkg.ResponseStatusBadData)
	assert.Equal(suite.T(), orderErrorCheckoutWithoutAmount, rsp.Message)
}

func (suite *OrderTestSuite) TestOrder_OrderCreateProcess_CurrencyInvalid_Error() {
	req := &billing.OrderCreateRequest{
		ProjectId:     suite.project.Id,
		PaymentMethod: suite.paymentMethod.Group,
		Currency:      "AUD",
		Amount:        100,
		Account:       "unit test",
		Description:   "unit test",
		OrderId:       primitive.NewObjectID().Hex(),
		User: &billing.OrderUser{
			Email: "test@unit.unit",
			Ip:    "127.0.0.1",
		},
		Type: billing.OrderType_simple,
	}

	rsp := &grpc.OrderCreateProcessResponse{}
	err := suite.service.OrderCreateProcess(context.TODO(), req, rsp)

	assert.NoError(suite.T(), err)
	assert.Equal(suite.T(), rsp.Status, pkg.ResponseStatusBadData)
	assert.Equal(suite.T(), orderErrorCurrencyNotFound, rsp.Message)
}

func (suite *OrderTestSuite) TestOrder_OrderCreateProcess_CurrencyEmpty_Error() {
	req := &billing.OrderCreateRequest{
		Type:          billing.OrderType_simple,
		ProjectId:     suite.projectEmptyPaymentMethodTerminal.Id,
		PaymentMethod: suite.paymentMethod.Group,
		Amount:        100,
		Account:       "unit test",
		Description:   "unit test",
		OrderId:       primitive.NewObjectID().Hex(),
		User: &billing.OrderUser{
			Email: "test@unit.unit",
			Ip:    "127.0.0.1",
		},
	}

	rsp := &grpc.OrderCreateProcessResponse{}
	err := suite.service.OrderCreateProcess(context.TODO(), req, rsp)

	assert.NoError(suite.T(), err)
	assert.Equal(suite.T(), rsp.Status, pkg.ResponseStatusBadData)
	assert.Equal(suite.T(), orderErrorCurrencyIsRequired, rsp.Message)

	assert.Nil(suite.T(), rsp.Item)
}

func (suite *OrderTestSuite) TestOrder_OrderCreateProcess_DuplicateProjectOrderId_Error() {
	orderId := primitive.NewObjectID().Hex()

	req := &billing.OrderCreateRequest{
		Type:          billing.OrderType_simple,
		ProjectId:     suite.project.Id,
		PaymentMethod: suite.paymentMethod.Group,
		Currency:      "RUB",
		Amount:        100,
		Account:       "unit test",
		Description:   "unit test",
		OrderId:       orderId,
		User: &billing.OrderUser{
			Email: "test@unit.unit",
			Ip:    "127.0.0.1",
		},
	}

	order := &billing.Order{
		Id: primitive.NewObjectID().Hex(),
		Project: &billing.ProjectOrder{
			Id:                suite.project.Id,
			Name:              suite.project.Name,
			UrlSuccess:        suite.project.UrlRedirectSuccess,
			UrlFail:           suite.project.UrlRedirectFail,
			SendNotifyEmail:   suite.project.SendNotifyEmail,
			NotifyEmails:      suite.project.NotifyEmails,
			SecretKey:         suite.project.SecretKey,
			UrlCheckAccount:   suite.project.UrlCheckAccount,
			UrlProcessPayment: suite.project.UrlProcessPayment,
			CallbackProtocol:  suite.project.CallbackProtocol,
			MerchantId:        suite.project.MerchantId,
		},
		Description:    fmt.Sprintf(orderDefaultDescription, orderId),
		ProjectOrderId: req.OrderId,
		ProjectAccount: req.Account,
		ProjectParams:  req.Other,
		PrivateStatus:  constant.OrderStatusNew,
		CreatedAt:      ptypes.TimestampNow(),
		IsJsonRequest:  false,
	}

	_, err := suite.service.db.Collection(collectionOrder).InsertOne(context.TODO(), order)
	assert.Nil(suite.T(), err)

	rsp := &grpc.OrderCreateProcessResponse{}
	err = suite.service.OrderCreateProcess(context.TODO(), req, rsp)

	assert.NoError(suite.T(), err)
	assert.Equal(suite.T(), rsp.Status, pkg.ResponseStatusBadData)
	assert.Equal(suite.T(), orderErrorProjectOrderIdIsDuplicate, rsp.Message)

	assert.Nil(suite.T(), rsp.Item)
	assert.Equal(suite.T(), orderErrorProjectOrderIdIsDuplicate, rsp.Message)
}

func (suite *OrderTestSuite) TestOrder_OrderCreateProcess_PaymentMethodInvalid_Error() {
	req := &billing.OrderCreateRequest{
		Type:          billing.OrderType_simple,
		ProjectId:     suite.project.Id,
		PaymentMethod: suite.inactivePaymentMethod.Group,
		Currency:      "RUB",
		Amount:        100,
		Account:       "unit test",
		Description:   "unit test",
		OrderId:       primitive.NewObjectID().Hex(),
		User: &billing.OrderUser{
			Email: "test@unit.unit",
			Ip:    "127.0.0.1",
		},
	}

	rsp := &grpc.OrderCreateProcessResponse{}
	err := suite.service.OrderCreateProcess(context.TODO(), req, rsp)

	assert.NoError(suite.T(), err)
	assert.Equal(suite.T(), rsp.Status, pkg.ResponseStatusBadData)
	assert.Equal(suite.T(), orderErrorPaymentMethodInactive, rsp.Message)
}

func (suite *OrderTestSuite) TestOrder_OrderCreateProcess_AmountInvalid_Error() {
	req := &billing.OrderCreateRequest{
		Type:          billing.OrderType_simple,
		ProjectId:     suite.project.Id,
		PaymentMethod: suite.paymentMethod.Group,
		Currency:      "RUB",
		Amount:        10,
		Account:       "unit test",
		Description:   "unit test",
		User: &billing.OrderUser{
			Email: "test@unit.unit",
			Ip:    "127.0.0.1",
		},
	}

	rsp := &grpc.OrderCreateProcessResponse{}
	err := suite.service.OrderCreateProcess(context.TODO(), req, rsp)

	assert.NoError(suite.T(), err)
	assert.Equal(suite.T(), rsp.Status, pkg.ResponseStatusBadData)
	assert.Equal(suite.T(), orderErrorAmountLowerThanMinAllowed, rsp.Message)

	assert.Nil(suite.T(), rsp.Item)
}

func (suite *OrderTestSuite) TestOrder_ProcessRenderFormPaymentMethods_DevEnvironment_Ok() {
	req := &billing.OrderCreateRequest{
		Type:          billing.OrderType_simple,
		ProjectId:     suite.project.Id,
		PaymentMethod: suite.paymentMethod.Group,
		Currency:      "RUB",
		Amount:        100,
		Account:       "unit test",
		Description:   "unit test",
		OrderId:       primitive.NewObjectID().Hex(),
		User: &billing.OrderUser{
			Email: "test@unit.unit",
			Ip:    "127.0.0.1",
		},
	}

	rsp := &grpc.OrderCreateProcessResponse{}
	err := suite.service.OrderCreateProcess(context.TODO(), req, rsp)

	assert.Nil(suite.T(), err)
	assert.Equal(suite.T(), rsp.Status, pkg.ResponseStatusOk)
	order := rsp.Item
	assert.True(suite.T(), len(order.Id) > 0)

	processor := &PaymentFormProcessor{
		service: suite.service,
		order:   order,
		request: &grpc.PaymentFormJsonDataRequest{
			OrderId: order.Id,
			Scheme:  "http",
			Host:    "unit.test",
		},
	}

	pms, err := processor.processRenderFormPaymentMethods(context.TODO(), suite.project)

	assert.Nil(suite.T(), err)
	assert.True(suite.T(), len(pms) > 0)
}

func (suite *OrderTestSuite) TestOrder_ProcessRenderFormPaymentMethods_ProdEnvironment_Ok() {
	req := &billing.OrderCreateRequest{
		Type:          billing.OrderType_simple,
		ProjectId:     suite.project.Id,
		PaymentMethod: suite.paymentMethod.Group,
		Currency:      "RUB",
		Amount:        100,
		Account:       "unit test",
		Description:   "unit test",
		OrderId:       primitive.NewObjectID().Hex(),
		User: &billing.OrderUser{
			Email: "test@unit.unit",
			Ip:    "127.0.0.1",
		},
	}

	rsp := &grpc.OrderCreateProcessResponse{}
	err := suite.service.OrderCreateProcess(context.TODO(), req, rsp)

	assert.Nil(suite.T(), err)
	assert.Equal(suite.T(), rsp.Status, pkg.ResponseStatusOk)
	order := rsp.Item
	assert.True(suite.T(), len(order.Id) > 0)

	processor := &PaymentFormProcessor{
		service: suite.service,
		order:   order,
		request: &grpc.PaymentFormJsonDataRequest{
			OrderId: order.Id,
			Scheme:  "http",
			Host:    "unit.test",
		},
	}
	pms, err := processor.processRenderFormPaymentMethods(context.TODO(), suite.project)

	assert.Nil(suite.T(), err)
	assert.True(suite.T(), len(pms) > 0)
}

func (suite *OrderTestSuite) TestOrder_ProcessPaymentMethodsData_SavedCards_Ok() {
	req := &billing.OrderCreateRequest{
		Type:          billing.OrderType_simple,
		ProjectId:     suite.project.Id,
		PaymentMethod: suite.paymentMethod.Group,
		Currency:      "RUB",
		Amount:        100,
		Account:       "unit test",
		Description:   "unit test",
		OrderId:       primitive.NewObjectID().Hex(),
		User: &billing.OrderUser{
			Email: "test@unit.unit",
			Ip:    "127.0.0.1",
		},
	}

	rsp := &grpc.OrderCreateProcessResponse{}
	err := suite.service.OrderCreateProcess(context.TODO(), req, rsp)

	assert.Nil(suite.T(), err)
	assert.Equal(suite.T(), rsp.Status, pkg.ResponseStatusOk)
	order := rsp.Item

	processor := &PaymentFormProcessor{service: suite.service, order: order}

	pm := &billing.PaymentFormPaymentMethod{
		Id:            suite.paymentMethod.Id,
		Name:          suite.paymentMethod.Name,
		Type:          suite.paymentMethod.Type,
		Group:         suite.paymentMethod.Group,
		AccountRegexp: suite.paymentMethod.AccountRegexp,
	}

	assert.True(suite.T(), len(pm.SavedCards) <= 0)

	err = processor.processPaymentMethodsData(pm)
	assert.Nil(suite.T(), err)
	assert.True(suite.T(), pm.HasSavedCards)
	assert.True(suite.T(), len(pm.SavedCards) > 0)
}

func (suite *OrderTestSuite) TestOrder_ProcessPaymentMethodsData_EmptySavedCards_Ok() {
	req := &billing.OrderCreateRequest{
		Type:          billing.OrderType_simple,
		ProjectId:     suite.project.Id,
		PaymentMethod: suite.paymentMethod.Group,
		Currency:      "RUB",
		Amount:        100,
		Account:       "unit test",
		Description:   "unit test",
		OrderId:       primitive.NewObjectID().Hex(),
		User: &billing.OrderUser{
			Email: "test@unit.unit",
			Ip:    "127.0.0.1",
		},
	}

	suite.service.rep = mocks.NewRepositoryServiceEmpty()

	rsp := &grpc.OrderCreateProcessResponse{}
	err := suite.service.OrderCreateProcess(context.TODO(), req, rsp)

	assert.Nil(suite.T(), err)
	assert.Equal(suite.T(), rsp.Status, pkg.ResponseStatusOk)
	order := rsp.Item

	processor := &PaymentFormProcessor{service: suite.service, order: order}

	pm := &billing.PaymentFormPaymentMethod{
		Id:            suite.paymentMethod.Id,
		Name:          suite.paymentMethod.Name,
		Type:          suite.paymentMethod.Type,
		Group:         suite.paymentMethod.Group,
		AccountRegexp: suite.paymentMethod.AccountRegexp,
	}

	assert.True(suite.T(), len(pm.SavedCards) <= 0)

	err = processor.processPaymentMethodsData(pm)
	assert.Nil(suite.T(), err)
	assert.False(suite.T(), pm.HasSavedCards)
	assert.Len(suite.T(), pm.SavedCards, 0)
}

func (suite *OrderTestSuite) TestOrder_ProcessPaymentMethodsData_NotBankCard_Ok() {
	req := &billing.OrderCreateRequest{
		Type:          billing.OrderType_simple,
		ProjectId:     suite.project.Id,
		PaymentMethod: suite.paymentMethod.Group,
		Currency:      "RUB",
		Amount:        100,
		Account:       "unit test",
		Description:   "unit test",
		OrderId:       primitive.NewObjectID().Hex(),
		User: &billing.OrderUser{
			Email: "test@unit.unit",
			Ip:    "127.0.0.1",
		},
	}

	suite.service.rep = mocks.NewRepositoryServiceEmpty()

	rsp := &grpc.OrderCreateProcessResponse{}
	err := suite.service.OrderCreateProcess(context.TODO(), req, rsp)

	assert.Nil(suite.T(), err)
	assert.Equal(suite.T(), rsp.Status, pkg.ResponseStatusOk)
	order := rsp.Item

	processor := &PaymentFormProcessor{service: suite.service, order: order}

	pm := &billing.PaymentFormPaymentMethod{
		Id:            suite.paymentMethod.Id,
		Name:          suite.paymentMethodWithInactivePaymentSystem.Name,
		Type:          suite.paymentMethodWithInactivePaymentSystem.Type,
		Group:         suite.paymentMethodWithInactivePaymentSystem.Group,
		AccountRegexp: suite.paymentMethodWithInactivePaymentSystem.AccountRegexp,
	}

	assert.True(suite.T(), len(pm.SavedCards) <= 0)

	err = processor.processPaymentMethodsData(pm)
	assert.Nil(suite.T(), err)
	assert.False(suite.T(), pm.HasSavedCards)
	assert.Len(suite.T(), pm.SavedCards, 0)
}

func (suite *OrderTestSuite) TestOrder_ProcessPaymentMethodsData_GetSavedCards_Error() {
	req := &billing.OrderCreateRequest{
		Type:          billing.OrderType_simple,
		ProjectId:     suite.project.Id,
		PaymentMethod: suite.paymentMethod.Group,
		Currency:      "RUB",
		Amount:        100,
		Account:       "unit test",
		Description:   "unit test",
		OrderId:       primitive.NewObjectID().Hex(),
		User: &billing.OrderUser{
			Email: "test@unit.unit",
			Ip:    "127.0.0.1",
		},
	}

	suite.service.rep = mocks.NewRepositoryServiceError()

	rsp := &grpc.OrderCreateProcessResponse{}
	err := suite.service.OrderCreateProcess(context.TODO(), req, rsp)

	assert.Nil(suite.T(), err)
	assert.Equal(suite.T(), rsp.Status, pkg.ResponseStatusOk)
	order := rsp.Item

	processor := &PaymentFormProcessor{service: suite.service, order: order}

	pm := &billing.PaymentFormPaymentMethod{
		Id:            suite.paymentMethod.Id,
		Name:          suite.paymentMethod.Name,
		Type:          suite.paymentMethod.Type,
		Group:         suite.paymentMethod.Group,
		AccountRegexp: suite.paymentMethod.AccountRegexp,
	}

	err = processor.processPaymentMethodsData(pm)
	assert.Nil(suite.T(), err)
	assert.False(suite.T(), pm.HasSavedCards)
	assert.Len(suite.T(), pm.SavedCards, 0)
}

func (suite *OrderTestSuite) TestOrder_PaymentFormJsonDataProcessAlreadyProcessed_Error() {
	req := &billing.OrderCreateRequest{
		Type:          billing.OrderType_simple,
		ProjectId:     suite.project.Id,
		PaymentMethod: suite.paymentMethod.Group,
		Currency:      "RUB",
		Amount:        100,
		Account:       "unit test",
		Description:   "unit test",
		OrderId:       primitive.NewObjectID().Hex(),
		User: &billing.OrderUser{
			Email: "test@unit.unit",
			Ip:    "127.0.0.1",
			Address: &billing.OrderBillingAddress{
				Country: "RU",
			},
			Locale: "ru-RU",
		},
	}

	rsp1 := &grpc.OrderCreateProcessResponse{}
	err := suite.service.OrderCreateProcess(context.TODO(), req, rsp1)

	assert.Nil(suite.T(), err)
	assert.Equal(suite.T(), rsp1.Status, pkg.ResponseStatusOk)

	order := rsp1.Item
	order.PrivateStatus = constant.OrderStatusPaymentSystemCanceled
	assert.NoError(suite.T(), suite.service.updateOrder(context.TODO(), order))

	req1 := &grpc.PaymentFormJsonDataRequest{OrderId: order.Uuid, Scheme: "https", Host: "unit.test",
		Ip: "127.0.0.1",
	}

	rsp2 := &grpc.PaymentFormJsonDataResponse{}
	err = suite.service.PaymentFormJsonDataProcess(context.TODO(), req1, rsp2)
	assert.Nil(suite.T(), err)
	assert.EqualValues(suite.T(), 400, rsp2.Status)
	assert.Equal(suite.T(), orderErrorDontHaveReceiptUrl, rsp2.Message)

	order.ReceiptUrl = "http://test.test"
	assert.NoError(suite.T(), suite.service.updateOrder(context.TODO(), order))

	rsp2 = &grpc.PaymentFormJsonDataResponse{}
	err = suite.service.PaymentFormJsonDataProcess(context.TODO(), req1, rsp2)
	assert.Nil(suite.T(), err)
	assert.EqualValues(suite.T(), 200, rsp2.Status)
	assert.Equal(suite.T(), billing.OrderType_simple, rsp2.Item.Type)
	assert.True(suite.T(), rsp2.Item.IsAlreadyProcessed)
	assert.EqualValues(suite.T(), order.ReceiptUrl, rsp2.Item.ReceiptUrl)
}

func (suite *OrderTestSuite) TestOrder_PaymentFormJsonDataProcess_Ok() {
	req := &billing.OrderCreateRequest{
		Type:          billing.OrderType_simple,
		ProjectId:     suite.project.Id,
		PaymentMethod: suite.paymentMethod.Group,
		Currency:      "RUB",
		Amount:        100,
		Account:       "unit test",
		Description:   "unit test",
		OrderId:       primitive.NewObjectID().Hex(),
		User: &billing.OrderUser{
			Email:  "test@unit.unit",
			Ip:     "127.0.0.1",
			Locale: "ru-RU",
		},
	}

	rsp1 := &grpc.OrderCreateProcessResponse{}
	err := suite.service.OrderCreateProcess(context.TODO(), req, rsp1)

	assert.Nil(suite.T(), err)
	assert.Equal(suite.T(), rsp1.Status, pkg.ResponseStatusOk)
	order := rsp1.Item
	assert.NotNil(suite.T(), order.CountryRestriction)
	assert.Equal(suite.T(), order.CountryRestriction.IsoCodeA2, "RU")
	assert.True(suite.T(), order.CountryRestriction.PaymentsAllowed)
	assert.True(suite.T(), order.CountryRestriction.ChangeAllowed)
	assert.False(suite.T(), order.UserAddressDataRequired)
	assert.Equal(suite.T(), order.PrivateStatus, int32(constant.OrderStatusNew))

	req1 := &grpc.PaymentFormJsonDataRequest{OrderId: order.Uuid, Scheme: "https", Host: "unit.test",
		Ip: "94.131.198.60", // Ukrainian IP -> payments not allowed but available to change country
	}
	rsp := &grpc.PaymentFormJsonDataResponse{}
	err = suite.service.PaymentFormJsonDataProcess(context.TODO(), req1, rsp)

	assert.Nil(suite.T(), err)
	assert.Equal(suite.T(), billing.OrderType_simple, rsp.Item.Type)
	assert.True(suite.T(), len(rsp.Item.PaymentMethods) > 0)
	assert.True(suite.T(), len(rsp.Item.PaymentMethods[0].Id) > 0)
	assert.Equal(suite.T(), len(rsp.Item.Items), 0)
	assert.Equal(suite.T(), req.Description, rsp.Item.Description)
	assert.True(suite.T(), rsp.Item.CountryPaymentsAllowed)
	assert.True(suite.T(), rsp.Item.CountryChangeAllowed)
	assert.Equal(suite.T(), req.User.Locale, rsp.Item.Lang)

	order, err = suite.service.getOrderByUuid(context.TODO(), order.Uuid)
	assert.Nil(suite.T(), err)
	assert.NotNil(suite.T(), order.CountryRestriction)
	assert.Equal(suite.T(), order.CountryRestriction.IsoCodeA2, "RU")
	assert.True(suite.T(), order.CountryRestriction.PaymentsAllowed)
	assert.True(suite.T(), order.CountryRestriction.ChangeAllowed)
	assert.True(suite.T(), order.UserAddressDataRequired)
}

func (suite *OrderTestSuite) TestOrder_PaymentFormJsonDataProcessWithProducts_Ok() {
	req := &billing.OrderCreateRequest{
		ProjectId:     suite.projectWithProducts.Id,
		PaymentMethod: suite.paymentMethod.Group,
		Currency:      "RUB",
		Account:       "unit test",
		Description:   "unit test",
		OrderId:       primitive.NewObjectID().Hex(),
		User: &billing.OrderUser{
			Email: "test@unit.unit",
			Ip:    "127.0.0.1",
		},
		Products: suite.productIds,
		Type:     billing.OrderType_product,
	}

	rsp1 := &grpc.OrderCreateProcessResponse{}
	err := suite.service.OrderCreateProcess(context.TODO(), req, rsp1)

	assert.Nil(suite.T(), err)
	assert.Equal(suite.T(), rsp1.Status, pkg.ResponseStatusOk)
	order := rsp1.Item

	req1 := &grpc.PaymentFormJsonDataRequest{OrderId: order.Uuid, Scheme: "https", Host: "unit.test"}
	rsp := &grpc.PaymentFormJsonDataResponse{}
	err = suite.service.PaymentFormJsonDataProcess(context.TODO(), req1, rsp)

	assert.Nil(suite.T(), err)
	assert.Equal(suite.T(), billing.OrderType_product, rsp.Item.Type)
	assert.True(suite.T(), len(rsp.Item.PaymentMethods) > 0)
	assert.True(suite.T(), len(rsp.Item.PaymentMethods[0].Id) > 0)
	assert.Equal(suite.T(), len(rsp.Item.Items), 2)
}

func (suite *OrderTestSuite) TestOrder_ProcessPaymentFormData_BankCard_Ok() {
	req := &billing.OrderCreateRequest{
		Type:        billing.OrderType_simple,
		ProjectId:   suite.project.Id,
		Currency:    "RUB",
		Amount:      100,
		Account:     "unit test",
		Description: "unit test",
		OrderId:     primitive.NewObjectID().Hex(),
		User: &billing.OrderUser{
			Email: "test@unit.unit",
			Ip:    "127.0.0.1",
		},
	}

	rsp1 := &grpc.OrderCreateProcessResponse{}
	err := suite.service.OrderCreateProcess(context.TODO(), req, rsp1)

	assert.Nil(suite.T(), err)
	assert.Equal(suite.T(), rsp1.Status, pkg.ResponseStatusOk)
	rsp := rsp1.Item

	data := map[string]string{
		pkg.PaymentCreateFieldOrderId:         rsp.Uuid,
		pkg.PaymentCreateFieldPaymentMethodId: suite.paymentMethod.Id,
		pkg.PaymentCreateFieldEmail:           "test@unit.unit",
		pkg.PaymentCreateFieldPan:             "4000000000000002",
		pkg.PaymentCreateFieldCvv:             "123",
		pkg.PaymentCreateFieldMonth:           "02",
		pkg.PaymentCreateFieldYear:            "2100",
		pkg.PaymentCreateFieldHolder:          "Mr. Card Holder",
	}

	processor := &PaymentCreateProcessor{service: suite.service, data: data}
	err = processor.processPaymentFormData(context.TODO())

	assert.Nil(suite.T(), err)
	assert.NotNil(suite.T(), processor.checked.order)
	assert.NotNil(suite.T(), processor.checked.project)
	assert.NotNil(suite.T(), processor.checked.paymentMethod)

	bankBrand, ok := processor.checked.order.PaymentRequisites[pkg.PaymentCreateBankCardFieldBrand]

	assert.True(suite.T(), ok)
	assert.True(suite.T(), len(bankBrand) > 0)
}

func (suite *OrderTestSuite) TestOrder_ProcessPaymentFormData_Bitcoin_Ok() {
	req := &billing.OrderCreateRequest{
		Type:        billing.OrderType_simple,
		ProjectId:   suite.project.Id,
		Currency:    "RUB",
		Amount:      100,
		Account:     "unit test",
		Description: "unit test",
		OrderId:     primitive.NewObjectID().Hex(),
		User: &billing.OrderUser{
			Email: "test@unit.unit",
			Ip:    "127.0.0.1",
		},
	}

	rsp1 := &grpc.OrderCreateProcessResponse{}
	err := suite.service.OrderCreateProcess(context.TODO(), req, rsp1)

	assert.Nil(suite.T(), err)
	assert.Equal(suite.T(), rsp1.Status, pkg.ResponseStatusOk)
	rsp := rsp1.Item

	data := map[string]string{
		pkg.PaymentCreateFieldOrderId:         rsp.Uuid,
		pkg.PaymentCreateFieldPaymentMethodId: suite.pmBitcoin1.Id,
		pkg.PaymentCreateFieldEmail:           "test@unit.unit",
		pkg.PaymentCreateFieldCrypto:          "bitcoin_address",
	}

	processor := &PaymentCreateProcessor{service: suite.service, data: data}
	err = processor.processPaymentFormData(context.TODO())

	assert.Nil(suite.T(), err)
	assert.NotNil(suite.T(), processor.checked.order)
	assert.NotNil(suite.T(), processor.checked.project)
	assert.NotNil(suite.T(), processor.checked.paymentMethod)
}

func (suite *OrderTestSuite) TestOrder_ProcessPaymentFormData_OrderIdEmpty_Error() {
	req := &billing.OrderCreateRequest{
		Type:        billing.OrderType_simple,
		ProjectId:   suite.project.Id,
		Currency:    "RUB",
		Amount:      100,
		Account:     "unit test",
		Description: "unit test",
		OrderId:     primitive.NewObjectID().Hex(),
		User: &billing.OrderUser{
			Email: "test@unit.unit",
			Ip:    "127.0.0.1",
		},
	}

	rsp1 := &grpc.OrderCreateProcessResponse{}
	err := suite.service.OrderCreateProcess(context.TODO(), req, rsp1)

	assert.Nil(suite.T(), err)
	assert.Equal(suite.T(), rsp1.Status, pkg.ResponseStatusOk)

	data := map[string]string{
		pkg.PaymentCreateFieldPaymentMethodId: suite.pmBitcoin1.Id,
		pkg.PaymentCreateFieldEmail:           "test@unit.unit",
		pkg.PaymentCreateFieldCrypto:          "bitcoin_address",
	}

	processor := &PaymentCreateProcessor{service: suite.service, data: data}
	err = processor.processPaymentFormData(context.TODO())

	assert.Error(suite.T(), err)
	assert.Nil(suite.T(), processor.checked.order)
	assert.Nil(suite.T(), processor.checked.project)
	assert.Nil(suite.T(), processor.checked.paymentMethod)
	assert.Equal(suite.T(), orderErrorCreatePaymentRequiredFieldIdNotFound, err)
}

func (suite *OrderTestSuite) TestOrder_ProcessPaymentFormData_PaymentMethodEmpty_Error() {
	req := &billing.OrderCreateRequest{
		Type:        billing.OrderType_simple,
		ProjectId:   suite.project.Id,
		Currency:    "RUB",
		Amount:      100,
		Account:     "unit test",
		Description: "unit test",
		OrderId:     primitive.NewObjectID().Hex(),
		User: &billing.OrderUser{
			Email: "test@unit.unit",
			Ip:    "127.0.0.1",
		},
	}

	rsp1 := &grpc.OrderCreateProcessResponse{}
	err := suite.service.OrderCreateProcess(context.TODO(), req, rsp1)

	assert.Nil(suite.T(), err)
	assert.Equal(suite.T(), rsp1.Status, pkg.ResponseStatusOk)
	rsp := rsp1.Item

	data := map[string]string{
		pkg.PaymentCreateFieldOrderId: rsp.Id,
		pkg.PaymentCreateFieldEmail:   "test@unit.unit",
		pkg.PaymentCreateFieldCrypto:  "bitcoin_address",
	}

	processor := &PaymentCreateProcessor{service: suite.service, data: data}
	err = processor.processPaymentFormData(context.TODO())

	assert.Error(suite.T(), err)
	assert.Nil(suite.T(), processor.checked.order)
	assert.Nil(suite.T(), processor.checked.project)
	assert.Nil(suite.T(), processor.checked.paymentMethod)
	assert.Equal(suite.T(), orderErrorCreatePaymentRequiredFieldPaymentMethodNotFound, err)
}

func (suite *OrderTestSuite) TestOrder_ProcessPaymentFormData_EmailEmpty_Error() {
	req := &billing.OrderCreateRequest{
		Type:        billing.OrderType_simple,
		ProjectId:   suite.project.Id,
		Currency:    "RUB",
		Amount:      100,
		Account:     "unit test",
		Description: "unit test",
		OrderId:     primitive.NewObjectID().Hex(),
		User: &billing.OrderUser{
			Email: "test@unit.unit",
			Ip:    "127.0.0.1",
		},
	}

	rsp1 := &grpc.OrderCreateProcessResponse{}
	err := suite.service.OrderCreateProcess(context.TODO(), req, rsp1)

	assert.Nil(suite.T(), err)
	assert.Equal(suite.T(), rsp1.Status, pkg.ResponseStatusOk)
	rsp := rsp1.Item

	data := map[string]string{
		pkg.PaymentCreateFieldOrderId:         rsp.Uuid,
		pkg.PaymentCreateFieldPaymentMethodId: suite.pmBitcoin1.Id,
		pkg.PaymentCreateFieldCrypto:          "bitcoin_address",
	}

	processor := &PaymentCreateProcessor{service: suite.service, data: data}
	err = processor.processPaymentFormData(context.TODO())

	assert.Error(suite.T(), err)
	assert.Nil(suite.T(), processor.checked.order)
	assert.Nil(suite.T(), processor.checked.project)
	assert.Nil(suite.T(), processor.checked.paymentMethod)
	assert.Equal(suite.T(), orderErrorCreatePaymentRequiredFieldEmailNotFound, err)
}

func (suite *OrderTestSuite) TestOrder_ProcessPaymentFormData_OrderNotFound_Error() {
	req := &billing.OrderCreateRequest{
		Type:        billing.OrderType_simple,
		ProjectId:   suite.project.Id,
		Currency:    "RUB",
		Amount:      100,
		Account:     "unit test",
		Description: "unit test",
		OrderId:     primitive.NewObjectID().Hex(),
		User: &billing.OrderUser{
			Email: "test@unit.unit",
			Ip:    "127.0.0.1",
		},
	}

	rsp1 := &grpc.OrderCreateProcessResponse{}
	err := suite.service.OrderCreateProcess(context.TODO(), req, rsp1)

	assert.Nil(suite.T(), err)
	assert.Equal(suite.T(), rsp1.Status, pkg.ResponseStatusOk)

	data := map[string]string{
		pkg.PaymentCreateFieldOrderId:         primitive.NewObjectID().Hex(),
		pkg.PaymentCreateFieldPaymentMethodId: suite.pmBitcoin1.Id,
		pkg.PaymentCreateFieldEmail:           "test@unit.unit",
		pkg.PaymentCreateFieldCrypto:          "bitcoin_address",
	}

	processor := &PaymentCreateProcessor{service: suite.service, data: data}
	err = processor.processPaymentFormData(context.TODO())

	assert.Error(suite.T(), err)
	assert.Nil(suite.T(), processor.checked.order)
	assert.Nil(suite.T(), processor.checked.project)
	assert.Nil(suite.T(), processor.checked.paymentMethod)
	assert.Equal(suite.T(), orderErrorNotFound, err)
}

func (suite *OrderTestSuite) TestOrder_ProcessPaymentFormData_OrderHasEndedStatus_Error() {
	req := &billing.OrderCreateRequest{
		Type:        billing.OrderType_simple,
		ProjectId:   suite.project.Id,
		Currency:    "RUB",
		Amount:      100,
		Account:     "unit test",
		Description: "unit test",
		OrderId:     primitive.NewObjectID().Hex(),
		User: &billing.OrderUser{
			Email: "test@unit.unit",
			Ip:    "127.0.0.1",
		},
	}

	rsp1 := &grpc.OrderCreateProcessResponse{}
	err := suite.service.OrderCreateProcess(context.TODO(), req, rsp1)

	assert.Nil(suite.T(), err)
	assert.Equal(suite.T(), rsp1.Status, pkg.ResponseStatusOk)
	rsp := rsp1.Item

	rsp.PrivateStatus = constant.OrderStatusProjectComplete
	err = suite.service.updateOrder(context.TODO(), rsp)

	data := map[string]string{
		pkg.PaymentCreateFieldOrderId:         rsp.Uuid,
		pkg.PaymentCreateFieldPaymentMethodId: suite.pmBitcoin1.Id,
		pkg.PaymentCreateFieldEmail:           "test@unit.unit",
		pkg.PaymentCreateFieldCrypto:          "bitcoin_address",
	}

	processor := &PaymentCreateProcessor{service: suite.service, data: data}
	err = processor.processPaymentFormData(context.TODO())

	assert.Error(suite.T(), err)
	assert.Nil(suite.T(), processor.checked.order)
	assert.Nil(suite.T(), processor.checked.project)
	assert.Nil(suite.T(), processor.checked.paymentMethod)
	assert.Equal(suite.T(), orderErrorOrderAlreadyComplete, err)
}

func (suite *OrderTestSuite) TestOrder_ProcessPaymentFormData_ProjectProcess_Error() {
	req := &billing.OrderCreateRequest{
		Type:        billing.OrderType_simple,
		ProjectId:   suite.project.Id,
		Currency:    "RUB",
		Amount:      100,
		Account:     "unit test",
		Description: "unit test",
		OrderId:     primitive.NewObjectID().Hex(),
		User: &billing.OrderUser{
			Email: "test@unit.unit",
			Ip:    "127.0.0.1",
		},
	}

	rsp1 := &grpc.OrderCreateProcessResponse{}
	err := suite.service.OrderCreateProcess(context.TODO(), req, rsp1)

	assert.Nil(suite.T(), err)
	assert.Equal(suite.T(), rsp1.Status, pkg.ResponseStatusOk)
	rsp := rsp1.Item

	rsp.Project.Id = suite.inactiveProject.Id
	err = suite.service.updateOrder(context.TODO(), rsp)

	data := map[string]string{
		pkg.PaymentCreateFieldOrderId:         rsp.Uuid,
		pkg.PaymentCreateFieldPaymentMethodId: suite.pmBitcoin1.Id,
		pkg.PaymentCreateFieldEmail:           "test@unit.unit",
		pkg.PaymentCreateFieldCrypto:          "bitcoin_address",
	}

	processor := &PaymentCreateProcessor{service: suite.service, data: data}
	err = processor.processPaymentFormData(context.TODO())

	assert.Error(suite.T(), err)
	assert.Nil(suite.T(), processor.checked.order)
	assert.Nil(suite.T(), processor.checked.project)
	assert.Nil(suite.T(), processor.checked.paymentMethod)
	assert.Equal(suite.T(), orderErrorProjectInactive, err)
}

func (suite *OrderTestSuite) TestOrder_ProcessPaymentFormData_PaymentMethodNotFound_Error() {
	req := &billing.OrderCreateRequest{
		Type:        billing.OrderType_simple,
		ProjectId:   suite.project.Id,
		Currency:    "RUB",
		Amount:      100,
		Account:     "unit test",
		Description: "unit test",
		OrderId:     primitive.NewObjectID().Hex(),
		User: &billing.OrderUser{
			Email: "test@unit.unit",
			Ip:    "127.0.0.1",
		},
	}

	rsp1 := &grpc.OrderCreateProcessResponse{}
	err := suite.service.OrderCreateProcess(context.TODO(), req, rsp1)

	assert.Nil(suite.T(), err)
	assert.Equal(suite.T(), rsp1.Status, pkg.ResponseStatusOk)
	rsp := rsp1.Item

	data := map[string]string{
		pkg.PaymentCreateFieldOrderId:         rsp.Uuid,
		pkg.PaymentCreateFieldPaymentMethodId: primitive.NewObjectID().Hex(),
		pkg.PaymentCreateFieldEmail:           "test@unit.unit",
		pkg.PaymentCreateFieldCrypto:          "bitcoin_address",
	}

	processor := &PaymentCreateProcessor{service: suite.service, data: data}
	err = processor.processPaymentFormData(context.TODO())

	assert.Error(suite.T(), err)
	assert.Nil(suite.T(), processor.checked.order)
	assert.Nil(suite.T(), processor.checked.project)
	assert.Nil(suite.T(), processor.checked.paymentMethod)
	assert.Equal(suite.T(), orderErrorPaymentMethodNotFound, err)
}

func (suite *OrderTestSuite) TestOrder_ProcessPaymentFormData_PaymentMethodProcess_Error() {
	req := &billing.OrderCreateRequest{
		Type:        billing.OrderType_simple,
		ProjectId:   suite.project.Id,
		Currency:    "RUB",
		Amount:      100,
		Account:     "unit test",
		Description: "unit test",
		OrderId:     primitive.NewObjectID().Hex(),
		User: &billing.OrderUser{
			Email: "test@unit.unit",
			Ip:    "127.0.0.1",
		},
	}

	rsp1 := &grpc.OrderCreateProcessResponse{}
	err := suite.service.OrderCreateProcess(context.TODO(), req, rsp1)

	assert.Nil(suite.T(), err)
	assert.Equal(suite.T(), rsp1.Status, pkg.ResponseStatusOk)
	rsp := rsp1.Item

	data := map[string]string{
		pkg.PaymentCreateFieldOrderId:         rsp.Uuid,
		pkg.PaymentCreateFieldPaymentMethodId: suite.inactivePaymentMethod.Id,
		pkg.PaymentCreateFieldEmail:           "test@unit.unit",
		pkg.PaymentCreateFieldCrypto:          "bitcoin_address",
	}

	processor := &PaymentCreateProcessor{service: suite.service, data: data}
	err = processor.processPaymentFormData(context.TODO())

	assert.Error(suite.T(), err)
	assert.Nil(suite.T(), processor.checked.order)
	assert.Nil(suite.T(), processor.checked.project)
	assert.Nil(suite.T(), processor.checked.paymentMethod)
	assert.Equal(suite.T(), orderErrorPaymentMethodInactive, err)
}

func (suite *OrderTestSuite) TestOrder_ProcessPaymentFormData_AmountLimitProcess_Error() {
	req := &billing.OrderCreateRequest{
		Type:        billing.OrderType_simple,
		ProjectId:   suite.project.Id,
		Currency:    "RUB",
		Amount:      100,
		Account:     "unit test",
		Description: "unit test",
		OrderId:     primitive.NewObjectID().Hex(),
		User: &billing.OrderUser{
			Email: "test@unit.unit",
			Ip:    "127.0.0.1",
		},
	}

	rsp1 := &grpc.OrderCreateProcessResponse{}
	err := suite.service.OrderCreateProcess(context.TODO(), req, rsp1)

	assert.Nil(suite.T(), err)
	assert.Equal(suite.T(), rsp1.Status, pkg.ResponseStatusOk)
	rsp := rsp1.Item

	rsp.OrderAmount = 10
	err = suite.service.updateOrder(context.TODO(), rsp)

	data := map[string]string{
		pkg.PaymentCreateFieldOrderId:         rsp.Uuid,
		pkg.PaymentCreateFieldPaymentMethodId: suite.paymentMethod.Id,
		pkg.PaymentCreateFieldEmail:           "test@unit.unit",
		pkg.PaymentCreateFieldCrypto:          "bitcoin_address",
	}

	processor := &PaymentCreateProcessor{service: suite.service, data: data}
	err = processor.processPaymentFormData(context.TODO())

	assert.Error(suite.T(), err)
	assert.Nil(suite.T(), processor.checked.order)
	assert.Nil(suite.T(), processor.checked.project)
	assert.Nil(suite.T(), processor.checked.paymentMethod)
	assert.Equal(suite.T(), orderErrorAmountLowerThanMinAllowed, err)
}

func (suite *OrderTestSuite) TestOrder_ProcessPaymentFormData_BankCardNumberInvalid_Error() {
	req := &billing.OrderCreateRequest{
		Type:        billing.OrderType_simple,
		ProjectId:   suite.project.Id,
		Currency:    "RUB",
		Amount:      100,
		Account:     "unit test",
		Description: "unit test",
		OrderId:     primitive.NewObjectID().Hex(),
		User: &billing.OrderUser{
			Email: "test@unit.unit",
			Ip:    "127.0.0.1",
		},
	}

	rsp1 := &grpc.OrderCreateProcessResponse{}
	err := suite.service.OrderCreateProcess(context.TODO(), req, rsp1)

	assert.Nil(suite.T(), err)
	assert.Equal(suite.T(), rsp1.Status, pkg.ResponseStatusOk)
	rsp := rsp1.Item

	data := map[string]string{
		pkg.PaymentCreateFieldOrderId:         rsp.Uuid,
		pkg.PaymentCreateFieldPaymentMethodId: suite.paymentMethod.Id,
		pkg.PaymentCreateFieldEmail:           "test@unit.unit",
		pkg.PaymentCreateFieldPan:             "fake_bank_card_number",
		pkg.PaymentCreateFieldCvv:             "123",
		pkg.PaymentCreateFieldMonth:           "02",
		pkg.PaymentCreateFieldYear:            "2100",
		pkg.PaymentCreateFieldHolder:          "Mr. Card Holder",
	}

	processor := &PaymentCreateProcessor{service: suite.service, data: data}
	err = processor.processPaymentFormData(context.TODO())

	assert.Error(suite.T(), err)
	assert.Nil(suite.T(), processor.checked.order)
	assert.Nil(suite.T(), processor.checked.project)
	assert.Nil(suite.T(), processor.checked.paymentMethod)
	assert.Equal(suite.T(), bankCardPanIsInvalid, err)
}

func (suite *OrderTestSuite) TestOrder_ProcessPaymentFormData_GetBinData_Error() {
	req := &billing.OrderCreateRequest{
		Type:        billing.OrderType_simple,
		ProjectId:   suite.project.Id,
		Currency:    "RUB",
		Amount:      100,
		Account:     "unit test",
		Description: "unit test",
		OrderId:     primitive.NewObjectID().Hex(),
		User: &billing.OrderUser{
			Email: "test@unit.unit",
			Ip:    "127.0.0.1",
		},
	}

	rsp1 := &grpc.OrderCreateProcessResponse{}
	err := suite.service.OrderCreateProcess(context.TODO(), req, rsp1)

	assert.Nil(suite.T(), err)
	assert.Equal(suite.T(), rsp1.Status, pkg.ResponseStatusOk)
	rsp := rsp1.Item

	data := map[string]string{
		pkg.PaymentCreateFieldOrderId:         rsp.Uuid,
		pkg.PaymentCreateFieldPaymentMethodId: suite.paymentMethod.Id,
		pkg.PaymentCreateFieldEmail:           "test@unit.unit",
		pkg.PaymentCreateFieldPan:             "5555555555554444",
		pkg.PaymentCreateFieldCvv:             "123",
		pkg.PaymentCreateFieldMonth:           "02",
		pkg.PaymentCreateFieldYear:            "2100",
		pkg.PaymentCreateFieldHolder:          "Mr. Card Holder",
	}

	suite.service.rep = mocks.NewRepositoryServiceError()

	processor := &PaymentCreateProcessor{service: suite.service, data: data}
	err = processor.processPaymentFormData(context.TODO())

	assert.Nil(suite.T(), err)
	assert.NotNil(suite.T(), processor.checked.order)
	assert.NotNil(suite.T(), processor.checked.project)
	assert.NotNil(suite.T(), processor.checked.paymentMethod)

	bankBrand, ok := processor.checked.order.PaymentRequisites[pkg.PaymentCreateBankCardFieldBrand]

	assert.False(suite.T(), ok)
	assert.Len(suite.T(), bankBrand, 0)

	suite.service.rep = mocks.NewRepositoryServiceOk()
}

func (suite *OrderTestSuite) TestOrder_ProcessPaymentFormData_AccountEmpty_Error() {
	req := &billing.OrderCreateRequest{
		Type:        billing.OrderType_simple,
		ProjectId:   suite.project.Id,
		Currency:    "RUB",
		Amount:      100,
		Account:     "unit test",
		Description: "unit test",
		OrderId:     primitive.NewObjectID().Hex(),
		User: &billing.OrderUser{
			Email: "test@unit.unit",
			Ip:    "127.0.0.1",
		},
	}

	rsp1 := &grpc.OrderCreateProcessResponse{}
	err := suite.service.OrderCreateProcess(context.TODO(), req, rsp1)

	assert.Nil(suite.T(), err)
	assert.Equal(suite.T(), rsp1.Status, pkg.ResponseStatusOk)
	rsp := rsp1.Item

	data := map[string]string{
		pkg.PaymentCreateFieldOrderId:         rsp.Uuid,
		pkg.PaymentCreateFieldPaymentMethodId: suite.pmBitcoin1.Id,
		pkg.PaymentCreateFieldEmail:           "test@unit.unit",
		pkg.PaymentCreateFieldCrypto:          "",
	}

	processor := &PaymentCreateProcessor{service: suite.service, data: data}
	err = processor.processPaymentFormData(context.TODO())

	assert.Error(suite.T(), err)
	assert.Nil(suite.T(), processor.checked.order)
	assert.Nil(suite.T(), processor.checked.project)
	assert.Nil(suite.T(), processor.checked.paymentMethod)
	assert.Equal(suite.T(), paymentSystemErrorEWalletIdentifierIsInvalid, err)
}

func (suite *OrderTestSuite) TestOrder_ProcessPaymentFormData_ChangeProjectAccount_Ok() {
	req := &billing.OrderCreateRequest{
		Type:        billing.OrderType_simple,
		ProjectId:   suite.project.Id,
		Currency:    "RUB",
		Amount:      100,
		Description: "unit test",
		OrderId:     primitive.NewObjectID().Hex(),
		User: &billing.OrderUser{
			Email: "test@unit.unit",
			Ip:    "127.0.0.1",
		},
	}

	rsp1 := &grpc.OrderCreateProcessResponse{}
	err := suite.service.OrderCreateProcess(context.TODO(), req, rsp1)

	assert.Nil(suite.T(), err)
	assert.Equal(suite.T(), rsp1.Status, pkg.ResponseStatusOk)
	rsp := rsp1.Item
	assert.Equal(suite.T(), "", rsp.ProjectAccount)

	data := map[string]string{
		pkg.PaymentCreateFieldOrderId:         rsp.Uuid,
		pkg.PaymentCreateFieldPaymentMethodId: suite.paymentMethod.Id,
		pkg.PaymentCreateFieldEmail:           "test@unit.unit",
		pkg.PaymentCreateFieldPan:             "4000000000000002",
		pkg.PaymentCreateFieldCvv:             "123",
		pkg.PaymentCreateFieldMonth:           "02",
		pkg.PaymentCreateFieldYear:            "2100",
		pkg.PaymentCreateFieldHolder:          "Mr. Card Holder",
	}

	processor := &PaymentCreateProcessor{service: suite.service, data: data}
	err = processor.processPaymentFormData(context.TODO())

	assert.Nil(suite.T(), err)
	assert.NotNil(suite.T(), processor.checked.order)
	assert.NotNil(suite.T(), processor.checked.project)
	assert.NotNil(suite.T(), processor.checked.paymentMethod)
	assert.Equal(suite.T(), "test@unit.unit", processor.checked.order.User.Email)
}

func (suite *OrderTestSuite) TestOrder_PaymentCreateProcess_Ok() {
	req := &billing.OrderCreateRequest{
		Type:        billing.OrderType_simple,
		ProjectId:   suite.project.Id,
		Currency:    "RUB",
		Amount:      100,
		Account:     "unit test",
		Description: "unit test",
		OrderId:     primitive.NewObjectID().Hex(),
		User: &billing.OrderUser{
			Email: "test@unit.unit",
			Ip:    "127.0.0.1",
		},
	}

	rsp1 := &grpc.OrderCreateProcessResponse{}
	err := suite.service.OrderCreateProcess(context.TODO(), req, rsp1)

	assert.Nil(suite.T(), err)
	assert.Equal(suite.T(), rsp1.Status, pkg.ResponseStatusOk)
	order := rsp1.Item

	expireYear := time.Now().AddDate(1, 0, 0)

	createPaymentRequest := &grpc.PaymentCreateRequest{
		Data: map[string]string{
			pkg.PaymentCreateFieldOrderId:         order.Uuid,
			pkg.PaymentCreateFieldPaymentMethodId: suite.paymentMethod.Id,
			pkg.PaymentCreateFieldEmail:           "test@unit.unit",
			pkg.PaymentCreateFieldPan:             "4000000000000002",
			pkg.PaymentCreateFieldCvv:             "123",
			pkg.PaymentCreateFieldMonth:           "02",
			pkg.PaymentCreateFieldYear:            expireYear.Format("2006"),
			pkg.PaymentCreateFieldHolder:          "Mr. Card Holder",
		},
		Ip: "127.0.0.1",
	}

	rsp := &grpc.PaymentCreateResponse{}
	err = suite.service.PaymentCreateProcess(context.TODO(), createPaymentRequest, rsp)

	assert.Nil(suite.T(), err)
	assert.Equal(suite.T(), pkg.ResponseStatusOk, rsp.Status)
	assert.True(suite.T(), len(rsp.RedirectUrl) > 0)
	assert.Nil(suite.T(), rsp.Message)
	assert.True(suite.T(), rsp.NeedRedirect)

	oid, err := primitive.ObjectIDFromHex(order.Id)
	assert.NoError(suite.T(), err)
	filter := bson.M{"_id": oid}

	var order1 *billing.Order
	err = suite.service.db.Collection(collectionOrder).FindOne(context.TODO(), filter).Decode(&order1)
	assert.NotNil(suite.T(), order1)
}

func (suite *OrderTestSuite) TestOrder_PaymentCreateProcess_ProcessValidation_Error() {
	req := &billing.OrderCreateRequest{
		Type:        billing.OrderType_simple,
		ProjectId:   suite.project.Id,
		Currency:    "RUB",
		Amount:      100,
		Account:     "unit test",
		Description: "unit test",
		OrderId:     primitive.NewObjectID().Hex(),
		User: &billing.OrderUser{
			Email: "test@unit.unit",
			Ip:    "127.0.0.1",
		},
	}

	rsp1 := &grpc.OrderCreateProcessResponse{}
	err := suite.service.OrderCreateProcess(context.TODO(), req, rsp1)

	assert.Nil(suite.T(), err)
	assert.Equal(suite.T(), rsp1.Status, pkg.ResponseStatusOk)
	order := rsp1.Item

	createPaymentRequest := &grpc.PaymentCreateRequest{
		Data: map[string]string{
			pkg.PaymentCreateFieldOrderId:         order.Uuid,
			pkg.PaymentCreateFieldPaymentMethodId: suite.paymentMethod.Id,
			pkg.PaymentCreateFieldEmail:           "test@unit.unit",
			pkg.PaymentCreateFieldPan:             "4000000000000002",
			pkg.PaymentCreateFieldCvv:             "123",
			pkg.PaymentCreateFieldMonth:           "02",
			pkg.PaymentCreateFieldHolder:          "Mr. Card Holder",
		},
	}

	rsp := &grpc.PaymentCreateResponse{}
	err = suite.service.PaymentCreateProcess(context.TODO(), createPaymentRequest, rsp)

	assert.Nil(suite.T(), err)
	assert.Equal(suite.T(), pkg.ResponseStatusBadData, rsp.Status)
	assert.Len(suite.T(), rsp.RedirectUrl, 0)
	assert.True(suite.T(), len(rsp.Message.Message) > 0)
	assert.Equal(suite.T(), bankCardExpireYearIsRequired, rsp.Message)
}

func (suite *OrderTestSuite) TestOrder_PaymentCreateProcess_ChangeTerminalData_Ok() {
	req := &billing.OrderCreateRequest{
		Type:        billing.OrderType_simple,
		ProjectId:   suite.project.Id,
		Currency:    "RUB",
		Amount:      100,
		Account:     "unit test",
		Description: "unit test",
		OrderId:     primitive.NewObjectID().Hex(),
		User: &billing.OrderUser{
			Email: "test@unit.unit",
			Ip:    "127.0.0.1",
		},
	}

	rsp1 := &grpc.OrderCreateProcessResponse{}
	err := suite.service.OrderCreateProcess(context.TODO(), req, rsp1)

	assert.Nil(suite.T(), err)
	assert.Equal(suite.T(), rsp1.Status, pkg.ResponseStatusOk)
	order := rsp1.Item

	expireYear := time.Now().AddDate(1, 0, 0)

	createPaymentRequest := &grpc.PaymentCreateRequest{
		Data: map[string]string{
			pkg.PaymentCreateFieldOrderId:         order.Uuid,
			pkg.PaymentCreateFieldPaymentMethodId: suite.paymentMethod.Id,
			pkg.PaymentCreateFieldEmail:           "test@unit.unit",
			pkg.PaymentCreateFieldPan:             "4000000000000002",
			pkg.PaymentCreateFieldCvv:             "123",
			pkg.PaymentCreateFieldMonth:           "02",
			pkg.PaymentCreateFieldYear:            expireYear.Format("2006"),
			pkg.PaymentCreateFieldHolder:          "Mr. Card Holder",
		},
		Ip: "127.0.0.1",
	}

	rsp := &grpc.PaymentCreateResponse{}
	err = suite.service.PaymentCreateProcess(context.TODO(), createPaymentRequest, rsp)

	assert.Nil(suite.T(), err)
	assert.Equal(suite.T(), pkg.ResponseStatusOk, rsp.Status)
	assert.True(suite.T(), len(rsp.RedirectUrl) > 0)
	assert.Nil(suite.T(), rsp.Message)
	assert.True(suite.T(), rsp.NeedRedirect)
}

func (suite *OrderTestSuite) TestOrder_PaymentCreateProcess_CreatePaymentSystemHandler_Error() {
	req := &billing.OrderCreateRequest{
		Type:        billing.OrderType_simple,
		ProjectId:   suite.project.Id,
		Currency:    "RUB",
		Amount:      100,
		Account:     "unit test",
		Description: "unit test",
		OrderId:     primitive.NewObjectID().Hex(),
		User: &billing.OrderUser{
			Email: "test@unit.unit",
			Ip:    "127.0.0.1",
		},
	}

	rsp1 := &grpc.OrderCreateProcessResponse{}
	err := suite.service.OrderCreateProcess(context.TODO(), req, rsp1)

	assert.Nil(suite.T(), err)
	assert.Equal(suite.T(), rsp1.Status, pkg.ResponseStatusOk)
	order := rsp1.Item

	createPaymentRequest := &grpc.PaymentCreateRequest{
		Data: map[string]string{
			pkg.PaymentCreateFieldOrderId:         order.Uuid,
			pkg.PaymentCreateFieldPaymentMethodId: suite.pmBitcoin1.Id,
			pkg.PaymentCreateFieldEmail:           "test@unit.unit",
			pkg.PaymentCreateFieldCrypto:          "bitcoin_address",
		},
	}

	rsp := &grpc.PaymentCreateResponse{}
	err = suite.service.PaymentCreateProcess(context.TODO(), createPaymentRequest, rsp)

	assert.Nil(suite.T(), err)
	assert.Equal(suite.T(), pkg.ResponseStatusSystemError, rsp.Status)
	assert.Len(suite.T(), rsp.RedirectUrl, 0)
	assert.True(suite.T(), len(rsp.Message.Message) > 0)
	assert.Equal(suite.T(), paymentSystemErrorHandlerNotFound.Error(), rsp.Message.Message)
}

func (suite *OrderTestSuite) TestOrder_PaymentCreateProcess_FormInputTimeExpired_Error() {
	req1 := &billing.OrderCreateRequest{
		Type:        billing.OrderType_simple,
		ProjectId:   suite.project.Id,
		Currency:    "RUB",
		Amount:      100,
		Account:     "unit test",
		Description: "unit test",
		OrderId:     primitive.NewObjectID().Hex(),
		User: &billing.OrderUser{
			Email: "test@unit.unit",
			Ip:    "127.0.0.1",
		},
	}

	rsp := &grpc.OrderCreateProcessResponse{}
	err := suite.service.OrderCreateProcess(context.TODO(), req1, rsp)

	assert.Nil(suite.T(), err)
	assert.Equal(suite.T(), rsp.Status, pkg.ResponseStatusOk)
	rsp1 := rsp.Item

	oid, err := primitive.ObjectIDFromHex(rsp1.Id)
	assert.NoError(suite.T(), err)
	filter := bson.M{"_id": oid}

	var order *billing.Order
	err = suite.service.db.Collection(collectionOrder).FindOne(context.TODO(), filter).Decode(&order)
	assert.NotNil(suite.T(), order)

	order.ExpireDateToFormInput, err = ptypes.TimestampProto(time.Now().Add(time.Minute * -40))
	assert.NoError(suite.T(), err)

	err = suite.service.updateOrder(context.TODO(), order)

	expireYear := time.Now().AddDate(1, 0, 0)

	req2 := &grpc.PaymentCreateRequest{
		Data: map[string]string{
			pkg.PaymentCreateFieldOrderId:         rsp1.Uuid,
			pkg.PaymentCreateFieldPaymentMethodId: suite.paymentMethod.Id,
			pkg.PaymentCreateFieldEmail:           "test@unit.unit",
			pkg.PaymentCreateFieldPan:             "4000000000000002",
			pkg.PaymentCreateFieldCvv:             "123",
			pkg.PaymentCreateFieldMonth:           "02",
			pkg.PaymentCreateFieldYear:            expireYear.Format("2006"),
			pkg.PaymentCreateFieldHolder:          "Mr. Card Holder",
		},
	}

	rsp2 := &grpc.PaymentCreateResponse{}
	err = suite.service.PaymentCreateProcess(context.TODO(), req2, rsp2)
	assert.NoError(suite.T(), err)
	assert.Equal(suite.T(), pkg.ResponseStatusBadData, rsp2.Status)
	assert.Equal(suite.T(), orderErrorFormInputTimeExpired, rsp2.Message)
}

func (suite *OrderTestSuite) TestOrder_PaymentCallbackProcess_Ok() {
	req := &billing.OrderCreateRequest{
		ProjectId:   suite.projectWithProducts.Id,
		Currency:    "RUB",
		Account:     "unit test",
		Description: "unit test",
		OrderId:     primitive.NewObjectID().Hex(),
		Products:    suite.productIds,
		User: &billing.OrderUser{
			Email: "test@unit.unit",
			Ip:    "127.0.0.1",
		},
		Type: billing.OrderType_product,
	}

	rsp1 := &grpc.OrderCreateProcessResponse{}
	err := suite.service.OrderCreateProcess(context.TODO(), req, rsp1)

	assert.Nil(suite.T(), err)
	assert.Equal(suite.T(), rsp1.Status, pkg.ResponseStatusOk)
	order := rsp1.Item

	expireYear := time.Now().AddDate(1, 0, 0)

	createPaymentRequest := &grpc.PaymentCreateRequest{
		Data: map[string]string{
			pkg.PaymentCreateFieldOrderId:         order.Uuid,
			pkg.PaymentCreateFieldPaymentMethodId: suite.paymentMethod.Id,
			pkg.PaymentCreateFieldEmail:           "test@unit.unit",
			pkg.PaymentCreateFieldPan:             "4000000000000002",
			pkg.PaymentCreateFieldCvv:             "123",
			pkg.PaymentCreateFieldMonth:           "02",
			pkg.PaymentCreateFieldYear:            expireYear.Format("2006"),
			pkg.PaymentCreateFieldHolder:          "Mr. Card Holder",
		},
		Ip: "127.0.0.1",
	}

	rsp := &grpc.PaymentCreateResponse{}
	err = suite.service.PaymentCreateProcess(context.TODO(), createPaymentRequest, rsp)

	assert.Nil(suite.T(), err)
	assert.Equal(suite.T(), pkg.ResponseStatusOk, rsp.Status)

	oid, err := primitive.ObjectIDFromHex(order.Id)
	assert.NoError(suite.T(), err)
	filter := bson.M{"_id": oid}

	var order1 *billing.Order
	err = suite.service.db.Collection(collectionOrder).FindOne(context.TODO(), filter).Decode(&order1)

	callbackRequest := &billing.CardPayPaymentCallback{
		PaymentMethod: suite.paymentMethod.ExternalId,
		CallbackTime:  time.Now().Format("2006-01-02T15:04:05Z"),
		MerchantOrder: &billing.CardPayMerchantOrder{
			Id:          order.Id,
			Description: order.Description,
			Items: []*billing.CardPayItem{
				{
					Name:        order.Items[0].Name,
					Description: order.Items[0].Name,
					Count:       1,
					Price:       order.Items[0].Amount,
				},
			},
		},
		CardAccount: &billing.CallbackCardPayBankCardAccount{
			Holder:             order.PaymentRequisites[pkg.PaymentCreateFieldHolder],
			IssuingCountryCode: "RU",
			MaskedPan:          order.PaymentRequisites[pkg.PaymentCreateFieldPan],
			Token:              primitive.NewObjectID().Hex(),
		},
		Customer: &billing.CardPayCustomer{
			Email:  order.User.Email,
			Ip:     order.User.Ip,
			Id:     order.ProjectAccount,
			Locale: "Europe/Moscow",
		},
		PaymentData: &billing.CallbackCardPayPaymentData{
			Id:          primitive.NewObjectID().Hex(),
			Amount:      order1.TotalPaymentAmount,
			Currency:    order1.Currency,
			Description: order.Description,
			Is_3D:       true,
			Rrn:         primitive.NewObjectID().Hex(),
			Status:      pkg.CardPayPaymentResponseStatusCompleted,
		},
	}

	buf, err := json.Marshal(callbackRequest)
	assert.Nil(suite.T(), err)

	hash := sha512.New()
	hash.Write([]byte(string(buf) + order1.PaymentMethod.Params.SecretCallback))

	callbackData := &grpc.PaymentNotifyRequest{
		OrderId:   order.Id,
		Request:   buf,
		Signature: hex.EncodeToString(hash.Sum(nil)),
	}

	callbackResponse := &grpc.PaymentNotifyResponse{}
	err = suite.service.PaymentCallbackProcess(context.TODO(), callbackData, callbackResponse)
	assert.Nil(suite.T(), err)
	assert.Equal(suite.T(), pkg.StatusOK, callbackResponse.Status)

	oid, err = primitive.ObjectIDFromHex(order.Id)
	assert.NoError(suite.T(), err)
	filter = bson.M{"_id": oid}

	var order2 *billing.Order
	err = suite.service.db.Collection(collectionOrder).FindOne(context.TODO(), filter).Decode(&order2)
	suite.NotNil(suite.T(), order2)

	assert.Equal(suite.T(), int32(constant.OrderStatusPaymentSystemComplete), order2.PrivateStatus)
	assert.Equal(suite.T(), callbackRequest.GetId(), order2.Transaction)
	assert.NotNil(suite.T(), order2.PaymentMethod.Card)
	assert.Equal(suite.T(), order2.PaymentMethod.Card.Brand, "MASTERCARD")
	assert.Equal(suite.T(), order2.PaymentMethod.Card.Masked, "400000******0002")
	assert.Equal(suite.T(), order2.PaymentMethod.Card.First6, "400000")
	assert.Equal(suite.T(), order2.PaymentMethod.Card.Last4, "0002")
	assert.Equal(suite.T(), order2.PaymentMethod.Card.ExpiryMonth, "02")
	assert.Equal(suite.T(), order2.PaymentMethod.Card.ExpiryYear, expireYear.Format("2006"))
	assert.Equal(suite.T(), order2.PaymentMethod.Card.Secure3D, true)
	assert.NotEmpty(suite.T(), order2.PaymentMethod.Card.Fingerprint)
}

func (suite *OrderTestSuite) TestOrder_PaymentCallbackProcess_Recurring_Ok() {
	req := &billing.OrderCreateRequest{
		ProjectId:   suite.projectWithProducts.Id,
		Currency:    "RUB",
		Account:     "unit test",
		Description: "unit test",
		OrderId:     primitive.NewObjectID().Hex(),
		User: &billing.OrderUser{
			Email: "test@unit.unit",
			Ip:    "127.0.0.1",
		},
		Products: suite.productIds,
		Type:     billing.OrderType_product,
	}

	rsp1 := &grpc.OrderCreateProcessResponse{}
	err := suite.service.OrderCreateProcess(context.TODO(), req, rsp1)

	assert.Nil(suite.T(), err)
	assert.Equal(suite.T(), rsp1.Status, pkg.ResponseStatusOk)
	order := rsp1.Item

	expireYear := time.Now().AddDate(1, 0, 0)

	createPaymentRequest := &grpc.PaymentCreateRequest{
		Data: map[string]string{
			pkg.PaymentCreateFieldOrderId:         order.Uuid,
			pkg.PaymentCreateFieldPaymentMethodId: suite.paymentMethod.Id,
			pkg.PaymentCreateFieldEmail:           "test@unit.unit",
			pkg.PaymentCreateFieldPan:             "4000000000000002",
			pkg.PaymentCreateFieldCvv:             "123",
			pkg.PaymentCreateFieldMonth:           "02",
			pkg.PaymentCreateFieldYear:            expireYear.Format("2006"),
			pkg.PaymentCreateFieldHolder:          "Mr. Card Holder",
			pkg.PaymentCreateFieldStoreData:       "1",
		},
		Ip: "127.0.0.1",
	}

	rsp := &grpc.PaymentCreateResponse{}
	err = suite.service.PaymentCreateProcess(context.TODO(), createPaymentRequest, rsp)

	assert.Nil(suite.T(), err)
	assert.Equal(suite.T(), pkg.ResponseStatusOk, rsp.Status)

	oid, err := primitive.ObjectIDFromHex(order.Id)
	assert.NoError(suite.T(), err)
	filter := bson.M{"_id": oid}

	var order1 *billing.Order
	err = suite.service.db.Collection(collectionOrder).FindOne(context.TODO(), filter).Decode(&order1)
	suite.NotNil(suite.T(), order1)

	callbackRequest := &billing.CardPayPaymentCallback{
		PaymentMethod: suite.paymentMethod.ExternalId,
		CallbackTime:  time.Now().Format("2006-01-02T15:04:05Z"),
		MerchantOrder: &billing.CardPayMerchantOrder{
			Id:          order.Id,
			Description: order.Description,
			Items: []*billing.CardPayItem{
				{
					Name:        order.Items[0].Name,
					Description: order.Items[0].Name,
					Count:       1,
					Price:       order.Items[0].Amount,
				},
			},
		},
		CardAccount: &billing.CallbackCardPayBankCardAccount{
			Holder:             order.PaymentRequisites[pkg.PaymentCreateFieldHolder],
			IssuingCountryCode: "RU",
			MaskedPan:          order.PaymentRequisites[pkg.PaymentCreateFieldPan],
			Token:              primitive.NewObjectID().Hex(),
		},
		Customer: &billing.CardPayCustomer{
			Email:  order.User.Email,
			Ip:     order.User.Ip,
			Id:     order.ProjectAccount,
			Locale: "Europe/Moscow",
		},
		RecurringData: &billing.CardPayCallbackRecurringData{
			Id:          primitive.NewObjectID().Hex(),
			Amount:      order1.TotalPaymentAmount,
			Currency:    order1.Currency,
			Description: order.Description,
			Is_3D:       true,
			Rrn:         primitive.NewObjectID().Hex(),
			Status:      pkg.CardPayPaymentResponseStatusCompleted,
			Filing: &billing.CardPayCallbackRecurringDataFilling{
				Id: primitive.NewObjectID().Hex(),
			},
		},
	}

	buf, err := json.Marshal(callbackRequest)
	assert.Nil(suite.T(), err)

	hash := sha512.New()
	hash.Write([]byte(string(buf) + order1.PaymentMethod.Params.SecretCallback))

	callbackData := &grpc.PaymentNotifyRequest{
		OrderId:   order.Id,
		Request:   buf,
		Signature: hex.EncodeToString(hash.Sum(nil)),
	}

	callbackResponse := &grpc.PaymentNotifyResponse{}
	err = suite.service.PaymentCallbackProcess(context.TODO(), callbackData, callbackResponse)

	assert.Nil(suite.T(), err)
	assert.Equal(suite.T(), pkg.StatusOK, callbackResponse.Status)

	var order2 *billing.Order
	err = suite.service.db.Collection(collectionOrder).FindOne(context.TODO(), filter).Decode(&order2)
	suite.NotNil(suite.T(), order2)

	assert.Equal(suite.T(), int32(constant.OrderStatusPaymentSystemComplete), order2.PrivateStatus)
	assert.Equal(suite.T(), callbackRequest.GetId(), order2.Transaction)
	assert.Equal(suite.T(), callbackRequest.GetAmount(), order2.TotalPaymentAmount)
	assert.Equal(suite.T(), callbackRequest.GetCurrency(), order2.Currency)
}

func (suite *OrderTestSuite) TestOrder_PaymentFormLanguageChanged_Ok() {
	req := &billing.OrderCreateRequest{
		Type:        billing.OrderType_simple,
		ProjectId:   suite.project.Id,
		Currency:    "RUB",
		Amount:      100,
		Account:     "unit test",
		Description: "unit test",
		OrderId:     primitive.NewObjectID().Hex(),
		User: &billing.OrderUser{
			Email: "test@unit.unit",
			Ip:    "127.0.0.1",
		},
	}

	rsp0 := &grpc.OrderCreateProcessResponse{}
	err := suite.service.OrderCreateProcess(context.TODO(), req, rsp0)

	assert.Nil(suite.T(), err)
	assert.Equal(suite.T(), rsp0.Status, pkg.ResponseStatusOk)
	rsp := rsp0.Item
	assert.True(suite.T(), len(rsp.Id) > 0)

	req1 := &grpc.PaymentFormUserChangeLangRequest{
		OrderId: rsp.Uuid,
		Lang:    "en",
	}
	rsp1 := &grpc.PaymentFormDataChangeResponse{}
	err = suite.service.PaymentFormLanguageChanged(context.TODO(), req1, rsp1)
	assert.NoError(suite.T(), err)
	assert.Equal(suite.T(), pkg.ResponseStatusOk, rsp1.Status)
	assert.Empty(suite.T(), rsp1.Message)
	assert.NotNil(suite.T(), rsp1.Item)
	assert.True(suite.T(), rsp1.Item.UserAddressDataRequired)
	assert.Equal(suite.T(), rsp.User.Address.Country, rsp1.Item.UserIpData.Country)
	assert.Equal(suite.T(), rsp.User.Address.PostalCode, rsp1.Item.UserIpData.Zip)
	assert.Equal(suite.T(), rsp.User.Address.City, rsp1.Item.UserIpData.City)
}

func (suite *OrderTestSuite) TestOrder_PaymentFormLanguageChanged_OrderNotFound_Error() {
	req := &billing.OrderCreateRequest{
		Type:        billing.OrderType_simple,
		ProjectId:   suite.project.Id,
		Currency:    "RUB",
		Amount:      100,
		Account:     "unit test",
		Description: "unit test",
		OrderId:     primitive.NewObjectID().Hex(),
		User: &billing.OrderUser{
			Email: "test@unit.unit",
			Ip:    "127.0.0.1",
		},
	}

	rsp0 := &grpc.OrderCreateProcessResponse{}
	err := suite.service.OrderCreateProcess(context.TODO(), req, rsp0)

	assert.Nil(suite.T(), err)
	assert.Equal(suite.T(), rsp0.Status, pkg.ResponseStatusOk)
	rsp := rsp0.Item
	assert.True(suite.T(), len(rsp.Id) > 0)

	req1 := &grpc.PaymentFormUserChangeLangRequest{
		OrderId: uuid.New().String(),
		Lang:    "en",
	}
	rsp1 := &grpc.PaymentFormDataChangeResponse{}
	err = suite.service.PaymentFormLanguageChanged(context.TODO(), req1, rsp1)
	assert.NoError(suite.T(), err)
	assert.Equal(suite.T(), pkg.ResponseStatusBadData, rsp1.Status)
	assert.Equal(suite.T(), orderErrorNotFound, rsp1.Message)
}

func (suite *OrderTestSuite) TestOrder_PaymentFormLanguageChanged_NoChanges_Ok() {
	req := &billing.OrderCreateRequest{
		Type:        billing.OrderType_simple,
		ProjectId:   suite.project.Id,
		Currency:    "RUB",
		Amount:      100,
		Account:     "unit test",
		Description: "unit test",
		OrderId:     primitive.NewObjectID().Hex(),
		User: &billing.OrderUser{
			Email:  "test@unit.unit",
			Ip:     "127.0.0.1",
			Locale: "en",
		},
	}

	rsp0 := &grpc.OrderCreateProcessResponse{}
	err := suite.service.OrderCreateProcess(context.TODO(), req, rsp0)

	assert.Nil(suite.T(), err)
	assert.Equal(suite.T(), rsp0.Status, pkg.ResponseStatusOk)
	rsp := rsp0.Item
	assert.True(suite.T(), len(rsp.Id) > 0)

	req2 := &grpc.PaymentFormJsonDataRequest{
		OrderId: rsp.Uuid,
		Scheme:  "http",
		Host:    "localhost",
		Locale:  "en-US",
		Ip:      "127.0.0.1",
	}
	rsp2 := &grpc.PaymentFormJsonDataResponse{}
	err = suite.service.PaymentFormJsonDataProcess(context.TODO(), req2, rsp2)
	assert.NoError(suite.T(), err)

	req1 := &grpc.PaymentFormUserChangeLangRequest{
		OrderId: rsp.Uuid,
		Lang:    "en",
	}
	rsp1 := &grpc.PaymentFormDataChangeResponse{}
	err = suite.service.PaymentFormLanguageChanged(context.TODO(), req1, rsp1)
	assert.NoError(suite.T(), err)
	assert.Equal(suite.T(), pkg.ResponseStatusOk, rsp1.Status)
	assert.Empty(suite.T(), rsp1.Message)
	assert.NotNil(suite.T(), rsp1.Item)
	assert.False(suite.T(), rsp1.Item.UserAddressDataRequired)
}

func (suite *OrderTestSuite) TestOrder_PaymentFormPaymentAccountChanged_BankCard_Ok() {
	req := &billing.OrderCreateRequest{
		Type:        billing.OrderType_simple,
		ProjectId:   suite.project.Id,
		Currency:    "RUB",
		Amount:      100,
		Account:     "unit test",
		Description: "unit test",
		OrderId:     primitive.NewObjectID().Hex(),
		User: &billing.OrderUser{
			Email: "test@unit.unit",
			Ip:    "127.0.0.1",
		},
	}

	rsp0 := &grpc.OrderCreateProcessResponse{}
	err := suite.service.OrderCreateProcess(context.TODO(), req, rsp0)

	assert.Nil(suite.T(), err)
	assert.Equal(suite.T(), rsp0.Status, pkg.ResponseStatusOk)
	rsp := rsp0.Item
	assert.True(suite.T(), len(rsp.Id) > 0)

	req1 := &grpc.PaymentFormUserChangePaymentAccountRequest{
		OrderId:  rsp.Uuid,
		MethodId: suite.paymentMethod.Id,
		Account:  "4000000000000002",
	}
	rsp1 := &grpc.PaymentFormDataChangeResponse{}
	err = suite.service.PaymentFormPaymentAccountChanged(context.TODO(), req1, rsp1)
	assert.NoError(suite.T(), err)
	assert.Equal(suite.T(), pkg.ResponseStatusOk, rsp1.Status)
	assert.Empty(suite.T(), rsp1.Message)
	assert.NotNil(suite.T(), rsp1.Item)
	assert.True(suite.T(), rsp1.Item.UserAddressDataRequired)
	assert.Equal(suite.T(), "RU", rsp1.Item.UserIpData.Country)
	assert.Equal(suite.T(), rsp.User.Address.PostalCode, rsp1.Item.UserIpData.Zip)
	assert.Equal(suite.T(), rsp.User.Address.City, rsp1.Item.UserIpData.City)
	assert.Equal(suite.T(), "MASTERCARD", rsp1.Item.Brand)
}

func (suite *OrderTestSuite) TestOrder_PaymentFormPaymentAccountChanged_Qiwi_Ok() {
	sysCost := &billing.PaymentChannelCostSystem{
		Id:                 bson.NewObjectId().Hex(),
		Name:               "QIWI",
		Region:             pkg.TariffRegionRussiaAndCis,
		Country:            "RU",
		Percent:            1.5,
		FixAmount:          5,
		FixAmountCurrency:  "USD",
		CreatedAt:          nil,
		UpdatedAt:          nil,
		IsActive:           true,
		MccCode:            pkg.MccCodeLowRisk,
		OperatingCompanyId: suite.operatingCompany.Id,
	}

	err := suite.service.paymentChannelCostSystem.Insert(sysCost)
	assert.NoError(suite.T(), err)

	merCost := &billing.PaymentChannelCostMerchant{
		Id:                      bson.NewObjectId().Hex(),
		MerchantId:              suite.project.MerchantId,
		Name:                    "QIWI",
		PayoutCurrency:          "USD",
		MinAmount:               0.75,
		Region:                  pkg.TariffRegionRussiaAndCis,
		Country:                 "RU",
		MethodPercent:           1.5,
		MethodFixAmount:         0.01,
		PsPercent:               3,
		PsFixedFee:              0.01,
		PsFixedFeeCurrency:      "EUR",
		MethodFixAmountCurrency: "USD",
		IsActive:                true,
		MccCode:                 pkg.MccCodeLowRisk,
	}
	err = suite.service.paymentChannelCostMerchant.Insert(merCost)
	assert.NoError(suite.T(), err)

	req := &billing.OrderCreateRequest{
		Type:        billing.OrderType_simple,
		ProjectId:   suite.project.Id,
		Currency:    "RUB",
		Amount:      100,
		Account:     "unit test",
		Description: "unit test",
		OrderId:     primitive.NewObjectID().Hex(),
		User: &billing.OrderUser{
			Email: "test@unit.unit",
			Ip:    "127.0.0.1",
		},
	}

	rsp0 := &grpc.OrderCreateProcessResponse{}
	err = suite.service.OrderCreateProcess(context.TODO(), req, rsp0)

	assert.Nil(suite.T(), err)
	assert.Equal(suite.T(), rsp0.Status, pkg.ResponseStatusOk)
	rsp := rsp0.Item
	assert.True(suite.T(), len(rsp.Id) > 0)

	req1 := &grpc.PaymentFormUserChangePaymentAccountRequest{
		OrderId:  rsp.Uuid,
		MethodId: suite.paymentMethodQiwi.Id,
		Account:  "380123456789",
	}
	rsp1 := &grpc.PaymentFormDataChangeResponse{}
	err = suite.service.PaymentFormPaymentAccountChanged(context.TODO(), req1, rsp1)
	assert.NoError(suite.T(), err)
	assert.Equal(suite.T(), pkg.ResponseStatusOk, rsp1.Status)
	assert.Empty(suite.T(), rsp1.Message)
	assert.NotNil(suite.T(), rsp1.Item)
	assert.True(suite.T(), rsp1.Item.UserAddressDataRequired)
	assert.Equal(suite.T(), "RU", rsp1.Item.UserIpData.Country)
	assert.Equal(suite.T(), rsp.User.Address.PostalCode, rsp1.Item.UserIpData.Zip)
	assert.Equal(suite.T(), rsp.User.Address.City, rsp1.Item.UserIpData.City)
	assert.Empty(suite.T(), rsp1.Item.Brand)
}

func (suite *OrderTestSuite) TestOrder_PaymentFormPaymentAccountChanged_Qiwi_SystemCostNotFound() {
	req := &billing.OrderCreateRequest{
		Type:        billing.OrderType_simple,
		ProjectId:   suite.project.Id,
		Currency:    "RUB",
		Amount:      100,
		Account:     "unit test",
		Description: "unit test",
		OrderId:     bson.NewObjectId().Hex(),
		User: &billing.OrderUser{
			Email: "test@unit.unit",
			Ip:    "127.0.0.1",
		},
	}

	rsp0 := &grpc.OrderCreateProcessResponse{}
	err := suite.service.OrderCreateProcess(context.TODO(), req, rsp0)

	assert.Nil(suite.T(), err)
	assert.Equal(suite.T(), rsp0.Status, pkg.ResponseStatusOk)
	rsp := rsp0.Item
	assert.True(suite.T(), len(rsp.Id) > 0)

	req1 := &grpc.PaymentFormUserChangePaymentAccountRequest{
		OrderId:  rsp.Uuid,
		MethodId: suite.paymentMethodQiwi.Id,
		Account:  "380123456789",
	}
	rsp1 := &grpc.PaymentFormDataChangeResponse{}
	err = suite.service.PaymentFormPaymentAccountChanged(context.TODO(), req1, rsp1)
	assert.NoError(suite.T(), err)
	assert.Equal(suite.T(), pkg.ResponseStatusBadData, rsp1.Status)
	assert.Equal(suite.T(), rsp1.Message, orderErrorCostsRatesNotFound)
}

func (suite *OrderTestSuite) TestOrder_PaymentFormPaymentAccountChanged_OrderNotFound_Error() {
	req := &billing.OrderCreateRequest{
		Type:        billing.OrderType_simple,
		ProjectId:   suite.project.Id,
		Currency:    "RUB",
		Amount:      100,
		Account:     "unit test",
		Description: "unit test",
		OrderId:     primitive.NewObjectID().Hex(),
		User: &billing.OrderUser{
			Email: "test@unit.unit",
			Ip:    "127.0.0.1",
		},
	}

	rsp0 := &grpc.OrderCreateProcessResponse{}
	err := suite.service.OrderCreateProcess(context.TODO(), req, rsp0)

	assert.Nil(suite.T(), err)
	assert.Equal(suite.T(), rsp0.Status, pkg.ResponseStatusOk)
	rsp := rsp0.Item
	assert.True(suite.T(), len(rsp.Id) > 0)

	req1 := &grpc.PaymentFormUserChangePaymentAccountRequest{
		OrderId:  uuid.New().String(),
		MethodId: suite.paymentMethod.Id,
		Account:  "4000000000000002",
	}
	rsp1 := &grpc.PaymentFormDataChangeResponse{}
	err = suite.service.PaymentFormPaymentAccountChanged(context.TODO(), req1, rsp1)
	assert.NoError(suite.T(), err)
	assert.Equal(suite.T(), pkg.ResponseStatusBadData, rsp1.Status)
	assert.Equal(suite.T(), orderErrorNotFound, rsp1.Message)
}

func (suite *OrderTestSuite) TestOrder_PaymentFormPaymentAccountChanged_PaymentMethodNotFound_Error() {
	req := &billing.OrderCreateRequest{
		Type:        billing.OrderType_simple,
		ProjectId:   suite.project.Id,
		Currency:    "RUB",
		Amount:      100,
		Account:     "unit test",
		Description: "unit test",
		OrderId:     primitive.NewObjectID().Hex(),
		User: &billing.OrderUser{
			Email: "test@unit.unit",
			Ip:    "127.0.0.1",
		},
	}

	rsp0 := &grpc.OrderCreateProcessResponse{}
	err := suite.service.OrderCreateProcess(context.TODO(), req, rsp0)

	assert.Nil(suite.T(), err)
	assert.Equal(suite.T(), rsp0.Status, pkg.ResponseStatusOk)
	rsp := rsp0.Item
	assert.True(suite.T(), len(rsp.Id) > 0)

	req1 := &grpc.PaymentFormUserChangePaymentAccountRequest{
		OrderId:  rsp.Uuid,
		MethodId: primitive.NewObjectID().Hex(),
		Account:  "4000000000000002",
	}
	rsp1 := &grpc.PaymentFormDataChangeResponse{}
	err = suite.service.PaymentFormPaymentAccountChanged(context.TODO(), req1, rsp1)
	assert.NoError(suite.T(), err)
	assert.Equal(suite.T(), pkg.ResponseStatusBadData, rsp1.Status)
	assert.Equal(suite.T(), orderErrorPaymentMethodNotFound, rsp1.Message)
}

func (suite *OrderTestSuite) TestOrder_PaymentFormPaymentAccountChanged_AccountIncorrect_Error() {
	req := &billing.OrderCreateRequest{
		Type:        billing.OrderType_simple,
		ProjectId:   suite.project.Id,
		Currency:    "RUB",
		Amount:      100,
		Account:     "unit test",
		Description: "unit test",
		OrderId:     primitive.NewObjectID().Hex(),
		User: &billing.OrderUser{
			Email: "test@unit.unit",
			Ip:    "127.0.0.1",
		},
	}

	rsp0 := &grpc.OrderCreateProcessResponse{}
	err := suite.service.OrderCreateProcess(context.TODO(), req, rsp0)

	assert.Nil(suite.T(), err)
	assert.Equal(suite.T(), rsp0.Status, pkg.ResponseStatusOk)
	rsp := rsp0.Item
	assert.True(suite.T(), len(rsp.Id) > 0)

	req1 := &grpc.PaymentFormUserChangePaymentAccountRequest{
		OrderId:  rsp.Uuid,
		MethodId: suite.paymentMethod.Id,
		Account:  "some_account",
	}
	rsp1 := &grpc.PaymentFormDataChangeResponse{}
	err = suite.service.PaymentFormPaymentAccountChanged(context.TODO(), req1, rsp1)
	assert.NoError(suite.T(), err)
	assert.Equal(suite.T(), pkg.ResponseStatusBadData, rsp1.Status)
	assert.Equal(suite.T(), orderErrorPaymentAccountIncorrect, rsp1.Message)
}

func (suite *OrderTestSuite) TestOrder_PaymentFormPaymentAccountChanged_BinDataNotFound_Error() {
	req := &billing.OrderCreateRequest{
		Type:        billing.OrderType_simple,
		ProjectId:   suite.project.Id,
		Currency:    "RUB",
		Amount:      100,
		Account:     "unit test",
		Description: "unit test",
		OrderId:     primitive.NewObjectID().Hex(),
		User: &billing.OrderUser{
			Email: "test@unit.unit",
			Ip:    "127.0.0.1",
		},
	}

	rsp0 := &grpc.OrderCreateProcessResponse{}
	err := suite.service.OrderCreateProcess(context.TODO(), req, rsp0)

	assert.Nil(suite.T(), err)
	assert.Equal(suite.T(), rsp0.Status, pkg.ResponseStatusOk)
	rsp := rsp0.Item
	assert.True(suite.T(), len(rsp.Id) > 0)

	req1 := &grpc.PaymentFormUserChangePaymentAccountRequest{
		OrderId:  rsp.Uuid,
		MethodId: suite.paymentMethod.Id,
		Account:  "5555555555554444",
	}
	rsp1 := &grpc.PaymentFormDataChangeResponse{}
	err = suite.service.PaymentFormPaymentAccountChanged(context.TODO(), req1, rsp1)
	assert.NoError(suite.T(), err)
	assert.Equal(suite.T(), pkg.ResponseStatusBadData, rsp1.Status)
	assert.Equal(suite.T(), orderErrorCountryByPaymentAccountNotFound, rsp1.Message)
}

func (suite *OrderTestSuite) TestOrder_PaymentFormPaymentAccountChanged_QiwiAccountIncorrect_Error() {
	req := &billing.OrderCreateRequest{
		Type:        billing.OrderType_simple,
		ProjectId:   suite.project.Id,
		Currency:    "RUB",
		Amount:      100,
		Account:     "unit test",
		Description: "unit test",
		OrderId:     primitive.NewObjectID().Hex(),
		User: &billing.OrderUser{
			Email: "test@unit.unit",
			Ip:    "127.0.0.1",
		},
	}

	rsp0 := &grpc.OrderCreateProcessResponse{}
	err := suite.service.OrderCreateProcess(context.TODO(), req, rsp0)

	assert.Nil(suite.T(), err)
	assert.Equal(suite.T(), rsp0.Status, pkg.ResponseStatusOk)
	rsp := rsp0.Item
	assert.True(suite.T(), len(rsp.Id) > 0)

	req1 := &grpc.PaymentFormUserChangePaymentAccountRequest{
		OrderId:  rsp.Uuid,
		MethodId: suite.paymentMethodQiwi.Id,
		Account:  "some_account",
	}
	rsp1 := &grpc.PaymentFormDataChangeResponse{}
	err = suite.service.PaymentFormPaymentAccountChanged(context.TODO(), req1, rsp1)
	assert.NoError(suite.T(), err)
	assert.Equal(suite.T(), pkg.ResponseStatusBadData, rsp1.Status)
	assert.Equal(suite.T(), orderErrorPaymentAccountIncorrect, rsp1.Message)
}

func (suite *OrderTestSuite) TestOrder_PaymentFormPaymentAccountChanged_QiwiAccountCountryNotFound_Error() {
	req := &billing.OrderCreateRequest{
		Type:        billing.OrderType_simple,
		ProjectId:   suite.project.Id,
		Currency:    "RUB",
		Amount:      100,
		Account:     "unit test",
		Description: "unit test",
		OrderId:     primitive.NewObjectID().Hex(),
		User: &billing.OrderUser{
			Email: "test@unit.unit",
			Ip:    "127.0.0.1",
		},
	}

	rsp0 := &grpc.OrderCreateProcessResponse{}
	err := suite.service.OrderCreateProcess(context.TODO(), req, rsp0)

	assert.Nil(suite.T(), err)
	assert.Equal(suite.T(), rsp0.Status, pkg.ResponseStatusOk)
	rsp := rsp0.Item
	assert.True(suite.T(), len(rsp.Id) > 0)

	req1 := &grpc.PaymentFormUserChangePaymentAccountRequest{
		OrderId:  rsp.Uuid,
		MethodId: suite.paymentMethodQiwi.Id,
		Account:  "244636739467",
	}
	rsp1 := &grpc.PaymentFormDataChangeResponse{}
	err = suite.service.PaymentFormPaymentAccountChanged(context.TODO(), req1, rsp1)
	assert.NoError(suite.T(), err)
	assert.Equal(suite.T(), pkg.ResponseStatusBadData, rsp1.Status)
	assert.Equal(suite.T(), orderErrorCountryByPaymentAccountNotFound, rsp1.Message)
}

func (suite *OrderTestSuite) TestOrder_PaymentFormPaymentAccountChanged_Bitcoin_Ok() {
	req := &billing.OrderCreateRequest{
		Type:        billing.OrderType_simple,
		ProjectId:   suite.project.Id,
		Currency:    "RUB",
		Amount:      100,
		Account:     "unit test",
		Description: "unit test",
		OrderId:     primitive.NewObjectID().Hex(),
		User: &billing.OrderUser{
			Email: "test@unit.unit",
			Ip:    "127.0.0.1",
		},
	}

	rsp0 := &grpc.OrderCreateProcessResponse{}
	err := suite.service.OrderCreateProcess(context.TODO(), req, rsp0)

	assert.Nil(suite.T(), err)
	assert.Equal(suite.T(), rsp0.Status, pkg.ResponseStatusOk)
	rsp := rsp0.Item
	assert.True(suite.T(), len(rsp.Id) > 0)

	req1 := &grpc.PaymentFormUserChangePaymentAccountRequest{
		OrderId:  rsp.Uuid,
		MethodId: suite.pmBitcoin1.Id,
		Account:  "some_account",
	}
	rsp1 := &grpc.PaymentFormDataChangeResponse{}
	err = suite.service.PaymentFormPaymentAccountChanged(context.TODO(), req1, rsp1)
	assert.NoError(suite.T(), err)
	assert.Equal(suite.T(), pkg.ResponseStatusOk, rsp1.Status)
	assert.Empty(suite.T(), rsp1.Message)
	assert.NotNil(suite.T(), rsp1.Item)
	assert.True(suite.T(), rsp1.Item.UserAddressDataRequired)
}

func (suite *OrderTestSuite) TestOrder_PaymentFormPaymentAccountChanged_NoChanges_Ok() {
	req := &billing.OrderCreateRequest{
		Type:        billing.OrderType_simple,
		ProjectId:   suite.project.Id,
		Currency:    "RUB",
		Amount:      100,
		Account:     "unit test",
		Description: "unit test",
		OrderId:     primitive.NewObjectID().Hex(),
		User: &billing.OrderUser{
			Email: "test@unit.unit",
			Ip:    "127.0.0.1",
		},
	}

	rsp0 := &grpc.OrderCreateProcessResponse{}
	err := suite.service.OrderCreateProcess(context.TODO(), req, rsp0)

	assert.Nil(suite.T(), err)
	assert.Equal(suite.T(), rsp0.Status, pkg.ResponseStatusOk)
	rsp := rsp0.Item
	assert.True(suite.T(), len(rsp.Id) > 0)

	req1 := &grpc.PaymentFormUserChangePaymentAccountRequest{
		OrderId:  rsp.Uuid,
		MethodId: suite.paymentMethodWithInactivePaymentSystem.Id,
		Account:  "79211234567",
	}
	rsp1 := &grpc.PaymentFormDataChangeResponse{}
	err = suite.service.PaymentFormPaymentAccountChanged(context.TODO(), req1, rsp1)
	assert.NoError(suite.T(), err)
	assert.Equal(suite.T(), pkg.ResponseStatusBadData, rsp1.Status)
	assert.Equal(suite.T(), rsp1.Message, orderErrorPaymentSystemInactive)
	assert.Nil(suite.T(), rsp1.Item)
}

func (suite *OrderTestSuite) TestOrder_OrderReCalculateAmounts_Ok() {
	req := &billing.OrderCreateRequest{
		Type:        billing.OrderType_simple,
		ProjectId:   suite.project.Id,
		Currency:    "RUB",
		Amount:      100,
		Account:     "unit test",
		Description: "unit test",
		OrderId:     primitive.NewObjectID().Hex(),
		User: &billing.OrderUser{
			Email: "test@unit.unit",
			Ip:    "127.0.0.1",
		},
	}

	rsp0 := &grpc.OrderCreateProcessResponse{}
	err := suite.service.OrderCreateProcess(context.TODO(), req, rsp0)

	assert.Nil(suite.T(), err)
	assert.Equal(suite.T(), rsp0.Status, pkg.ResponseStatusOk)
	rsp := rsp0.Item
	assert.True(suite.T(), len(rsp.Id) > 0)

	order, err := suite.service.getOrderByUuid(context.TODO(), rsp.Uuid)
	assert.NoError(suite.T(), err)
	assert.Nil(suite.T(), order.BillingAddress)

	req1 := &grpc.ProcessBillingAddressRequest{
		OrderId: rsp.Uuid,
		Country: "US",
		Zip:     "98001",
	}
	rsp1 := &grpc.ProcessBillingAddressResponse{}
	err = suite.service.ProcessBillingAddress(context.TODO(), req1, rsp1)
	assert.NoError(suite.T(), err)
	assert.Equal(suite.T(), pkg.ResponseStatusOk, rsp1.Status)
	assert.Empty(suite.T(), rsp1.Message)
	assert.NotNil(suite.T(), rsp1.Item)
	assert.True(suite.T(), rsp1.Item.HasVat)
	assert.True(suite.T(), rsp1.Item.Vat > 0)
	assert.True(suite.T(), rsp1.Item.Amount > 0)
	assert.True(suite.T(), rsp1.Item.TotalAmount > 0)

	assert.NotEqual(suite.T(), order.Tax.Amount, rsp1.Item.Vat)
	assert.NotEqual(suite.T(), float32(order.TotalPaymentAmount), rsp1.Item.TotalAmount)

	order1, err := suite.service.getOrderByUuid(context.TODO(), rsp.Uuid)
	assert.NoError(suite.T(), err)
	assert.NotNil(suite.T(), order1.BillingAddress)

	assert.Equal(suite.T(), order1.Tax.Amount, rsp1.Item.Vat)
	assert.Equal(suite.T(), order1.TotalPaymentAmount, rsp1.Item.TotalAmount)
	assert.Equal(suite.T(), order1.Currency, rsp1.Item.Currency)
	assert.Equal(suite.T(), order1.Items, rsp1.Item.Items)
}

func (suite *OrderTestSuite) TestOrder_OrderReCalculateAmounts_OrderNotFound_Error() {
	req := &billing.OrderCreateRequest{
		Type:        billing.OrderType_simple,
		ProjectId:   suite.project.Id,
		Currency:    "RUB",
		Amount:      100,
		Account:     "unit test",
		Description: "unit test",
		OrderId:     primitive.NewObjectID().Hex(),
		User: &billing.OrderUser{
			Email: "test@unit.unit",
			Ip:    "127.0.0.1",
		},
	}

	rsp0 := &grpc.OrderCreateProcessResponse{}
	err := suite.service.OrderCreateProcess(context.TODO(), req, rsp0)

	assert.Nil(suite.T(), err)
	assert.Equal(suite.T(), rsp0.Status, pkg.ResponseStatusOk)
	rsp := rsp0.Item
	assert.True(suite.T(), len(rsp.Id) > 0)

	req1 := &grpc.ProcessBillingAddressRequest{
		OrderId: uuid.New().String(),
		Country: "US",
		Zip:     "98001",
	}
	rsp1 := &grpc.ProcessBillingAddressResponse{}
	err = suite.service.ProcessBillingAddress(context.TODO(), req1, rsp1)
	assert.NoError(suite.T(), err)
	assert.Equal(suite.T(), pkg.ResponseStatusBadData, rsp1.Status)
	assert.Equal(suite.T(), orderErrorNotFound, rsp1.Message)
}

func (suite *OrderTestSuite) TestOrder_PaymentCreateProcess_UserAddressDataRequired_Ok() {
	req := &billing.OrderCreateRequest{
		Type:        billing.OrderType_simple,
		ProjectId:   suite.project.Id,
		Currency:    "RUB",
		Amount:      100,
		Account:     "unit test",
		Description: "unit test",
		OrderId:     primitive.NewObjectID().Hex(),
		User: &billing.OrderUser{
			Email: "test@unit.unit",
			Ip:    "127.0.0.1",
		},
	}

	rsp0 := &grpc.OrderCreateProcessResponse{}
	err := suite.service.OrderCreateProcess(context.TODO(), req, rsp0)

	assert.Nil(suite.T(), err)
	assert.Equal(suite.T(), rsp0.Status, pkg.ResponseStatusOk)
	rsp := rsp0.Item

	order, err := suite.service.getOrderByUuid(context.TODO(), rsp.Uuid)
	assert.NoError(suite.T(), err)
	assert.NotNil(suite.T(), order)
	assert.Nil(suite.T(), order.BillingAddress)

	order.UserAddressDataRequired = true
	err = suite.service.updateOrder(context.TODO(), order)
	assert.NoError(suite.T(), err)

	expireYear := time.Now().AddDate(1, 0, 0)

	req1 := &grpc.PaymentCreateRequest{
		Data: map[string]string{
			pkg.PaymentCreateFieldOrderId:         rsp.Uuid,
			pkg.PaymentCreateFieldPaymentMethodId: suite.paymentMethod.Id,
			pkg.PaymentCreateFieldEmail:           "test@unit.unit",
			pkg.PaymentCreateFieldPan:             "4000000000000002",
			pkg.PaymentCreateFieldCvv:             "123",
			pkg.PaymentCreateFieldMonth:           "02",
			pkg.PaymentCreateFieldYear:            expireYear.Format("2006"),
			pkg.PaymentCreateFieldHolder:          "Mr. Card Holder",
			pkg.PaymentCreateFieldUserCountry:     "US",
			pkg.PaymentCreateFieldUserCity:        "Washington",
			pkg.PaymentCreateFieldUserZip:         "98001",
		},
		Ip: "127.0.0.1",
	}

	rsp1 := &grpc.PaymentCreateResponse{}
	err = suite.service.PaymentCreateProcess(context.TODO(), req1, rsp1)

	assert.Nil(suite.T(), err)
	assert.Equal(suite.T(), pkg.ResponseStatusOk, rsp1.Status)
	assert.True(suite.T(), len(rsp1.RedirectUrl) > 0)
	assert.Nil(suite.T(), rsp1.Message)

	order1, err := suite.service.getOrderByUuid(context.TODO(), rsp.Uuid)
	assert.NoError(suite.T(), err)
	assert.NotNil(suite.T(), order1)

	assert.True(suite.T(), order.Tax.Amount > order1.Tax.Amount)
	assert.True(suite.T(), order.TotalPaymentAmount > order1.TotalPaymentAmount)
	assert.NotNil(suite.T(), order1.BillingAddress)
	assert.Equal(suite.T(), "US", order1.BillingAddress.Country)
	assert.Equal(suite.T(), "Washington", order1.BillingAddress.City)
	assert.Equal(suite.T(), "98001", order1.BillingAddress.PostalCode)
}

func (suite *OrderTestSuite) TestOrder_PaymentCreateProcess_UserAddressDataRequired_CountryFieldNotFound_Ok() {
	req := &billing.OrderCreateRequest{
		Type:        billing.OrderType_simple,
		ProjectId:   suite.project.Id,
		Currency:    "RUB",
		Amount:      100,
		Account:     "unit test",
		Description: "unit test",
		OrderId:     primitive.NewObjectID().Hex(),
		User: &billing.OrderUser{
			Email: "test@unit.unit",
			Ip:    "127.0.0.1",
		},
	}

	rsp0 := &grpc.OrderCreateProcessResponse{}
	err := suite.service.OrderCreateProcess(context.TODO(), req, rsp0)

	assert.Nil(suite.T(), err)
	assert.Equal(suite.T(), rsp0.Status, pkg.ResponseStatusOk)
	rsp := rsp0.Item

	order, err := suite.service.getOrderByUuid(context.TODO(), rsp.Uuid)
	assert.NoError(suite.T(), err)
	assert.NotNil(suite.T(), order)
	assert.Nil(suite.T(), order.BillingAddress)

	order.UserAddressDataRequired = true
	err = suite.service.updateOrder(context.TODO(), order)
	assert.NoError(suite.T(), err)

	expireYear := time.Now().AddDate(1, 0, 0)

	req1 := &grpc.PaymentCreateRequest{
		Data: map[string]string{
			pkg.PaymentCreateFieldOrderId:         rsp.Uuid,
			pkg.PaymentCreateFieldPaymentMethodId: suite.paymentMethod.Id,
			pkg.PaymentCreateFieldEmail:           "test@unit.unit",
			pkg.PaymentCreateFieldPan:             "4000000000000002",
			pkg.PaymentCreateFieldCvv:             "123",
			pkg.PaymentCreateFieldMonth:           "02",
			pkg.PaymentCreateFieldYear:            expireYear.Format("2006"),
			pkg.PaymentCreateFieldHolder:          "Mr. Card Holder",
		},
	}

	rsp1 := &grpc.PaymentCreateResponse{}
	err = suite.service.PaymentCreateProcess(context.TODO(), req1, rsp1)

	assert.Nil(suite.T(), err)
	assert.Equal(suite.T(), pkg.ResponseStatusBadData, rsp1.Status)
	assert.Empty(suite.T(), rsp1.RedirectUrl)
	assert.Equal(suite.T(), orderErrorCreatePaymentRequiredFieldUserCountryNotFound, rsp1.Message)

	order1, err := suite.service.getOrderByUuid(context.TODO(), rsp.Uuid)
	assert.NoError(suite.T(), err)
	assert.NotNil(suite.T(), order1)

	assert.Equal(suite.T(), order.Tax.Amount, order1.Tax.Amount)
	assert.Equal(suite.T(), order.TotalPaymentAmount, order1.TotalPaymentAmount)
	assert.Nil(suite.T(), order1.BillingAddress)
}

func (suite *OrderTestSuite) TestOrder_PaymentCreateProcess_UserAddressDataRequired_ZipFieldNotFound_Ok() {
	req := &billing.OrderCreateRequest{
		Type:        billing.OrderType_simple,
		ProjectId:   suite.project.Id,
		Currency:    "RUB",
		Amount:      100,
		Account:     "unit test",
		Description: "unit test",
		OrderId:     primitive.NewObjectID().Hex(),
		User: &billing.OrderUser{
			Email: "test@unit.unit",
			Ip:    "127.0.0.1",
		},
	}

	rsp0 := &grpc.OrderCreateProcessResponse{}
	err := suite.service.OrderCreateProcess(context.TODO(), req, rsp0)

	assert.Nil(suite.T(), err)
	assert.Equal(suite.T(), rsp0.Status, pkg.ResponseStatusOk)
	rsp := rsp0.Item

	order, err := suite.service.getOrderByUuid(context.TODO(), rsp.Uuid)
	assert.NoError(suite.T(), err)
	assert.NotNil(suite.T(), order)
	assert.Nil(suite.T(), order.BillingAddress)

	order.UserAddressDataRequired = true
	err = suite.service.updateOrder(context.TODO(), order)
	assert.NoError(suite.T(), err)

	expireYear := time.Now().AddDate(1, 0, 0)

	req1 := &grpc.PaymentCreateRequest{
		Data: map[string]string{
			pkg.PaymentCreateFieldOrderId:         rsp.Uuid,
			pkg.PaymentCreateFieldPaymentMethodId: suite.paymentMethod.Id,
			pkg.PaymentCreateFieldEmail:           "test@unit.unit",
			pkg.PaymentCreateFieldPan:             "4000000000000002",
			pkg.PaymentCreateFieldCvv:             "123",
			pkg.PaymentCreateFieldMonth:           "02",
			pkg.PaymentCreateFieldYear:            expireYear.Format("2006"),
			pkg.PaymentCreateFieldHolder:          "Mr. Card Holder",
			pkg.PaymentCreateFieldUserCountry:     "US",
			pkg.PaymentCreateFieldUserCity:        "Washington",
		},
	}

	rsp1 := &grpc.PaymentCreateResponse{}
	err = suite.service.PaymentCreateProcess(context.TODO(), req1, rsp1)

	assert.Nil(suite.T(), err)
	assert.Equal(suite.T(), pkg.ResponseStatusBadData, rsp1.Status)
	assert.Empty(suite.T(), rsp1.RedirectUrl)
	assert.Equal(suite.T(), orderErrorCreatePaymentRequiredFieldUserZipNotFound, rsp1.Message)

	order1, err := suite.service.getOrderByUuid(context.TODO(), rsp.Uuid)
	assert.NoError(suite.T(), err)
	assert.NotNil(suite.T(), order1)

	assert.Equal(suite.T(), order.Tax.Amount, order1.Tax.Amount)
	assert.Equal(suite.T(), order.TotalPaymentAmount, order1.TotalPaymentAmount)
	assert.Nil(suite.T(), order1.BillingAddress)
}

func (suite *OrderTestSuite) TestOrder_CreateOrderByToken_Ok() {
	req := &grpc.TokenRequest{
		User: &billing.TokenUser{
			Id: primitive.NewObjectID().Hex(),
			Email: &billing.TokenUserEmailValue{
				Value: "test@unit.test",
			},
			Phone: &billing.TokenUserPhoneValue{
				Value: "1234567890",
			},
			Name: &billing.TokenUserValue{
				Value: "Unit Test",
			},
			Ip: &billing.TokenUserIpValue{
				Value: "127.0.0.1",
			},
			Locale: &billing.TokenUserLocaleValue{
				Value: "ru",
			},
			Address: &billing.OrderBillingAddress{
				Country:    "RU",
				City:       "St.Petersburg",
				PostalCode: "190000",
				State:      "SPE",
			},
		},
		Settings: &billing.TokenSettings{
			ProjectId:   suite.project.Id,
			Currency:    "RUB",
			Amount:      100,
			Description: "test payment",
			Type:        billing.OrderType_simple,
		},
	}
	rsp := &grpc.TokenResponse{}
	err := suite.service.CreateToken(context.TODO(), req, rsp)
	assert.NoError(suite.T(), err)
	assert.Equal(suite.T(), pkg.ResponseStatusOk, rsp.Status)
	assert.Empty(suite.T(), rsp.Message)
	assert.NotEmpty(suite.T(), rsp.Token)

	req1 := &billing.OrderCreateRequest{
		Token: rsp.Token,
	}

	rsp0 := &grpc.OrderCreateProcessResponse{}
	err = suite.service.OrderCreateProcess(context.TODO(), req1, rsp0)

	assert.Nil(suite.T(), err)
	assert.Equal(suite.T(), rsp0.Status, pkg.ResponseStatusOk)
	rsp1 := rsp0.Item
	assert.NotEmpty(suite.T(), rsp1.Id)
	assert.Equal(suite.T(), req.Settings.ProjectId, rsp1.Project.Id)
	assert.Equal(suite.T(), req.Settings.Description, rsp1.Description)
}

func (suite *OrderTestSuite) TestOrder_updateOrder_NotifyKeys_Ok() {
	shoulBe := require.New(suite.T())

	req := &billing.OrderCreateRequest{
		ProjectId:     suite.projectWithKeyProducts.Id,
		PaymentMethod: suite.paymentMethod.Group,
		Currency:      "RUB",
		Account:       "unit test",
		Description:   "unit test",
		OrderId:       primitive.NewObjectID().Hex(),
		User: &billing.OrderUser{
			Email: "test@unit.unit",
			Ip:    "127.0.0.1",
		},
		Products:   suite.keyProductIds,
		Type:       billing.OrderType_key,
		PlatformId: "steam",
	}

	rsp := &grpc.OrderCreateProcessResponse{}
	err := suite.service.OrderCreateProcess(context.TODO(), req, rsp)
	shoulBe.Nil(err)
	shoulBe.EqualValues(200, rsp.Status)

	order := rsp.Item
	order.Status = constant.OrderPublicStatusProcessed
	err = suite.service.updateOrder(context.TODO(), order)
	shoulBe.Nil(err)
}

func (suite *OrderTestSuite) TestOrder_updateOrder_NotifyKeysRejected_Ok() {
	shoulBe := require.New(suite.T())

	req := &billing.OrderCreateRequest{
		ProjectId:     suite.projectWithKeyProducts.Id,
		PaymentMethod: suite.paymentMethod.Group,
		Currency:      "RUB",
		Account:       "unit test",
		Description:   "unit test",
		OrderId:       primitive.NewObjectID().Hex(),
		User: &billing.OrderUser{
			Email: "test@unit.unit",
			Ip:    "127.0.0.1",
		},
		Products:   suite.keyProductIds,
		Type:       billing.OrderType_key,
		PlatformId: "steam",
	}

	rsp := &grpc.OrderCreateProcessResponse{}
	err := suite.service.OrderCreateProcess(context.TODO(), req, rsp)
	shoulBe.Nil(err)
	shoulBe.EqualValues(200, rsp.Status)

	order := rsp.Item
	order.Status = constant.OrderPublicStatusRejected
	err = suite.service.updateOrder(context.TODO(), order)
	shoulBe.Nil(err)
}

func (suite *OrderTestSuite) TestOrder_PaymentFormJsonDataProcess_UuidNotFound_Error() {
	req := &grpc.PaymentFormJsonDataRequest{
		OrderId: primitive.NewObjectID().Hex(),
	}
	rsp := &grpc.PaymentFormJsonDataResponse{}
	err := suite.service.PaymentFormJsonDataProcess(context.TODO(), req, rsp)
	assert.Nil(suite.T(), err)
	assert.Equal(suite.T(), orderErrorNotFound, rsp.Message)
}

func (suite *OrderTestSuite) TestOrder_PaymentFormJsonDataProcess_NewCookie_Ok() {
	req := &billing.OrderCreateRequest{
		Type:        billing.OrderType_simple,
		ProjectId:   suite.project.Id,
		Currency:    "RUB",
		Amount:      100,
		Account:     "unit test",
		Description: "unit test",
<<<<<<< HEAD
		OrderId:     bson.NewObjectId().Hex(),
		User: &billing.OrderUser{
			Ip: "127.0.0.1",
		},
=======
		OrderId:     primitive.NewObjectID().Hex(),
>>>>>>> b46a329a
	}

	rsp0 := &grpc.OrderCreateProcessResponse{}
	err := suite.service.OrderCreateProcess(context.TODO(), req, rsp0)

	assert.Nil(suite.T(), err)
	assert.Equal(suite.T(), rsp0.Status, pkg.ResponseStatusOk)
	rsp := rsp0.Item

	req1 := &grpc.PaymentFormJsonDataRequest{
		OrderId: rsp.Uuid,
		Scheme:  "http",
		Host:    "127.0.0.1",
	}
	rsp1 := &grpc.PaymentFormJsonDataResponse{}
	err = suite.service.PaymentFormJsonDataProcess(context.TODO(), req1, rsp1)
	assert.NoError(suite.T(), err)
	assert.NotEmpty(suite.T(), rsp1.Cookie)

	browserCustomer, err := suite.service.decryptBrowserCookie(rsp1.Cookie)
	assert.NoError(suite.T(), err)
	assert.NotNil(suite.T(), browserCustomer)
	assert.NotEmpty(suite.T(), browserCustomer.CustomerId)
}

func (suite *OrderTestSuite) TestOrder_PaymentFormJsonDataProcess_ExistCookie_Ok() {
	req := &billing.OrderCreateRequest{
		Type:        billing.OrderType_simple,
		ProjectId:   suite.project.Id,
		Currency:    "RUB",
		Amount:      100,
		Account:     "unit test",
		Description: "unit test",
		OrderId:     primitive.NewObjectID().Hex(),
	}

	rsp0 := &grpc.OrderCreateProcessResponse{}
	err := suite.service.OrderCreateProcess(context.TODO(), req, rsp0)

	assert.Nil(suite.T(), err)
	assert.Equal(suite.T(), rsp0.Status, pkg.ResponseStatusOk)
	rsp := rsp0.Item

	req1 := &grpc.TokenRequest{
		User: &billing.TokenUser{
			Id: primitive.NewObjectID().Hex(),
			Email: &billing.TokenUserEmailValue{
				Value: "test@unit.test",
			},
			Phone: &billing.TokenUserPhoneValue{
				Value: "1234567890",
			},
			Name: &billing.TokenUserValue{
				Value: "Unit Test",
			},
			Ip: &billing.TokenUserIpValue{
				Value: "127.0.0.1",
			},
			Locale: &billing.TokenUserLocaleValue{
				Value: "ru",
			},
			Address: &billing.OrderBillingAddress{
				Country:    "RU",
				City:       "St.Petersburg",
				PostalCode: "190000",
				State:      "SPE",
			},
		},
		Settings: &billing.TokenSettings{
			ProjectId:   suite.project.Id,
			Currency:    "RUB",
			Amount:      100,
			Description: "test payment",
		},
	}
	customer, err := suite.service.createCustomer(context.TODO(), req1, suite.project)
	assert.NoError(suite.T(), err)
	assert.NotNil(suite.T(), customer)

	browserCustomer := &BrowserCookieCustomer{
		CustomerId: customer.Id,
		Ip:         "127.0.0.1",
		CreatedAt:  time.Now(),
		UpdatedAt:  time.Now(),
	}
	cookie, err := suite.service.generateBrowserCookie(browserCustomer)
	assert.NoError(suite.T(), err)
	assert.NotEmpty(suite.T(), cookie)

	req2 := &grpc.PaymentFormJsonDataRequest{
		OrderId: rsp.Uuid,
		Scheme:  "http",
		Host:    "127.0.0.1",
		Cookie:  cookie,
		Ip:      "127.0.0.1",
	}
	rsp2 := &grpc.PaymentFormJsonDataResponse{}
	err = suite.service.PaymentFormJsonDataProcess(context.TODO(), req2, rsp2)
	assert.NoError(suite.T(), err)
	assert.NotEmpty(suite.T(), rsp2.Cookie)

	browserCustomer, err = suite.service.decryptBrowserCookie(rsp2.Cookie)
	assert.NoError(suite.T(), err)
	assert.NotNil(suite.T(), browserCustomer)
	assert.NotEmpty(suite.T(), browserCustomer.CustomerId)
	assert.Equal(suite.T(), int32(1), browserCustomer.SessionCount)
}

func (suite *OrderTestSuite) TestOrder_PaymentCreateProcess_NotOwnBankCard_Error() {
	req := &billing.OrderCreateRequest{
		Type:        billing.OrderType_simple,
		ProjectId:   suite.project.Id,
		Currency:    "RUB",
		Amount:      100,
		Account:     "unit test",
		Description: "unit test",
		OrderId:     primitive.NewObjectID().Hex(),
		User: &billing.OrderUser{
			Email: "test@unit.unit",
			Ip:    "127.0.0.1",
		},
	}

	rsp0 := &grpc.OrderCreateProcessResponse{}
	err := suite.service.OrderCreateProcess(context.TODO(), req, rsp0)

	assert.Nil(suite.T(), err)
	assert.Equal(suite.T(), rsp0.Status, pkg.ResponseStatusOk)
	rsp := rsp0.Item

	order, err := suite.service.getOrderByUuid(context.TODO(), rsp.Uuid)
	assert.NoError(suite.T(), err)
	assert.NotNil(suite.T(), order)
	assert.Nil(suite.T(), order.BillingAddress)

	req1 := &grpc.PaymentCreateRequest{
		Data: map[string]string{
			pkg.PaymentCreateFieldOrderId:         rsp.Uuid,
			pkg.PaymentCreateFieldPaymentMethodId: suite.paymentMethod.Id,
			pkg.PaymentCreateFieldEmail:           "test@unit.unit",
			pkg.PaymentCreateFieldCvv:             "123",
			pkg.PaymentCreateFieldStoredCardId:    primitive.NewObjectID().Hex(),
		},
	}

	rsp1 := &grpc.PaymentCreateResponse{}
	err = suite.service.PaymentCreateProcess(context.TODO(), req1, rsp1)
	assert.NoError(suite.T(), err)
	assert.Equal(suite.T(), pkg.ResponseStatusBadData, rsp1.Status)
	assert.Equal(suite.T(), orderErrorRecurringCardNotOwnToUser, rsp1.Message)
}

func (suite *OrderTestSuite) TestOrder_IsOrderCanBePaying_Ok() {
	req := &billing.OrderCreateRequest{
		Type:        billing.OrderType_simple,
		ProjectId:   suite.project.Id,
		Currency:    "RUB",
		Amount:      100,
		Description: "unit test",
		OrderId:     primitive.NewObjectID().Hex(),
		User: &billing.OrderUser{
			Email: "test@unit.unit",
			Ip:    "127.0.0.1",
		},
	}

	rsp0 := &grpc.OrderCreateProcessResponse{}
	err := suite.service.OrderCreateProcess(context.TODO(), req, rsp0)

	assert.Nil(suite.T(), err)
	assert.Equal(suite.T(), rsp0.Status, pkg.ResponseStatusOk)
	rsp := rsp0.Item

	req1 := &grpc.IsOrderCanBePayingRequest{
		OrderId:   rsp.Uuid,
		ProjectId: rsp.GetProjectId(),
	}
	rsp1 := &grpc.IsOrderCanBePayingResponse{}
	err = suite.service.IsOrderCanBePaying(context.TODO(), req1, rsp1)
	assert.NoError(suite.T(), err)
	assert.Equal(suite.T(), pkg.ResponseStatusOk, rsp1.Status)
	assert.Empty(suite.T(), rsp1.Message)
	assert.NotNil(suite.T(), rsp1.Item)
	assert.Equal(suite.T(), req1.ProjectId, rsp1.Item.GetProjectId())
	assert.Equal(suite.T(), req1.OrderId, rsp1.Item.Uuid)
}

func (suite *OrderTestSuite) TestOrder_IsOrderCanBePaying_IncorrectProject_Error() {
	req := &billing.OrderCreateRequest{
		Type:        billing.OrderType_simple,
		ProjectId:   suite.project.Id,
		Currency:    "RUB",
		Amount:      100,
		Description: "unit test",
		OrderId:     primitive.NewObjectID().Hex(),
		User: &billing.OrderUser{
			Email: "test@unit.unit",
			Ip:    "127.0.0.1",
		},
	}

	rsp0 := &grpc.OrderCreateProcessResponse{}
	err := suite.service.OrderCreateProcess(context.TODO(), req, rsp0)

	assert.Nil(suite.T(), err)
	assert.Equal(suite.T(), rsp0.Status, pkg.ResponseStatusOk)
	rsp := rsp0.Item

	req1 := &grpc.IsOrderCanBePayingRequest{
		OrderId:   rsp.Uuid,
		ProjectId: primitive.NewObjectID().Hex(),
	}
	rsp1 := &grpc.IsOrderCanBePayingResponse{}
	err = suite.service.IsOrderCanBePaying(context.TODO(), req1, rsp1)
	assert.NoError(suite.T(), err)
	assert.Equal(suite.T(), pkg.ResponseStatusBadData, rsp1.Status)
	assert.Equal(suite.T(), orderErrorOrderCreatedAnotherProject, rsp1.Message)
	assert.Nil(suite.T(), rsp1.Item)
}

func (suite *OrderTestSuite) TestOrder_IsOrderCanBePaying_HasEndedStatus_Error() {
	req := &billing.OrderCreateRequest{
		Type:        billing.OrderType_simple,
		ProjectId:   suite.project.Id,
		Currency:    "RUB",
		Amount:      100,
		Description: "unit test",
		OrderId:     primitive.NewObjectID().Hex(),
		User: &billing.OrderUser{
			Email: "test@unit.unit",
			Ip:    "127.0.0.1",
		},
	}

	rsp0 := &grpc.OrderCreateProcessResponse{}
	err := suite.service.OrderCreateProcess(context.TODO(), req, rsp0)

	assert.Nil(suite.T(), err)
	assert.Equal(suite.T(), rsp0.Status, pkg.ResponseStatusOk)
	rsp := rsp0.Item

	rsp.PrivateStatus = constant.OrderStatusProjectComplete
	err = suite.service.updateOrder(context.TODO(), rsp)
	assert.NoError(suite.T(), err)

	req1 := &grpc.IsOrderCanBePayingRequest{
		OrderId:   rsp.Uuid,
		ProjectId: rsp.GetProjectId(),
	}
	rsp1 := &grpc.IsOrderCanBePayingResponse{}
	err = suite.service.IsOrderCanBePaying(context.TODO(), req1, rsp1)
	assert.NoError(suite.T(), err)
	assert.Equal(suite.T(), pkg.ResponseStatusBadData, rsp1.Status)
	assert.Equal(suite.T(), orderErrorOrderAlreadyComplete, rsp1.Message)
	assert.Nil(suite.T(), rsp1.Item)
}

func (suite *OrderTestSuite) TestOrder_CreatePayment_ChangeCustomerData_Ok() {
	req := &billing.OrderCreateRequest{
		Type:      billing.OrderType_simple,
		ProjectId: suite.project.Id,
		Currency:  "RUB",
		Amount:    100,
		User: &billing.OrderUser{
			Email:  "test@unit.unit",
			Ip:     "127.0.0.1",
			Locale: "ru",
		},
	}

	rsp0 := &grpc.OrderCreateProcessResponse{}
	err := suite.service.OrderCreateProcess(context.TODO(), req, rsp0)

	assert.Nil(suite.T(), err)
	assert.Equal(suite.T(), rsp0.Status, pkg.ResponseStatusOk)
	rsp := rsp0.Item

	customer1, err := suite.service.getCustomerById(context.TODO(), rsp.User.Id)
	assert.NoError(suite.T(), err)
	assert.NotNil(suite.T(), customer1)
	assert.Equal(suite.T(), rsp.User.Id, customer1.Id)
	assert.Equal(suite.T(), rsp.User.Email, customer1.Email)
	assert.Equal(suite.T(), rsp.User.Ip, net.IP(customer1.Ip).String())
	assert.Len(suite.T(), customer1.Identity, 1)
	assert.Equal(suite.T(), rsp.User.Email, customer1.Identity[0].Value)
	assert.Empty(suite.T(), customer1.IpHistory)
	assert.Empty(suite.T(), customer1.AcceptLanguage)
	assert.Empty(suite.T(), customer1.AcceptLanguageHistory)
	assert.Equal(suite.T(), rsp.User.Locale, customer1.Locale)
	assert.Empty(suite.T(), customer1.LocaleHistory)
	assert.Empty(suite.T(), customer1.UserAgent)

	req1 := &grpc.PaymentFormJsonDataRequest{
		OrderId:   rsp.Uuid,
		Scheme:    "http",
		Host:      "localhost",
		Locale:    "en-US",
		Ip:        "127.0.0.2",
		UserAgent: "linux",
	}
	rsp1 := &grpc.PaymentFormJsonDataResponse{}
	err = suite.service.PaymentFormJsonDataProcess(context.TODO(), req1, rsp1)
	assert.NoError(suite.T(), err)

	customer2, err := suite.service.getCustomerById(context.TODO(), rsp.User.Id)
	assert.NoError(suite.T(), err)

	order, err := suite.service.getOrderById(context.TODO(), rsp.Id)
	assert.NoError(suite.T(), err)
	assert.NotNil(suite.T(), order)
	assert.NotNil(suite.T(), order.User)
	assert.Equal(suite.T(), customer2.Id, order.User.Id)
	assert.Equal(suite.T(), order.User.Ip, "127.0.0.1")
	assert.Equal(suite.T(), order.User.Locale, customer2.Locale)
	assert.Equal(suite.T(), order.User.Email, customer2.Email)
	assert.True(suite.T(), order.UserAddressDataRequired)

	assert.NotNil(suite.T(), customer2)
	assert.Equal(suite.T(), customer1.Id, customer2.Id)
	assert.Equal(suite.T(), customer1.Email, customer2.Email)
	assert.Equal(suite.T(), req1.Ip, net.IP(customer2.Ip).String())
	assert.NotEmpty(suite.T(), customer2.IpHistory)
	assert.Len(suite.T(), customer2.IpHistory, 1)
	assert.Equal(suite.T(), customer2.IpHistory[0].Ip, customer1.Ip)
	assert.Len(suite.T(), customer2.Identity, 1)
	assert.Equal(suite.T(), rsp.User.Email, customer2.Identity[0].Value)
	assert.Equal(suite.T(), req1.Locale, customer2.AcceptLanguage)
	assert.Empty(suite.T(), customer2.AcceptLanguageHistory)
	assert.Equal(suite.T(), "en", customer2.Locale)
	assert.NotEmpty(suite.T(), customer2.LocaleHistory)
	assert.Len(suite.T(), customer2.LocaleHistory, 1)
	assert.Equal(suite.T(), customer1.Locale, customer2.LocaleHistory[0].Value)
	assert.Equal(suite.T(), req1.UserAgent, customer2.UserAgent)

	expireYear := time.Now().AddDate(1, 0, 0)

	req2 := &grpc.PaymentCreateRequest{
		Data: map[string]string{
			pkg.PaymentCreateFieldOrderId:         rsp.Uuid,
			pkg.PaymentCreateFieldPaymentMethodId: suite.paymentMethod.Id,
			pkg.PaymentCreateFieldEmail:           "test123@unit.unit",
			pkg.PaymentCreateFieldPan:             "4000000000000002",
			pkg.PaymentCreateFieldCvv:             "123",
			pkg.PaymentCreateFieldMonth:           "02",
			pkg.PaymentCreateFieldYear:            expireYear.Format("2006"),
			pkg.PaymentCreateFieldHolder:          "MR. CARD HOLDER",
			pkg.PaymentCreateFieldUserCountry:     "US",
			pkg.PaymentCreateFieldUserZip:         "98001",
		},
		Ip:             "127.0.0.3",
		AcceptLanguage: "fr-CA",
		UserAgent:      "windows",
	}
	rsp2 := &grpc.PaymentCreateResponse{}
	err = suite.service.PaymentCreateProcess(context.TODO(), req2, rsp2)
	assert.NoError(suite.T(), err)

	order, err = suite.service.getOrderById(context.TODO(), rsp.Id)
	assert.NoError(suite.T(), err)
	assert.NotNil(suite.T(), order)
	assert.Equal(suite.T(), int32(constant.OrderStatusPaymentSystemCreate), order.PrivateStatus)

	customer3, err := suite.service.getCustomerById(context.TODO(), rsp.User.Id)
	assert.NoError(suite.T(), err)
	assert.NotNil(suite.T(), customer3)

	assert.Equal(suite.T(), customer2.Id, customer3.Id)
	assert.Equal(suite.T(), customer3.Id, order.User.Id)
	assert.Equal(suite.T(), order.User.Ip, req2.Ip)
	assert.Equal(suite.T(), "fr", order.User.Locale)
	assert.Equal(suite.T(), "test123@unit.unit", order.User.Email)

	assert.Equal(suite.T(), order.User.Email, customer3.Email)
	assert.Equal(suite.T(), order.User.Ip, net.IP(customer3.Ip).String())
	assert.Len(suite.T(), customer3.IpHistory, 2)
	assert.Equal(suite.T(), customer2.Ip, customer3.IpHistory[1].Ip)
	assert.Equal(suite.T(), customer1.Ip, customer3.IpHistory[0].Ip)

	assert.Len(suite.T(), customer3.Identity, 2)
	assert.Equal(suite.T(), order.User.Email, customer3.Identity[1].Value)
	assert.Equal(suite.T(), customer2.Email, customer3.Identity[0].Value)

	assert.Equal(suite.T(), req2.AcceptLanguage, customer3.AcceptLanguage)
	assert.Len(suite.T(), customer3.AcceptLanguageHistory, 1)
	assert.Equal(suite.T(), customer2.AcceptLanguage, customer3.AcceptLanguageHistory[0].Value)

	assert.Equal(suite.T(), order.User.Locale, customer3.Locale)
	assert.Len(suite.T(), customer3.LocaleHistory, 2)
	assert.Equal(suite.T(), customer1.Locale, customer3.LocaleHistory[0].Value)
	assert.Equal(suite.T(), customer2.Locale, customer3.LocaleHistory[1].Value)
	assert.Equal(suite.T(), req2.UserAgent, customer3.UserAgent)
}

func (suite *OrderTestSuite) TestOrder_GetPublicStatus() {
	order := &billing.Order{}

	order.PrivateStatus = constant.OrderStatusNew
	assert.Equal(suite.T(), order.GetPublicStatus(), constant.OrderPublicStatusCreated)

	order.PrivateStatus = constant.OrderStatusPaymentSystemCreate
	assert.Equal(suite.T(), order.GetPublicStatus(), constant.OrderPublicStatusCreated)

	order.PrivateStatus = constant.OrderStatusPaymentSystemCanceled
	assert.Equal(suite.T(), order.GetPublicStatus(), constant.OrderPublicStatusCanceled)

	order.PrivateStatus = constant.OrderStatusPaymentSystemRejectOnCreate
	assert.Equal(suite.T(), order.GetPublicStatus(), constant.OrderPublicStatusRejected)

	order.PrivateStatus = constant.OrderStatusPaymentSystemReject
	assert.Equal(suite.T(), order.GetPublicStatus(), constant.OrderPublicStatusRejected)

	order.PrivateStatus = constant.OrderStatusProjectReject
	assert.Equal(suite.T(), order.GetPublicStatus(), constant.OrderPublicStatusRejected)

	order.PrivateStatus = constant.OrderStatusPaymentSystemDeclined
	assert.Equal(suite.T(), order.GetPublicStatus(), constant.OrderPublicStatusRejected)

	order.PrivateStatus = constant.OrderStatusPaymentSystemComplete
	assert.Equal(suite.T(), order.GetPublicStatus(), constant.OrderPublicStatusProcessed)

	order.PrivateStatus = constant.OrderStatusProjectComplete
	assert.Equal(suite.T(), order.GetPublicStatus(), constant.OrderPublicStatusProcessed)

	order.PrivateStatus = constant.OrderStatusRefund
	assert.Equal(suite.T(), order.GetPublicStatus(), constant.OrderPublicStatusRefunded)

	order.PrivateStatus = constant.OrderStatusChargeback
	assert.Equal(suite.T(), order.GetPublicStatus(), constant.OrderPublicStatusChargeback)
}

func (suite *OrderTestSuite) TestOrder_GetReceiptUserEmail() {
	order := &billing.Order{}
	assert.Empty(suite.T(), order.GetReceiptUserEmail())

	order.User = &billing.OrderUser{}
	assert.Empty(suite.T(), order.GetReceiptUserEmail())

	order.User.Email = "test@test.com"
	assert.NotEmpty(suite.T(), order.GetReceiptUserEmail())
	assert.Equal(suite.T(), order.GetReceiptUserEmail(), "test@test.com")
}

func (suite *OrderTestSuite) TestOrder_GetReceiptUserPhone() {
	order := &billing.Order{}
	assert.Empty(suite.T(), order.GetReceiptUserPhone())

	order.User = &billing.OrderUser{}
	assert.Empty(suite.T(), order.GetReceiptUserPhone())

	order.User.Phone = "79111234567"
	assert.NotEmpty(suite.T(), order.GetReceiptUserPhone())
	assert.Equal(suite.T(), order.GetReceiptUserPhone(), "79111234567")
}

func (suite *OrderTestSuite) TestOrder_GetCountry() {
	order := &billing.Order{}
	assert.Empty(suite.T(), order.GetCountry())

	order.User = &billing.OrderUser{
		Address: &billing.OrderBillingAddress{
			Country: "RU",
		},
	}
	assert.NotEmpty(suite.T(), order.GetCountry())
	assert.Equal(suite.T(), order.GetCountry(), "RU")

	order.BillingAddress = &billing.OrderBillingAddress{
		Country: "CY",
	}
	assert.NotEmpty(suite.T(), order.GetCountry())
	assert.Equal(suite.T(), order.GetCountry(), "CY")
}

func (suite *OrderTestSuite) TestOrder_GetState() {
	order := &billing.Order{}
	assert.Empty(suite.T(), order.GetState())

	order.User = &billing.OrderUser{
		Address: &billing.OrderBillingAddress{
			Country: "US",
			State:   "AL",
		},
	}
	assert.NotEmpty(suite.T(), order.GetState())
	assert.Equal(suite.T(), order.GetState(), "AL")

	order.BillingAddress = &billing.OrderBillingAddress{
		Country: "US",
		State:   "MN",
	}
	assert.NotEmpty(suite.T(), order.GetState())
	assert.Equal(suite.T(), order.GetState(), "MN")
}

func (suite *OrderTestSuite) TestOrder_SetNotificationStatus() {
	order := &billing.Order{}
	assert.Nil(suite.T(), order.IsNotificationsSent)

	order.SetNotificationStatus("somekey", true)
	assert.NotNil(suite.T(), order.IsNotificationsSent)
	assert.Equal(suite.T(), len(order.IsNotificationsSent), 1)
	assert.Equal(suite.T(), order.IsNotificationsSent["somekey"], true)
}

func (suite *OrderTestSuite) TestOrder_GetNotificationStatus() {
	order := &billing.Order{}
	assert.Nil(suite.T(), order.IsNotificationsSent)

	ns := order.GetNotificationStatus("somekey")
	assert.False(suite.T(), ns)

	order.IsNotificationsSent = make(map[string]bool)
	order.IsNotificationsSent["somekey"] = true

	ns = order.GetNotificationStatus("somekey")
	assert.True(suite.T(), ns)
}

func (suite *OrderTestSuite) TestOrder_orderNotifyMerchant_Ok() {
	req := &billing.OrderCreateRequest{
		Type:        billing.OrderType_simple,
		ProjectId:   suite.project.Id,
		Currency:    "RUB",
		Amount:      100,
		Account:     "unit test",
		Description: "unit test",
		OrderId:     primitive.NewObjectID().Hex(),
		User: &billing.OrderUser{
			Email: "test@unit.unit",
			Ip:    "127.0.0.1",
		},
	}

	rsp0 := &grpc.OrderCreateProcessResponse{}
	err := suite.service.OrderCreateProcess(context.TODO(), req, rsp0)

	assert.Nil(suite.T(), err)
	assert.Equal(suite.T(), rsp0.Status, pkg.ResponseStatusOk)
	order := rsp0.Item

	ps := order.GetPublicStatus()
	assert.Equal(suite.T(), ps, constant.OrderPublicStatusCreated)
	nS := order.GetNotificationStatus(ps)
	assert.False(suite.T(), nS)
	assert.False(suite.T(), order.GetNotificationStatus(constant.OrderPublicStatusProcessed))
	assert.Equal(suite.T(), len(order.IsNotificationsSent), 0)

	order.PrivateStatus = constant.OrderStatusProjectComplete
	err = suite.service.updateOrder(context.TODO(), order)
	assert.NoError(suite.T(), err)

	ps = order.GetPublicStatus()
	assert.Equal(suite.T(), ps, constant.OrderPublicStatusProcessed)
	nS = order.GetNotificationStatus(ps)
	assert.True(suite.T(), nS)
	assert.Equal(suite.T(), len(order.IsNotificationsSent), 1)
}

func (suite *OrderTestSuite) TestCardpay_fillPaymentDataCrypto() {
	var (
		name    = "Bitcoin"
		address = "1ByR2GSfDMuFGVoUzh4a5pzgrVuoTdr8wU"
	)

	req := &billing.OrderCreateRequest{
		Type:        billing.OrderType_simple,
		ProjectId:   suite.project.Id,
		Currency:    "RUB",
		Amount:      100,
		Account:     "unit test",
		Description: "unit test",
		OrderId:     primitive.NewObjectID().Hex(),
		User: &billing.OrderUser{
			Email: "test@unit.unit",
			Ip:    "127.0.0.1",
		},
	}

	rsp0 := &grpc.OrderCreateProcessResponse{}
	err := suite.service.OrderCreateProcess(context.TODO(), req, rsp0)

	assert.Nil(suite.T(), err)
	assert.Equal(suite.T(), rsp0.Status, pkg.ResponseStatusOk)
	order := rsp0.Item

	order.PaymentMethod = &billing.PaymentMethodOrder{
		Name: name,
	}
	order.PaymentMethodTxnParams = make(map[string]string)
	order.PaymentMethodTxnParams[pkg.PaymentCreateFieldCrypto] = address
	order.PaymentMethodTxnParams[pkg.TxnParamsFieldCryptoTransactionId] = "7d8c131c-092c-4a5b-83ed-5137ecb9b083"
	order.PaymentMethodTxnParams[pkg.TxnParamsFieldCryptoAmount] = "0.0001"
	order.PaymentMethodTxnParams[pkg.TxnParamsFieldCryptoCurrency] = "BTC"

	err = suite.service.fillPaymentDataCrypto(order)
	assert.NoError(suite.T(), err)
	assert.Equal(suite.T(), order.PaymentMethodPayerAccount, address)
	assert.NotNil(suite.T(), order.PaymentMethod.CryptoCurrency)
	assert.Equal(suite.T(), order.PaymentMethod.CryptoCurrency.Brand, name)
	assert.Equal(suite.T(), order.PaymentMethod.CryptoCurrency.Address, address)
}

func (suite *OrderTestSuite) TestCardpay_fillPaymentDataEwallet() {
	var (
		name    = "yamoney"
		account = "41001811131268"
	)
	req := &billing.OrderCreateRequest{
		ProjectId:   suite.project.Id,
		Currency:    "RUB",
		Amount:      100,
		Account:     "unit test",
		Description: "unit test",
		OrderId:     primitive.NewObjectID().Hex(),
		User: &billing.OrderUser{
			Email: "test@unit.unit",
			Ip:    "127.0.0.1",
		},
		Type: billing.OrderType_simple,
	}

	rsp0 := &grpc.OrderCreateProcessResponse{}
	err := suite.service.OrderCreateProcess(context.TODO(), req, rsp0)

	assert.Nil(suite.T(), err)
	assert.Equal(suite.T(), rsp0.Status, pkg.ResponseStatusOk)
	order := rsp0.Item

	order.PaymentMethod = &billing.PaymentMethodOrder{
		Name: name,
	}
	order.PaymentMethodTxnParams = make(map[string]string)
	order.PaymentMethodTxnParams[pkg.PaymentCreateFieldEWallet] = account

	err = suite.service.fillPaymentDataEwallet(order)
	assert.NoError(suite.T(), err)
	assert.Equal(suite.T(), order.PaymentMethodPayerAccount, account)
	assert.NotNil(suite.T(), order.PaymentMethod.Wallet)
	assert.Equal(suite.T(), order.PaymentMethod.Wallet.Brand, name)
	assert.Equal(suite.T(), order.PaymentMethod.Wallet.Account, account)
}

func (suite *OrderTestSuite) TestCardpay_fillPaymentDataCard() {
	var (
		name      = "bank_card"
		maskedPan = "444444******4448"
		expMonth  = "10"
		expYear   = "2021"
		cardBrand = "VISA"
	)

	req := &billing.OrderCreateRequest{
		ProjectId:   suite.project.Id,
		Currency:    "RUB",
		Amount:      100,
		Account:     "unit test",
		Description: "unit test",
		OrderId:     primitive.NewObjectID().Hex(),
		User: &billing.OrderUser{
			Email: "test@unit.unit",
			Ip:    "127.0.0.1",
		},
		Type: billing.OrderType_simple,
	}

	rsp0 := &grpc.OrderCreateProcessResponse{}
	err := suite.service.OrderCreateProcess(context.TODO(), req, rsp0)

	assert.Nil(suite.T(), err)
	assert.Equal(suite.T(), rsp0.Status, pkg.ResponseStatusOk)
	order := rsp0.Item

	order.PaymentMethod = &billing.PaymentMethodOrder{
		Name: name,
	}
	order.PaymentMethodTxnParams = make(map[string]string)
	order.PaymentMethodTxnParams[pkg.TxnParamsFieldBankCardIs3DS] = "1"

	order.PaymentRequisites = make(map[string]string)
	order.PaymentRequisites["card_brand"] = cardBrand
	order.PaymentRequisites["pan"] = maskedPan
	order.PaymentRequisites["month"] = expMonth
	order.PaymentRequisites["year"] = expYear

	err = suite.service.fillPaymentDataCard(order)
	assert.NoError(suite.T(), err)
	assert.Equal(suite.T(), order.PaymentMethodPayerAccount, maskedPan)
	assert.NotNil(suite.T(), order.PaymentMethod.Card)
	assert.Equal(suite.T(), order.PaymentMethod.Card.Brand, cardBrand)
	assert.Equal(suite.T(), order.PaymentMethod.Card.Masked, maskedPan)
	assert.Equal(suite.T(), order.PaymentMethod.Card.First6, "444444")
	assert.Equal(suite.T(), order.PaymentMethod.Card.Last4, "4448")
	assert.Equal(suite.T(), order.PaymentMethod.Card.ExpiryMonth, expMonth)
	assert.Equal(suite.T(), order.PaymentMethod.Card.ExpiryYear, expYear)
	assert.Equal(suite.T(), order.PaymentMethod.Card.Secure3D, true)
	assert.NotEmpty(suite.T(), order.PaymentMethod.Card.Fingerprint)
}

func (suite *OrderTestSuite) TestBillingService_SetUserNotifySales_Ok() {

	notifyEmail := "test@test.ru"

	req := &billing.OrderCreateRequest{
		ProjectId:     suite.project.Id,
		PaymentMethod: suite.paymentMethod.Group,
		Currency:      "RUB",
		Amount:        100,
		Account:       "unit test",
		Description:   "unit test",
		OrderId:       primitive.NewObjectID().Hex(),
		User: &billing.OrderUser{
			Email: "test@unit.unit",
			Ip:    "127.0.0.1",
		},
		Type: billing.OrderType_simple,
	}

	rsp0 := &grpc.OrderCreateProcessResponse{}
	err := suite.service.OrderCreateProcess(context.TODO(), req, rsp0)

	assert.Nil(suite.T(), err)
	assert.Equal(suite.T(), rsp0.Status, pkg.ResponseStatusOk)
	rsp := rsp0.Item
	assert.False(suite.T(), rsp.NotifySale)
	assert.Empty(suite.T(), rsp.NotifySaleEmail)

	var data []*grpc.NotifyUserSales
	cursor, err := suite.service.db.Collection(collectionNotifySales).Find(context.TODO(), bson.M{"email": notifyEmail})
	assert.Nil(suite.T(), err)
	err = cursor.All(context.TODO(), &data)
	assert.Nil(suite.T(), err)
	assert.Equal(suite.T(), len(data), 0)

	req2 := &grpc.SetUserNotifyRequest{
		OrderUuid:          rsp.Uuid,
		Email:              notifyEmail,
		EnableNotification: true,
	}
	eRes := &grpc.EmptyResponse{}
	err = suite.service.SetUserNotifySales(context.TODO(), req2, eRes)
	assert.Nil(suite.T(), err)

	order, err := suite.service.getOrderByUuid(context.TODO(), rsp.Uuid)
	assert.Nil(suite.T(), err)
	assert.True(suite.T(), order.NotifySale)
	assert.Equal(suite.T(), order.NotifySaleEmail, notifyEmail)

	cursor, err = suite.service.db.Collection(collectionNotifySales).Find(context.TODO(), bson.M{"email": notifyEmail})
	assert.Nil(suite.T(), err)
	err = cursor.All(context.TODO(), &data)
	assert.Nil(suite.T(), err)
	assert.Equal(suite.T(), len(data), 1)

	customer, err := suite.service.getCustomerById(context.TODO(), rsp.User.Id)
	assert.NoError(suite.T(), err)
	assert.True(suite.T(), customer.NotifySale)
	assert.Equal(suite.T(), customer.NotifySaleEmail, notifyEmail)
}

func (suite *OrderTestSuite) TestBillingService_SetUserNotifyNewRegion_Ok() {

	notifyEmail := "test@test.ru"

	req := &billing.OrderCreateRequest{
		ProjectId:     suite.project.Id,
		PaymentMethod: suite.paymentMethod.Group,
		Currency:      "RUB",
		Amount:        100,
		Account:       "unit test",
		Description:   "unit test",
		OrderId:       primitive.NewObjectID().Hex(),
		User: &billing.OrderUser{
			Email: "test@unit.unit",
			Ip:    "127.0.0.1",
		},
		Type: billing.OrderType_simple,
	}

	rsp0 := &grpc.OrderCreateProcessResponse{}
	err := suite.service.OrderCreateProcess(context.TODO(), req, rsp0)

	assert.Nil(suite.T(), err)
	assert.Equal(suite.T(), rsp0.Status, pkg.ResponseStatusOk)
	rsp := rsp0.Item
	assert.False(suite.T(), rsp.User.NotifyNewRegion)
	assert.Empty(suite.T(), rsp.User.NotifyNewRegionEmail)

	var data []*grpc.NotifyUserNewRegion
	cursor, err := suite.service.db.Collection(collectionNotifyNewRegion).Find(context.TODO(), bson.M{"email": notifyEmail})
	assert.Nil(suite.T(), err)
	err = cursor.All(context.TODO(), &data)
	assert.Nil(suite.T(), err)
	assert.Equal(suite.T(), len(data), 0)

	rsp.CountryRestriction = &billing.CountryRestriction{
		IsoCodeA2:     "RU",
		ChangeAllowed: false,
	}
	err = suite.service.updateOrder(context.TODO(), rsp)
	assert.Nil(suite.T(), err)

	req2 := &grpc.SetUserNotifyRequest{
		OrderUuid:          rsp.Uuid,
		Email:              notifyEmail,
		EnableNotification: true,
	}
	eRes := &grpc.EmptyResponse{}
	err = suite.service.SetUserNotifyNewRegion(context.TODO(), req2, eRes)
	assert.Nil(suite.T(), err)

	order, err := suite.service.getOrderByUuid(context.TODO(), rsp.Uuid)
	assert.Nil(suite.T(), err)
	assert.True(suite.T(), order.User.NotifyNewRegion)
	assert.Equal(suite.T(), order.User.NotifyNewRegionEmail, notifyEmail)

	cursor, err = suite.service.db.Collection(collectionNotifyNewRegion).Find(context.TODO(), bson.M{"email": notifyEmail})
	assert.Nil(suite.T(), err)
	err = cursor.All(context.TODO(), &data)
	assert.Nil(suite.T(), err)
	assert.Equal(suite.T(), len(data), 1)

	customer, err := suite.service.getCustomerById(context.TODO(), rsp.User.Id)
	assert.NoError(suite.T(), err)
	assert.True(suite.T(), customer.NotifyNewRegion)
	assert.Equal(suite.T(), customer.NotifyNewRegionEmail, notifyEmail)
}

func (suite *OrderTestSuite) TestBillingService_OrderCreateProcess_CountryRestrictions() {
	req := &billing.OrderCreateRequest{
		ProjectId:     suite.project.Id,
		PaymentMethod: suite.paymentMethod.Group,
		Currency:      "RUB",
		Amount:        100,
		Account:       "unit test",
		Description:   "unit test",
		User: &billing.OrderUser{
			Email:   "test@unit.unit",
			Ip:      "127.0.0.1",
			Address: &billing.OrderBillingAddress{},
		},
		Type: billing.OrderType_simple,
	}

	// payments allowed
	req.User.Address.Country = "RU"
	rsp0 := &grpc.OrderCreateProcessResponse{}
	err := suite.service.OrderCreateProcess(context.TODO(), req, rsp0)

	assert.Nil(suite.T(), err)
	assert.Equal(suite.T(), rsp0.Status, pkg.ResponseStatusOk)
	order := rsp0.Item
	assert.NotNil(suite.T(), order.CountryRestriction)
	assert.Equal(suite.T(), order.CountryRestriction.IsoCodeA2, "RU")
	assert.True(suite.T(), order.CountryRestriction.PaymentsAllowed)
	assert.True(suite.T(), order.CountryRestriction.ChangeAllowed)
	assert.False(suite.T(), order.UserAddressDataRequired)
	assert.Equal(suite.T(), order.PrivateStatus, int32(constant.OrderStatusNew))

	// payments not allowed but country change allowed
	req.User.Address.Country = "UA"
	err = suite.service.OrderCreateProcess(context.TODO(), req, rsp0)
	assert.Nil(suite.T(), err)
	assert.Equal(suite.T(), rsp0.Status, pkg.ResponseStatusOk)
	order = rsp0.Item
	assert.NotNil(suite.T(), order.CountryRestriction)
	assert.Equal(suite.T(), order.CountryRestriction.IsoCodeA2, "UA")
	assert.False(suite.T(), order.CountryRestriction.PaymentsAllowed)
	assert.True(suite.T(), order.UserAddressDataRequired)
	assert.Equal(suite.T(), order.PrivateStatus, int32(constant.OrderStatusNew))

	// payments not allowed and country change not allowed too
	req.User.Address.Country = "BY"
	err = suite.service.OrderCreateProcess(context.TODO(), req, rsp0)
	assert.Nil(suite.T(), err)
	assert.Equal(suite.T(), rsp0.Status, pkg.ResponseStatusBadData)
	assert.Equal(suite.T(), orderCountryPaymentRestrictedError, rsp0.Message)
}

func (suite *OrderTestSuite) TestBillingService_processPaymentFormData_CountryRestrictions() {
	req := &billing.OrderCreateRequest{
		ProjectId:     suite.project.Id,
		PaymentMethod: suite.paymentMethod.Group,
		Currency:      "RUB",
		Amount:        100,
		Account:       "unit test",
		Description:   "unit test",
		User: &billing.OrderUser{
			Email:   "test@unit.unit",
			Ip:      "127.0.0.1",
			Address: &billing.OrderBillingAddress{},
		},
		Type: billing.OrderType_simple,
	}
	order := &billing.Order{}

	// payments allowed
	req.User.Address.Country = "RU"
	rsp0 := &grpc.OrderCreateProcessResponse{}
	err := suite.service.OrderCreateProcess(context.TODO(), req, rsp0)

	assert.Nil(suite.T(), err)
	assert.Equal(suite.T(), rsp0.Status, pkg.ResponseStatusOk)
	order = rsp0.Item
	assert.NotNil(suite.T(), order.CountryRestriction)
	assert.Equal(suite.T(), order.CountryRestriction.IsoCodeA2, "RU")
	assert.True(suite.T(), order.CountryRestriction.PaymentsAllowed)
	assert.True(suite.T(), order.CountryRestriction.ChangeAllowed)
	assert.False(suite.T(), order.UserAddressDataRequired)
	assert.Equal(suite.T(), order.PrivateStatus, int32(constant.OrderStatusNew))

	order.UserAddressDataRequired = true
	err = suite.service.updateOrder(context.TODO(), order)
	assert.NoError(suite.T(), err)

	// payments disallowed
	data := map[string]string{
		pkg.PaymentCreateFieldOrderId:         order.Uuid,
		pkg.PaymentCreateFieldPaymentMethodId: suite.paymentMethod.Id,
		pkg.PaymentCreateFieldEmail:           "test@unit.unit",
		pkg.PaymentCreateFieldPan:             "4000000000000002",
		pkg.PaymentCreateFieldCvv:             "123",
		pkg.PaymentCreateFieldMonth:           "02",
		pkg.PaymentCreateFieldYear:            "2100",
		pkg.PaymentCreateFieldHolder:          "Mr. Card Holder",
		pkg.PaymentCreateFieldUserCountry:     "UA",
		pkg.PaymentCreateFieldUserCity:        "Kiev",
		pkg.PaymentCreateFieldUserZip:         "02154",
	}

	processor := &PaymentCreateProcessor{service: suite.service, data: data}
	err = processor.processPaymentFormData(context.TODO())
	assert.Nil(suite.T(), err)
	assert.NotNil(suite.T(), processor.checked.order)
	assert.NotNil(suite.T(), processor.checked.project)
	assert.NotNil(suite.T(), processor.checked.paymentMethod)
	assert.Equal(suite.T(), processor.checked.order.CountryRestriction.IsoCodeA2, "UA")
	assert.False(suite.T(), processor.checked.order.CountryRestriction.PaymentsAllowed)
	assert.True(suite.T(), processor.checked.order.CountryRestriction.ChangeAllowed)
}

func (suite *OrderTestSuite) TestBillingService_PaymentCreateProcess_CountryRestrictions() {
	req := &billing.OrderCreateRequest{
		ProjectId:     suite.project.Id,
		PaymentMethod: suite.paymentMethod.Group,
		Currency:      "RUB",
		Amount:        100,
		Account:       "unit test",
		Description:   "unit test",
		User: &billing.OrderUser{
			Email:   "test@unit.unit",
			Ip:      "127.0.0.1",
			Address: &billing.OrderBillingAddress{},
		},
		Type: billing.OrderType_simple,
	}
	order := &billing.Order{}

	// payments allowed
	req.User.Address.Country = "RU"
	rsp0 := &grpc.OrderCreateProcessResponse{}
	err := suite.service.OrderCreateProcess(context.TODO(), req, rsp0)
	assert.Nil(suite.T(), err)
	assert.Equal(suite.T(), rsp0.Status, pkg.ResponseStatusOk)
	order = rsp0.Item

	order.UserAddressDataRequired = true
	err = suite.service.updateOrder(context.TODO(), order)
	assert.NoError(suite.T(), err)

	// payments disallowed
	data := map[string]string{
		pkg.PaymentCreateFieldOrderId:         order.Uuid,
		pkg.PaymentCreateFieldPaymentMethodId: suite.paymentMethod.Id,
		pkg.PaymentCreateFieldEmail:           "test@unit.unit",
		pkg.PaymentCreateFieldPan:             "4000000000000002",
		pkg.PaymentCreateFieldCvv:             "123",
		pkg.PaymentCreateFieldMonth:           "02",
		pkg.PaymentCreateFieldYear:            "2100",
		pkg.PaymentCreateFieldHolder:          "Mr. Card Holder",
		pkg.PaymentCreateFieldUserCountry:     "UA",
		pkg.PaymentCreateFieldUserCity:        "Kiev",
		pkg.PaymentCreateFieldUserZip:         "02154",
	}

	createPaymentRequest := &grpc.PaymentCreateRequest{
		Data: data,
	}

	rsp := &grpc.PaymentCreateResponse{}
	err = suite.service.PaymentCreateProcess(context.TODO(), createPaymentRequest, rsp)

	assert.Nil(suite.T(), err)
	assert.Equal(suite.T(), pkg.ResponseStatusForbidden, rsp.Status)
	assert.Equal(suite.T(), orderCountryPaymentRestrictedError, rsp.Message)
}

func (suite *OrderTestSuite) TestOrder_ProcessBillingAddress_USAZipIsEmpty_Error() {
	req := &billing.OrderCreateRequest{
		ProjectId:   suite.project.Id,
		Currency:    "RUB",
		Amount:      100,
		Account:     "unit test",
		Description: "unit test",
		OrderId:     primitive.NewObjectID().Hex(),
		User: &billing.OrderUser{
			Email: "test@unit.unit",
			Ip:    "127.0.0.1",
		},
		Type: billing.OrderType_simple,
	}

	rsp0 := &grpc.OrderCreateProcessResponse{}
	err := suite.service.OrderCreateProcess(context.TODO(), req, rsp0)
	assert.Nil(suite.T(), err)
	assert.Equal(suite.T(), rsp0.Status, pkg.ResponseStatusOk)
	rsp := rsp0.Item
	assert.True(suite.T(), len(rsp.Id) > 0)

	order, err := suite.service.getOrderByUuid(context.TODO(), rsp.Uuid)
	assert.NoError(suite.T(), err)
	assert.Nil(suite.T(), order.BillingAddress)

	req1 := &grpc.ProcessBillingAddressRequest{
		OrderId: rsp.Uuid,
		Country: "US",
	}
	rsp1 := &grpc.ProcessBillingAddressResponse{}
	err = suite.service.ProcessBillingAddress(context.TODO(), req1, rsp1)
	assert.NoError(suite.T(), err)
	assert.Equal(suite.T(), pkg.ResponseStatusBadData, rsp1.Status)
	assert.Equal(suite.T(), orderErrorCreatePaymentRequiredFieldUserZipNotFound, rsp1.Message)
	assert.Nil(suite.T(), rsp1.Item)
}

func (suite *OrderTestSuite) TestOrder_ProcessBillingAddress_USAZipNotFound_Error() {
	req := &billing.OrderCreateRequest{
		ProjectId:   suite.project.Id,
		Currency:    "RUB",
		Amount:      100,
		Account:     "unit test",
		Description: "unit test",
		OrderId:     primitive.NewObjectID().Hex(),
		User: &billing.OrderUser{
			Email: "test@unit.unit",
			Ip:    "127.0.0.1",
		},
		Type: billing.OrderType_simple,
	}

	rsp0 := &grpc.OrderCreateProcessResponse{}
	err := suite.service.OrderCreateProcess(context.TODO(), req, rsp0)
	assert.Nil(suite.T(), err)
	assert.Equal(suite.T(), rsp0.Status, pkg.ResponseStatusOk)
	rsp := rsp0.Item
	assert.True(suite.T(), len(rsp.Id) > 0)

	order, err := suite.service.getOrderByUuid(context.TODO(), rsp.Uuid)
	assert.NoError(suite.T(), err)
	assert.Nil(suite.T(), order.BillingAddress)

	req1 := &grpc.ProcessBillingAddressRequest{
		OrderId: rsp.Uuid,
		Country: "US",
		Zip:     "98002",
	}
	rsp1 := &grpc.ProcessBillingAddressResponse{}
	err = suite.service.ProcessBillingAddress(context.TODO(), req1, rsp1)
	assert.NoError(suite.T(), err)
	assert.Equal(suite.T(), pkg.ResponseStatusBadData, rsp1.Status)
	assert.Equal(suite.T(), fmt.Sprintf(errorNotFound, collectionZipCode), rsp1.Message.Message)
	assert.Nil(suite.T(), rsp1.Item)
}

func (suite *OrderTestSuite) TestOrder_PaymentCreateProcess_UserAddressDataRequired_USAZipNotFound_Error() {
	req := &billing.OrderCreateRequest{
		ProjectId:   suite.project.Id,
		Currency:    "RUB",
		Amount:      100,
		Account:     "unit test",
		Description: "unit test",
		OrderId:     primitive.NewObjectID().Hex(),
		User: &billing.OrderUser{
			Email: "test@unit.unit",
			Ip:    "127.0.0.1",
		},
		Type: billing.OrderType_simple,
	}

	rsp0 := &grpc.OrderCreateProcessResponse{}
	err := suite.service.OrderCreateProcess(context.TODO(), req, rsp0)
	assert.Nil(suite.T(), err)
	assert.Equal(suite.T(), rsp0.Status, pkg.ResponseStatusOk)
	rsp := rsp0.Item

	order, err := suite.service.getOrderByUuid(context.TODO(), rsp.Uuid)
	assert.NoError(suite.T(), err)
	assert.NotNil(suite.T(), order)
	assert.Nil(suite.T(), order.BillingAddress)

	order.UserAddressDataRequired = true
	err = suite.service.updateOrder(context.TODO(), order)
	assert.NoError(suite.T(), err)

	expireYear := time.Now().AddDate(1, 0, 0)

	req1 := &grpc.PaymentCreateRequest{
		Data: map[string]string{
			pkg.PaymentCreateFieldOrderId:         rsp.Uuid,
			pkg.PaymentCreateFieldPaymentMethodId: suite.paymentMethod.Id,
			pkg.PaymentCreateFieldEmail:           "test@unit.unit",
			pkg.PaymentCreateFieldPan:             "4000000000000002",
			pkg.PaymentCreateFieldCvv:             "123",
			pkg.PaymentCreateFieldMonth:           "02",
			pkg.PaymentCreateFieldYear:            expireYear.Format("2006"),
			pkg.PaymentCreateFieldHolder:          "Mr. Card Holder",
			pkg.PaymentCreateFieldUserCountry:     "US",
			pkg.PaymentCreateFieldUserZip:         "98002",
		},
	}

	rsp1 := &grpc.PaymentCreateResponse{}
	err = suite.service.PaymentCreateProcess(context.TODO(), req1, rsp1)
	assert.Nil(suite.T(), err)
	assert.Equal(suite.T(), pkg.ResponseStatusBadData, rsp1.Status)
	assert.Empty(suite.T(), rsp1.RedirectUrl)
	assert.Equal(suite.T(), fmt.Sprintf(errorNotFound, collectionZipCode), rsp1.Message.Message)
}

func (suite *OrderTestSuite) TestOrder_PaymentCallbackProcess_AccountingEntries_Ok() {
	req := &billing.OrderCreateRequest{
		ProjectId:   suite.projectWithProducts.Id,
		Currency:    "RUB",
		Account:     "unit test",
		Description: "unit test",
		OrderId:     primitive.NewObjectID().Hex(),
		Products:    suite.productIds,
		User: &billing.OrderUser{
			Email: "test@unit.unit",
			Ip:    "127.0.0.1",
		},
		Type: billing.OrderType_product,
	}

	rsp := &grpc.OrderCreateProcessResponse{}
	err := suite.service.OrderCreateProcess(context.TODO(), req, rsp)
	assert.NoError(suite.T(), err)
	assert.Equal(suite.T(), rsp.Status, pkg.ResponseStatusOk)

	req1 := &grpc.PaymentCreateRequest{
		Data: map[string]string{
			pkg.PaymentCreateFieldOrderId:         rsp.Item.Uuid,
			pkg.PaymentCreateFieldPaymentMethodId: suite.paymentMethod.Id,
			pkg.PaymentCreateFieldEmail:           "test@unit.unit",
			pkg.PaymentCreateFieldPan:             "4000000000000002",
			pkg.PaymentCreateFieldCvv:             "123",
			pkg.PaymentCreateFieldMonth:           "02",
			pkg.PaymentCreateFieldYear:            time.Now().AddDate(1, 0, 0).Format("2006"),
			pkg.PaymentCreateFieldHolder:          "MR. CARD HOLDER",
		},
		Ip: "127.0.0.1",
	}

	rsp1 := &grpc.PaymentCreateResponse{}
	err = suite.service.PaymentCreateProcess(context.TODO(), req1, rsp1)
	assert.NoError(suite.T(), err)
	assert.Equal(suite.T(), pkg.ResponseStatusOk, rsp1.Status)

	oid, err := primitive.ObjectIDFromHex(rsp.Item.Id)
	assert.NoError(suite.T(), err)
	filter := bson.M{"_id": oid}

	var order *billing.Order
	err = suite.service.db.Collection(collectionOrder).FindOne(context.TODO(), filter).Decode(&order)
	assert.NotNil(suite.T(), order)
	assert.IsType(suite.T(), &billing.Order{}, order)

	callbackRequest := &billing.CardPayPaymentCallback{
		PaymentMethod: suite.paymentMethod.ExternalId,
		CallbackTime:  time.Now().Format("2006-01-02T15:04:05Z"),
		MerchantOrder: &billing.CardPayMerchantOrder{
			Id:          rsp.Item.Id,
			Description: rsp.Item.Description,
			Items: []*billing.CardPayItem{
				{
					Name:        order.Items[0].Name,
					Description: order.Items[0].Name,
					Count:       1,
					Price:       order.Items[0].Amount,
				},
			},
		},
		CardAccount: &billing.CallbackCardPayBankCardAccount{
			Holder:             order.PaymentRequisites[pkg.PaymentCreateFieldHolder],
			IssuingCountryCode: "RU",
			MaskedPan:          order.PaymentRequisites[pkg.PaymentCreateFieldPan],
			Token:              primitive.NewObjectID().Hex(),
		},
		Customer: &billing.CardPayCustomer{
			Email:  rsp.Item.User.Email,
			Ip:     rsp.Item.User.Ip,
			Id:     rsp.Item.ProjectAccount,
			Locale: "Europe/Moscow",
		},
		PaymentData: &billing.CallbackCardPayPaymentData{
			Id:          primitive.NewObjectID().Hex(),
			Amount:      order.TotalPaymentAmount,
			Currency:    order.Currency,
			Description: order.Description,
			Is_3D:       true,
			Rrn:         primitive.NewObjectID().Hex(),
			Status:      pkg.CardPayPaymentResponseStatusCompleted,
		},
	}

	buf, err := json.Marshal(callbackRequest)
	assert.NoError(suite.T(), err)

	hash := sha512.New()
	hash.Write([]byte(string(buf) + order.PaymentMethod.Params.SecretCallback))

	callbackData := &grpc.PaymentNotifyRequest{
		OrderId:   order.Id,
		Request:   buf,
		Signature: hex.EncodeToString(hash.Sum(nil)),
	}

	callbackResponse := &grpc.PaymentNotifyResponse{}
	err = suite.service.PaymentCallbackProcess(context.TODO(), callbackData, callbackResponse)
	assert.NoError(suite.T(), err)
	assert.Equal(suite.T(), pkg.StatusOK, callbackResponse.Status)

	oid, err = primitive.ObjectIDFromHex(order.Id)
	assert.NoError(suite.T(), err)
	filter = bson.M{"_id": oid}

	err = suite.service.db.Collection(collectionOrder).FindOne(context.TODO(), filter).Decode(&order)
	assert.NotNil(suite.T(), order)
	assert.IsType(suite.T(), &billing.Order{}, order)
	assert.Equal(suite.T(), int32(constant.OrderStatusPaymentSystemComplete), order.PrivateStatus)

	filter = bson.M{"source.id": oid, "source.type": collectionOrder}

	var accountingEntries []*billing.AccountingEntry
	cursor, err := suite.service.db.Collection(collectionAccountingEntry).Find(context.TODO(), filter)
	assert.NoError(suite.T(), err)
	err = cursor.All(context.TODO(), &accountingEntries)
	assert.NoError(suite.T(), err)
	assert.NotEmpty(suite.T(), accountingEntries)
}

func (suite *OrderTestSuite) TestOrder_PaymentCallbackProcess_Error() {
	req := &billing.OrderCreateRequest{
		ProjectId:   suite.projectFixedAmount.Id,
		Currency:    "RUB",
		Amount:      100,
		Account:     "unit test",
		Description: "unit test",
		OrderId:     primitive.NewObjectID().Hex(),
		User: &billing.OrderUser{
			Email: "test@unit.unit",
			Ip:    "127.0.0.1",
		},
		Type: billing.OrderType_simple,
	}

	rsp1 := &grpc.OrderCreateProcessResponse{}
	err := suite.service.OrderCreateProcess(context.TODO(), req, rsp1)

	assert.Nil(suite.T(), err)
	assert.Equal(suite.T(), rsp1.Status, pkg.ResponseStatusOk)
	order := rsp1.Item

	expireYear := time.Now().AddDate(1, 0, 0)

	createPaymentRequest := &grpc.PaymentCreateRequest{
		Data: map[string]string{
			pkg.PaymentCreateFieldOrderId:         order.Uuid,
			pkg.PaymentCreateFieldPaymentMethodId: suite.paymentMethod.Id,
			pkg.PaymentCreateFieldEmail:           "test@unit.unit",
			pkg.PaymentCreateFieldPan:             "4000000000000002",
			pkg.PaymentCreateFieldCvv:             "123",
			pkg.PaymentCreateFieldMonth:           "02",
			pkg.PaymentCreateFieldYear:            expireYear.Format("2006"),
			pkg.PaymentCreateFieldHolder:          "Mr. Card Holder",
		},
		Ip: "127.0.0.1",
	}

	rsp := &grpc.PaymentCreateResponse{}
	err = suite.service.PaymentCreateProcess(context.TODO(), createPaymentRequest, rsp)

	assert.Nil(suite.T(), err)
	assert.Equal(suite.T(), pkg.ResponseStatusOk, rsp.Status)

	oid, err := primitive.ObjectIDFromHex(order.Id)
	assert.NoError(suite.T(), err)
	filter := bson.M{"_id": oid}

	var order1 *billing.Order
	err = suite.service.db.Collection(collectionOrder).FindOne(context.TODO(), filter).Decode(&order1)
	suite.NotNil(suite.T(), order1)

	callbackRequest := &billing.CardPayPaymentCallback{
		PaymentMethod: suite.paymentMethod.ExternalId,
		CallbackTime:  time.Now().Format("2006-01-02T15:04:05Z"),
		MerchantOrder: &billing.CardPayMerchantOrder{
			Id:          order.Id,
			Description: order.Description,
		},
		CardAccount: &billing.CallbackCardPayBankCardAccount{
			Holder:             order.PaymentRequisites[pkg.PaymentCreateFieldHolder],
			IssuingCountryCode: "RU",
			MaskedPan:          order.PaymentRequisites[pkg.PaymentCreateFieldPan],
			Token:              primitive.NewObjectID().Hex(),
		},
		Customer: &billing.CardPayCustomer{
			Email:  order.User.Email,
			Ip:     order.User.Ip,
			Id:     order.ProjectAccount,
			Locale: "Europe/Moscow",
		},
		PaymentData: &billing.CallbackCardPayPaymentData{
			Id:          primitive.NewObjectID().Hex(),
			Amount:      123,
			Currency:    order1.Currency,
			Description: order.Description,
			Is_3D:       true,
			Rrn:         primitive.NewObjectID().Hex(),
			Status:      pkg.CardPayPaymentResponseStatusCompleted,
		},
	}

	buf, err := json.Marshal(callbackRequest)
	assert.Nil(suite.T(), err)

	hash := sha512.New()
	hash.Write([]byte(string(buf) + order1.PaymentMethod.Params.SecretCallback))

	callbackData := &grpc.PaymentNotifyRequest{
		OrderId:   order.Id,
		Request:   buf,
		Signature: hex.EncodeToString(hash.Sum(nil)),
	}

	callbackResponse := &grpc.PaymentNotifyResponse{}
	err = suite.service.PaymentCallbackProcess(context.TODO(), callbackData, callbackResponse)
	assert.NoError(suite.T(), err)
	assert.Equal(suite.T(), pkg.StatusErrorValidation, callbackResponse.Status)

	filter = bson.M{"source.id": oid, "source.type": collectionOrder}

	var accountingEntries []*billing.AccountingEntry
	cursor, err := suite.service.db.Collection(collectionAccountingEntry).Find(context.TODO(), filter)
	assert.NoError(suite.T(), err)
	err = cursor.All(context.TODO(), &accountingEntries)
	assert.NoError(suite.T(), err)
	assert.Empty(suite.T(), accountingEntries)

	order, err = suite.service.getOrderById(context.TODO(), order.Id)
	assert.NoError(suite.T(), err)
	assert.NotNil(suite.T(), order)
}

func (suite *OrderTestSuite) Test_processPaylinkKeyProducts_error() {
	shouldBe := require.New(suite.T())

	req := &billing.OrderCreateRequest{
		ProjectId:   suite.projectWithKeyProducts.Id,
		Currency:    "USD",
		Account:     "unit test",
		Description: "unit test",
		OrderId:     primitive.NewObjectID().Hex(),
		User: &billing.OrderUser{
			Email: "test@unit.unit",
			Ip:    "127.0.0.1",
		},
		Type:       billing.OrderType_key,
		PlatformId: "steam",
	}

	rsp1 := &grpc.OrderCreateProcessResponse{}
	err := suite.service.OrderCreateProcess(context.TODO(), req, rsp1)
	shouldBe.Nil(err)
	shouldBe.EqualValues(400, rsp1.Status)
	shouldBe.NotEmpty(rsp1.Message)

	req = &billing.OrderCreateRequest{
		ProjectId:   suite.projectWithProducts.Id,
		Currency:    "USD",
		Account:     "unit test",
		Description: "unit test",
		OrderId:     primitive.NewObjectID().Hex(),
		User: &billing.OrderUser{
			Email: "test@unit.unit",
			Ip:    "127.0.0.1",
		},
		Type:       billing.OrderType_product,
		PlatformId: "steam",
	}

	rsp1 = &grpc.OrderCreateProcessResponse{}
	err = suite.service.OrderCreateProcess(context.TODO(), req, rsp1)
	shouldBe.Nil(err)
	shouldBe.EqualValues(400, rsp1.Status)
	shouldBe.NotEmpty(rsp1.Message)
}

func (suite *OrderTestSuite) Test_ProcessOrderKeyProducts() {
	shouldBe := require.New(suite.T())

	req := &billing.OrderCreateRequest{
		ProjectId:   suite.projectWithKeyProducts.Id,
		Currency:    "USD",
		Account:     "unit test",
		Description: "unit test",
		OrderId:     primitive.NewObjectID().Hex(),
		User: &billing.OrderUser{
			Email: "test@unit.unit",
			Ip:    "127.0.0.1",
		},
		Type:       billing.OrderType_key,
		PlatformId: "steam",
	}

	req.Products = append(req.Products, suite.keyProductIds[0])

	rsp1 := &grpc.OrderCreateProcessResponse{}
	err := suite.service.OrderCreateProcess(context.TODO(), req, rsp1)

	shouldBe.Nil(err)
	shouldBe.EqualValuesf(pkg.ResponseStatusOk, rsp1.Status, "%s", rsp1.Message)
	order := rsp1.Item

	_, err = suite.service.ProcessOrderKeyProducts(context.TODO(), order)
	shouldBe.Nil(err)
	shouldBe.NotEmpty(order.Items)
	shouldBe.Equal(suite.keyProductIds[0], order.Items[0].Id)
}

func (suite *OrderTestSuite) Test_ChangeCodeInOrder() {
	shouldBe := require.New(suite.T())

	req := &billing.OrderCreateRequest{
		ProjectId:   suite.projectWithKeyProducts.Id,
		Currency:    "RUB",
		Account:     "unit test",
		Description: "unit test",
		User: &billing.OrderUser{
			Email: "test@unit.unit",
			Ip:    "127.0.0.1",
		},
		Products:   suite.keyProductIds,
		PlatformId: "steam",
		Type:       billing.OrderType_key,
	}

	rsp1 := &grpc.OrderCreateProcessResponse{}
	err := suite.service.OrderCreateProcess(context.TODO(), req, rsp1)
	shouldBe.Nil(err)
	shouldBe.Equal(pkg.ResponseStatusOk, rsp1.Status)

	order := rsp1.Item
	order.PrivateStatus = constant.OrderStatusPaymentSystemComplete

	shouldBe.Nil(suite.service.updateOrder(context.TODO(), order))

	keyProductId := suite.keyProductIds[0]

	codeRsp := &grpc.ChangeCodeInOrderResponse{}
	err = suite.service.ChangeCodeInOrder(context.TODO(), &grpc.ChangeCodeInOrderRequest{OrderId: rsp1.Item.Uuid, KeyProductId: keyProductId}, codeRsp)
	shouldBe.Nil(err)
	shouldBe.Equal(pkg.ResponseStatusOk, codeRsp.Status)
	shouldBe.EqualValues(constant.OrderStatusItemReplaced, codeRsp.Order.PrivateStatus)
}

func (suite *OrderTestSuite) Test_ChangePlatformInForm() {
	shouldBe := require.New(suite.T())
	req := &billing.OrderCreateRequest{
		ProjectId:   suite.projectWithKeyProducts.Id,
		Currency:    "RUB",
		Account:     "unit test",
		Description: "unit test",
		User: &billing.OrderUser{
			Email: "test@unit.unit",
			Ip:    "127.0.0.1",
		},
		Products:   suite.keyProductIds,
		PlatformId: "steam",
		Type:       billing.OrderType_key,
	}

	rsp1 := &grpc.OrderCreateProcessResponse{}
	err := suite.service.OrderCreateProcess(context.TODO(), req, rsp1)
	shouldBe.Nil(err)
	shouldBe.Equal(pkg.ResponseStatusOk, rsp1.Status)

	order := rsp1.Item
	codeRsp := &grpc.EmptyResponseWithStatus{}
	err = suite.service.PaymentFormPlatformChanged(context.TODO(), &grpc.PaymentFormUserChangePlatformRequest{OrderId: order.Uuid, Platform: "gog"}, codeRsp)
	shouldBe.Nil(err)
	shouldBe.EqualValuesf(pkg.ResponseStatusOk, codeRsp.Status, "%v", codeRsp.Message)

	codeRsp = &grpc.EmptyResponseWithStatus{}
	err = suite.service.PaymentFormPlatformChanged(context.TODO(), &grpc.PaymentFormUserChangePlatformRequest{OrderId: order.Uuid, Platform: "xbox"}, codeRsp)
	shouldBe.Nil(err)
	shouldBe.Equal(pkg.ResponseStatusBadData, codeRsp.Status)
}

func (suite *OrderTestSuite) TestOrder_ProcessPaymentFormData_KeyProductReservation_Error() {
	shouldBe := require.New(suite.T())

	req := &billing.OrderCreateRequest{
		Type:        billing.OrderType_key,
		ProjectId:   suite.projectWithKeyProducts.Id,
		Currency:    "RUB",
		Account:     "unit test",
		Description: "unit test",
		OrderId:     primitive.NewObjectID().Hex(),
		User: &billing.OrderUser{
			Email: "test@unit.unit",
			Ip:    "127.0.0.1",
		},
		Products:   suite.keyProductIds,
		PlatformId: "steam",
	}

	rsp1 := &grpc.OrderCreateProcessResponse{}
	err := suite.service.OrderCreateProcess(context.TODO(), req, rsp1)

	shouldBe.Nil(err)
	shouldBe.Equal(pkg.ResponseStatusOk, rsp1.Status)
	order := rsp1.Item

	data := map[string]string{
		pkg.PaymentCreateFieldOrderId:         order.Uuid,
		pkg.PaymentCreateFieldPaymentMethodId: suite.paymentMethod.Id,
		pkg.PaymentCreateFieldEmail:           "test@unit.unit",
		pkg.PaymentCreateFieldPan:             "4000000000000002",
		pkg.PaymentCreateFieldCvv:             "123",
		pkg.PaymentCreateFieldMonth:           "02",
		pkg.PaymentCreateFieldYear:            "2100",
		pkg.PaymentCreateFieldHolder:          "Mr. Card Holder",
	}

	// simulate not available product
	order.Products = append(order.Products, primitive.NewObjectID().Hex())

	processor := &PaymentCreateProcessor{service: suite.service, data: data}
	err = processor.reserveKeysForOrder(context.TODO(), order)

	shouldBe.Error(err)
	shouldBe.EqualValues(0, len(order.Keys))
}

func (suite *OrderTestSuite) TestOrder_ProcessPaymentFormData_KeyProductReservation_Ok() {
	shouldBe := require.New(suite.T())

	req := &billing.OrderCreateRequest{
		Type:        billing.OrderType_key,
		ProjectId:   suite.projectWithKeyProducts.Id,
		Currency:    "RUB",
		Account:     "unit test",
		Description: "unit test",
		OrderId:     primitive.NewObjectID().Hex(),
		User: &billing.OrderUser{
			Email: "test@unit.unit",
			Ip:    "127.0.0.1",
		},
		Products:   suite.keyProductIds,
		PlatformId: "steam",
	}

	rsp1 := &grpc.OrderCreateProcessResponse{}
	err := suite.service.OrderCreateProcess(context.TODO(), req, rsp1)

	shouldBe.Nil(err)
	shouldBe.Equal(rsp1.Status, pkg.ResponseStatusOk)
	order := rsp1.Item

	data := map[string]string{
		pkg.PaymentCreateFieldOrderId:         order.Uuid,
		pkg.PaymentCreateFieldPaymentMethodId: suite.paymentMethod.Id,
		pkg.PaymentCreateFieldEmail:           "test@unit.unit",
		pkg.PaymentCreateFieldPan:             "4000000000000002",
		pkg.PaymentCreateFieldCvv:             "123",
		pkg.PaymentCreateFieldMonth:           "02",
		pkg.PaymentCreateFieldYear:            "2100",
		pkg.PaymentCreateFieldHolder:          "Mr. Card Holder",
	}

	processor := &PaymentCreateProcessor{service: suite.service, data: data}
	err = processor.reserveKeysForOrder(context.TODO(), order)

	shouldBe.Nil(err)
	shouldBe.EqualValues(len(suite.keyProductIds), len(order.Keys))
}

func (suite *OrderTestSuite) TestOrder_PaymentFormJsonDataProcess_AllPaymentMethods() {
	req := &billing.OrderCreateRequest{
		Type:          billing.OrderType_simple,
		ProjectId:     suite.project.Id,
		PaymentMethod: suite.paymentMethod.Group,
		Currency:      "RUB",
		Amount:        100,
		Account:       "unit test",
		Description:   "unit test",
		OrderId:       primitive.NewObjectID().Hex(),
		User: &billing.OrderUser{
			Email: "test@unit.unit",
			Ip:    "127.0.0.1",
			Address: &billing.OrderBillingAddress{
				Country: "RU",
			},
		},
	}

	rsp1 := &grpc.OrderCreateProcessResponse{}
	err := suite.service.OrderCreateProcess(context.TODO(), req, rsp1)

	assert.Nil(suite.T(), err)
	assert.Equal(suite.T(), rsp1.Status, pkg.ResponseStatusOk)
	order := rsp1.Item
	assert.NotNil(suite.T(), order.CountryRestriction)
	assert.Equal(suite.T(), order.CountryRestriction.IsoCodeA2, "RU")
	assert.True(suite.T(), order.CountryRestriction.PaymentsAllowed)
	assert.True(suite.T(), order.CountryRestriction.ChangeAllowed)
	assert.False(suite.T(), order.UserAddressDataRequired)
	assert.Equal(suite.T(), order.PrivateStatus, int32(constant.OrderStatusNew))

	req1 := &grpc.PaymentFormJsonDataRequest{
		OrderId: order.Uuid,
		Scheme:  "https",
		Host:    "unit.test",
		Ip:      "127.0.0.1",
	}
	rsp := &grpc.PaymentFormJsonDataResponse{}
	err = suite.service.PaymentFormJsonDataProcess(context.TODO(), req1, rsp)

	assert.Nil(suite.T(), err)
	assert.True(suite.T(), len(rsp.Item.PaymentMethods) > 0)
	assert.True(suite.T(), len(rsp.Item.PaymentMethods[0].Id) > 0)
	assert.Len(suite.T(), rsp.Item.PaymentMethods, 6)
}

func (suite *OrderTestSuite) TestOrder_PaymentFormJsonDataProcess_OnePaymentMethods() {
	req := &billing.OrderCreateRequest{
		Type:          billing.OrderType_simple,
		ProjectId:     suite.project.Id,
		PaymentMethod: suite.paymentMethod.Group,
		Currency:      "UAH",
		Amount:        100,
		Account:       "unit test",
		Description:   "unit test",
		OrderId:       primitive.NewObjectID().Hex(),
		User: &billing.OrderUser{
			Email: "test@unit.unit",
			Ip:    "127.0.0.1",
			Address: &billing.OrderBillingAddress{
				Country: "RU",
			},
		},
	}

	suite.service.supportedCurrencies = append(suite.service.supportedCurrencies, "UAH")
	rsp1 := &grpc.OrderCreateProcessResponse{}
	err := suite.service.OrderCreateProcess(context.TODO(), req, rsp1)

	assert.Nil(suite.T(), err)
	assert.Equal(suite.T(), rsp1.Status, pkg.ResponseStatusOk)
	order := rsp1.Item
	assert.NotNil(suite.T(), order.CountryRestriction)
	assert.Equal(suite.T(), order.CountryRestriction.IsoCodeA2, "RU")
	assert.True(suite.T(), order.CountryRestriction.PaymentsAllowed)
	assert.True(suite.T(), order.CountryRestriction.ChangeAllowed)
	assert.False(suite.T(), order.UserAddressDataRequired)
	assert.Equal(suite.T(), order.PrivateStatus, int32(constant.OrderStatusNew))

	req1 := &grpc.PaymentFormJsonDataRequest{
		OrderId: order.Uuid,
		Scheme:  "https",
		Host:    "unit.test",
		Ip:      "127.0.0.1",
	}
	rsp := &grpc.PaymentFormJsonDataResponse{}
	err = suite.service.PaymentFormJsonDataProcess(context.TODO(), req1, rsp)

	assert.Nil(suite.T(), err)
	assert.True(suite.T(), len(rsp.Item.PaymentMethods) > 0)
	assert.True(suite.T(), len(rsp.Item.PaymentMethods[0].Id) > 0)
	assert.Len(suite.T(), rsp.Item.PaymentMethods, 1)
}

func (suite *OrderTestSuite) TestOrder_PaymentFormJsonDataProcess_NoPaymentMethods() {
	req := &billing.OrderCreateRequest{
		Type:        billing.OrderType_simple,
		ProjectId:   suite.project.Id,
		Currency:    "KZT",
		Amount:      100,
		Account:     "unit test",
		Description: "unit test",
		OrderId:     primitive.NewObjectID().Hex(),
		User: &billing.OrderUser{
			Email: "test@unit.unit",
			Ip:    "127.0.0.1",
			Address: &billing.OrderBillingAddress{
				Country: "RU",
			},
		},
	}

	suite.service.supportedCurrencies = append(suite.service.supportedCurrencies, "KZT")
	rsp1 := &grpc.OrderCreateProcessResponse{}
	err := suite.service.OrderCreateProcess(context.TODO(), req, rsp1)

	assert.Nil(suite.T(), err)
	assert.Equal(suite.T(), rsp1.Status, pkg.ResponseStatusOk)
	order := rsp1.Item
	assert.NotNil(suite.T(), order.CountryRestriction)
	assert.Equal(suite.T(), order.CountryRestriction.IsoCodeA2, "RU")
	assert.True(suite.T(), order.CountryRestriction.PaymentsAllowed)
	assert.True(suite.T(), order.CountryRestriction.ChangeAllowed)
	assert.False(suite.T(), order.UserAddressDataRequired)
	assert.Equal(suite.T(), order.PrivateStatus, int32(constant.OrderStatusNew))

	req1 := &grpc.PaymentFormJsonDataRequest{
		OrderId: order.Uuid,
		Scheme:  "https",
		Host:    "unit.test",
		Ip:      "127.0.0.1",
	}
	rsp := &grpc.PaymentFormJsonDataResponse{}
	err = suite.service.PaymentFormJsonDataProcess(context.TODO(), req1, rsp)
	assert.Nil(suite.T(), err)
	assert.Equal(suite.T(), pkg.ResponseStatusNotFound, rsp.Status)
	assert.Equal(suite.T(), orderErrorPaymentMethodNotAllowed, rsp.Message)
}

func (suite *OrderTestSuite) TestOrder_OrderCreateByPaylink_Ok() {
	req := &billing.OrderCreateByPaylink{
		PaylinkId:   suite.paylink1.Id,
		PayerIp:     "127.0.0.1",
		IssuerUrl:   "http://localhost/referrer",
		UtmSource:   "unit-test-source",
		UtmMedium:   "unit-test-medium",
		UtmCampaign: "unit-test-campaign",
		IsEmbedded:  false,
	}

	rsp := &grpc.OrderCreateProcessResponse{}
	err := suite.service.OrderCreateByPaylink(context.TODO(), req, rsp)

	assert.Nil(suite.T(), err)
	assert.Equal(suite.T(), rsp.Status, pkg.ResponseStatusOk)
	assert.NotNil(suite.T(), rsp.Item)
	assert.Equal(suite.T(), pkg.OrderTypeOrder, rsp.Item.Type)
	assert.Equal(suite.T(), rsp.Item.Issuer.ReferenceType, pkg.OrderIssuerReferenceTypePaylink)
	assert.Equal(suite.T(), rsp.Item.Issuer.Reference, suite.paylink1.Id)
	assert.False(suite.T(), rsp.Item.Issuer.Embedded)
	assert.Equal(suite.T(), rsp.Item.Issuer.Url, "http://localhost/referrer")
	assert.Equal(suite.T(), rsp.Item.Issuer.UtmSource, "unit-test-source")
	assert.Equal(suite.T(), rsp.Item.Issuer.UtmMedium, "unit-test-medium")
	assert.Equal(suite.T(), rsp.Item.Issuer.UtmCampaign, "unit-test-campaign")
	assert.Equal(suite.T(), rsp.Item.PrivateMetadata["PaylinkId"], suite.paylink1.Id)
	assert.Len(suite.T(), rsp.Item.Products, len(suite.productIds))
	assert.Len(suite.T(), rsp.Item.Items, len(suite.productIds))
	assert.Equal(suite.T(), rsp.Item.Project.Id, suite.paylink1.ProjectId)
	assert.Equal(suite.T(), rsp.Item.Project.MerchantId, suite.paylink1.MerchantId)
}

func (suite *OrderTestSuite) TestOrder_OrderCreateByPaylink_Fail_Expired() {
	req := &billing.OrderCreateByPaylink{
		PaylinkId:   suite.paylink3.Id,
		PayerIp:     "127.0.0.1",
		IssuerUrl:   "http://localhost/referrer",
		UtmSource:   "unit-test-source",
		UtmMedium:   "unit-test-medium",
		UtmCampaign: "unit-test-medium",
		IsEmbedded:  false,
	}

	rsp := &grpc.OrderCreateProcessResponse{}
	err := suite.service.OrderCreateByPaylink(context.TODO(), req, rsp)

	assert.Nil(suite.T(), err)
	assert.Equal(suite.T(), rsp.Status, pkg.ResponseStatusGone)
	assert.Equal(suite.T(), rsp.Message, errorPaylinkExpired)
	assert.Nil(suite.T(), rsp.Item)
}

func (suite *OrderTestSuite) TestOrder_OrderCreateByPaylink_Fail_Deleted() {
	req := &billing.OrderCreateByPaylink{
		PaylinkId:   suite.paylink2.Id,
		PayerIp:     "127.0.0.1",
		IssuerUrl:   "http://localhost/referrer",
		UtmSource:   "unit-test-source",
		UtmMedium:   "unit-test-medium",
		UtmCampaign: "unit-test-medium",
		IsEmbedded:  false,
	}

	rsp := &grpc.OrderCreateProcessResponse{}
	err := suite.service.OrderCreateByPaylink(context.TODO(), req, rsp)

	assert.Nil(suite.T(), err)
	assert.Equal(suite.T(), rsp.Status, pkg.ResponseStatusNotFound)
	assert.Equal(suite.T(), rsp.Message, errorPaylinkNotFound)
	assert.Nil(suite.T(), rsp.Item)
}

func (suite *OrderTestSuite) TestOrder_OrderCreateByPaylink_Fail_NotFound() {
	req := &billing.OrderCreateByPaylink{
		PaylinkId:   primitive.NewObjectID().Hex(),
		PayerIp:     "127.0.0.1",
		IssuerUrl:   "http://localhost/referrer",
		UtmSource:   "unit-test-source",
		UtmMedium:   "unit-test-medium",
		UtmCampaign: "unit-test-medium",
		IsEmbedded:  false,
	}

	rsp := &grpc.OrderCreateProcessResponse{}
	err := suite.service.OrderCreateByPaylink(context.TODO(), req, rsp)

	assert.Nil(suite.T(), err)
	assert.Equal(suite.T(), rsp.Status, pkg.ResponseStatusNotFound)
	assert.Equal(suite.T(), rsp.Message, errorPaylinkNotFound)
	assert.Nil(suite.T(), rsp.Item)
}

func (suite *OrderTestSuite) TestOrder_PaymentCreateProcess_CostsNotFound_Error() {
	req := &billing.OrderCreateRequest{
		Type:        billing.OrderType_simple,
		ProjectId:   suite.project.Id,
		Currency:    "RUB",
		Amount:      100,
		Account:     "unit test",
		Description: "unit test",
		OrderId:     primitive.NewObjectID().Hex(),
		User: &billing.OrderUser{
			Email: "test@unit.unit",
			Ip:    "127.0.0.1",
		},
	}

	rsp1 := &grpc.OrderCreateProcessResponse{}
	err := suite.service.OrderCreateProcess(context.TODO(), req, rsp1)

	assert.Nil(suite.T(), err)
	assert.Equal(suite.T(), rsp1.Status, pkg.ResponseStatusOk)
	order := rsp1.Item

	createPaymentRequest := &grpc.PaymentCreateRequest{
		Data: map[string]string{
			pkg.PaymentCreateFieldOrderId:         order.Uuid,
			pkg.PaymentCreateFieldPaymentMethodId: suite.pmBitcoin2.Id,
			pkg.PaymentCreateFieldEmail:           "test@unit.unit",
			pkg.PaymentCreateFieldEWallet:         "bitcoin_address",
		},
	}

	rsp := &grpc.PaymentCreateResponse{}
	err = suite.service.PaymentCreateProcess(context.TODO(), createPaymentRequest, rsp)

	assert.Nil(suite.T(), err)
	assert.Equal(suite.T(), pkg.ResponseStatusBadData, rsp.Status)
	assert.Empty(suite.T(), rsp.RedirectUrl)
	assert.Equal(suite.T(), orderErrorCostsRatesNotFound, rsp.Message)
}

func (suite *OrderTestSuite) TestOrder_PurchaseReceipt_Ok() {
	zap.ReplaceGlobals(suite.logObserver)
	postmarkBrokerMockFn := func(topicName string, payload proto.Message, t amqp.Table) error {
		msg := payload.(*postmarkSdrPkg.Payload)
		zap.L().Info("order_test", zap.String("url", msg.TemplateModel["url"]))

		return nil
	}
	postmarkBrokerMock := &mocks.BrokerInterface{}
	postmarkBrokerMock.On("Publish", mock.Anything, mock.Anything, mock.Anything).Return(postmarkBrokerMockFn, nil)
	suite.service.postmarkBroker = postmarkBrokerMock
	order := helperCreateAndPayOrder(suite.Suite, suite.service, 100, "RUB", "RU", suite.project, suite.paymentMethod)
	assert.NotNil(suite.T(), order)
	assert.Equal(suite.T(), order.ReceiptUrl, suite.service.cfg.GetReceiptPurchaseUrl(order.Uuid, order.ReceiptId))
	assert.Nil(suite.T(), order.Cancellation)

	messages := suite.zapRecorder.All()

	for _, v := range messages {
		if v.Entry.Message == "order_test" {
			assert.Equal(suite.T(), zapcore.InfoLevel, v.Level)
			assert.Equal(suite.T(), v.Context[0].String, order.ReceiptUrl)
		}
	}
}

func (suite *OrderTestSuite) TestOrder_RefundReceipt_Ok() {
	zap.ReplaceGlobals(suite.logObserver)
	postmarkBrokerMockFn := func(topicName string, payload proto.Message, t amqp.Table) error {
		msg := payload.(*postmarkSdrPkg.Payload)
		zap.L().Info("order_test_refund", zap.String("url", msg.TemplateModel["url"]))

		return nil
	}

	order := helperCreateAndPayOrder(suite.Suite, suite.service, 100, "RUB", "RU", suite.project, suite.paymentMethod)
	assert.NotNil(suite.T(), order)
	assert.Equal(suite.T(), order.ReceiptUrl, suite.service.cfg.GetReceiptPurchaseUrl(order.Uuid, order.ReceiptId))
	assert.Nil(suite.T(), order.Cancellation)

	postmarkBrokerMock := &mocks.BrokerInterface{}
	postmarkBrokerMock.On("Publish", mock.Anything, mock.Anything, mock.Anything).Return(postmarkBrokerMockFn, nil)
	suite.service.postmarkBroker = postmarkBrokerMock
	refund := helperMakeRefund(suite.Suite, suite.service, order, order.ChargeAmount, false)
	assert.NotNil(suite.T(), refund)

	order, err := suite.service.getOrderById(context.TODO(), order.Id)
	assert.NoError(suite.T(), err)
	assert.NotNil(suite.T(), order)
	assert.Equal(suite.T(), order.ReceiptUrl, suite.service.cfg.GetReceiptRefundUrl(order.Uuid, order.ReceiptId))
	assert.Nil(suite.T(), order.Cancellation)

	messages := suite.zapRecorder.All()

	for _, v := range messages {
		if v.Entry.Message != "order_test_refund" {
			continue
		}

		assert.Equal(suite.T(), zapcore.InfoLevel, v.Level)
		assert.Equal(suite.T(), v.Context[0].String, order.ReceiptUrl)
	}
}

func (suite *OrderTestSuite) TestOrder_DeclineOrder_Ok() {
	req := &billing.OrderCreateRequest{
		ProjectId:   suite.project.Id,
		Amount:      100,
		Currency:    "RUB",
		Account:     "unit test",
		Description: "unit test",
		OrderId:     primitive.NewObjectID().Hex(),
		User: &billing.OrderUser{
			Email: "test@unit.unit",
			Ip:    "127.0.0.1",
		},
		Type: billing.OrderType_simple,
	}

	rsp := &grpc.OrderCreateProcessResponse{}
	err := suite.service.OrderCreateProcess(context.TODO(), req, rsp)
	assert.Nil(suite.T(), err)
	assert.Equal(suite.T(), rsp.Status, pkg.ResponseStatusOk)

	expireYear := time.Now().AddDate(1, 0, 0)

	req1 := &grpc.PaymentCreateRequest{
		Data: map[string]string{
			pkg.PaymentCreateFieldOrderId:         rsp.Item.Uuid,
			pkg.PaymentCreateFieldPaymentMethodId: suite.paymentMethod.Id,
			pkg.PaymentCreateFieldEmail:           "test@unit.unit",
			pkg.PaymentCreateFieldPan:             "4000000000000002",
			pkg.PaymentCreateFieldCvv:             "123",
			pkg.PaymentCreateFieldMonth:           "02",
			pkg.PaymentCreateFieldYear:            expireYear.Format("2006"),
			pkg.PaymentCreateFieldHolder:          "Mr. Card Holder",
		},
		Ip: "127.0.0.1",
	}
	rsp1 := &grpc.PaymentCreateResponse{}
	err = suite.service.PaymentCreateProcess(context.TODO(), req1, rsp1)
	assert.Nil(suite.T(), err)
	assert.Equal(suite.T(), pkg.ResponseStatusOk, rsp1.Status)

	order, err := suite.service.getOrderById(context.TODO(), rsp.Item.Id)
	assert.NoError(suite.T(), err)
	suite.NotNil(suite.T(), order)
	assert.Empty(suite.T(), order.ReceiptUrl)

	req2 := &billing.CardPayPaymentCallback{
		PaymentMethod: suite.paymentMethod.ExternalId,
		CallbackTime:  time.Now().Format("2006-01-02T15:04:05Z"),
		MerchantOrder: &billing.CardPayMerchantOrder{
			Id:          order.Id,
			Description: order.Description,
		},
		CardAccount: &billing.CallbackCardPayBankCardAccount{
			Holder:             order.PaymentRequisites[pkg.PaymentCreateFieldHolder],
			IssuingCountryCode: "RU",
			MaskedPan:          order.PaymentRequisites[pkg.PaymentCreateFieldPan],
			Token:              primitive.NewObjectID().Hex(),
		},
		Customer: &billing.CardPayCustomer{
			Email:  order.User.Email,
			Ip:     order.User.Ip,
			Id:     order.ProjectAccount,
			Locale: "Europe/Moscow",
		},
		PaymentData: &billing.CallbackCardPayPaymentData{
			Id:            primitive.NewObjectID().Hex(),
			Amount:        order.TotalPaymentAmount,
			Currency:      order.Currency,
			Description:   order.Description,
			Is_3D:         true,
			Rrn:           primitive.NewObjectID().Hex(),
			Status:        pkg.CardPayPaymentResponseStatusDeclined,
			DeclineCode:   "00000001",
			DeclineReason: "some decline reason",
		},
	}

	buf, err := json.Marshal(req2)
	assert.Nil(suite.T(), err)

	paymentSystem, err := suite.service.paymentSystem.GetById(context.TODO(), suite.paymentMethod.PaymentSystemId)
	assert.NoError(suite.T(), err)
	assert.NotNil(suite.T(), paymentSystem)
	paymentSystem.Handler = pkg.PaymentSystemHandlerCardPay
	err = suite.service.paymentSystem.Update(context.TODO(), paymentSystem)
	assert.NoError(suite.T(), err)

	hash := sha512.New()
	hash.Write([]byte(string(buf) + order.PaymentMethod.Params.SecretCallback))

	zap.ReplaceGlobals(suite.logObserver)
	centrifugoPublishMockFn := func(ctx context.Context, channel string, msg interface{}) error {
		zap.L().Info("order_test_centrifugo_payment_system_complete")
		return nil
	}
	centrifugoMock := &mocks.CentrifugoInterface{}
	centrifugoMock.On("GetChannelToken", mock.Anything, mock.Anything).Return("token")
	centrifugoMock.On("Publish", mock.Anything, mock.Anything, mock.Anything).Return(centrifugoPublishMockFn)
	suite.service.centrifugo = centrifugoMock

	req3 := &grpc.PaymentNotifyRequest{
		OrderId:   order.Id,
		Request:   buf,
		Signature: hex.EncodeToString(hash.Sum(nil)),
	}
	rsp3 := &grpc.PaymentNotifyResponse{}
	err = suite.service.PaymentCallbackProcess(context.TODO(), req3, rsp3)
	assert.Nil(suite.T(), err)
	assert.Equal(suite.T(), pkg.StatusOK, rsp3.Status)

	order, err = suite.service.getOrderById(context.TODO(), rsp.Item.Id)
	assert.NoError(suite.T(), err)
	assert.NotNil(suite.T(), order)
	assert.Empty(suite.T(), order.ReceiptUrl)
	assert.NotNil(suite.T(), order.Cancellation)
	assert.Equal(suite.T(), order.Cancellation.Code, req2.PaymentData.DeclineCode)
	assert.Equal(suite.T(), order.Cancellation.Reason, req2.PaymentData.DeclineReason)

	messages := suite.zapRecorder.All()
	hasCentrifugoMessage := false

	for _, v := range messages {
		if v.Entry.Message == "order_test_centrifugo_payment_system_complete" {
			hasCentrifugoMessage = true
		}
	}
	assert.False(suite.T(), hasCentrifugoMessage)
}

func (suite *OrderTestSuite) TestOrder_SuccessOrderCentrifugoPaymentSystemError_Ok() {
	req := &billing.OrderCreateRequest{
		ProjectId:   suite.project.Id,
		Amount:      100,
		Currency:    "RUB",
		Account:     "unit test",
		Description: "unit test",
		OrderId:     primitive.NewObjectID().Hex(),
		User: &billing.OrderUser{
			Email: "test@unit.unit",
			Ip:    "127.0.0.1",
		},
		Type: billing.OrderType_simple,
	}

	rsp := &grpc.OrderCreateProcessResponse{}
	err := suite.service.OrderCreateProcess(context.TODO(), req, rsp)
	assert.Nil(suite.T(), err)
	assert.Equal(suite.T(), rsp.Status, pkg.ResponseStatusOk)

	expireYear := time.Now().AddDate(1, 0, 0)

	req1 := &grpc.PaymentCreateRequest{
		Data: map[string]string{
			pkg.PaymentCreateFieldOrderId:         rsp.Item.Uuid,
			pkg.PaymentCreateFieldPaymentMethodId: suite.paymentMethod.Id,
			pkg.PaymentCreateFieldEmail:           "test@unit.unit",
			pkg.PaymentCreateFieldPan:             "4000000000000002",
			pkg.PaymentCreateFieldCvv:             "123",
			pkg.PaymentCreateFieldMonth:           "02",
			pkg.PaymentCreateFieldYear:            expireYear.Format("2006"),
			pkg.PaymentCreateFieldHolder:          "Mr. Card Holder",
		},
		Ip: "127.0.0.1",
	}
	rsp1 := &grpc.PaymentCreateResponse{}
	err = suite.service.PaymentCreateProcess(context.TODO(), req1, rsp1)
	assert.Nil(suite.T(), err)
	assert.Equal(suite.T(), pkg.ResponseStatusOk, rsp1.Status)

	order, err := suite.service.getOrderById(context.TODO(), rsp.Item.Id)
	assert.NoError(suite.T(), err)
	suite.NotNil(suite.T(), order)
	assert.Empty(suite.T(), order.ReceiptUrl)

	req2 := &billing.CardPayPaymentCallback{
		PaymentMethod: suite.paymentMethod.ExternalId,
		CallbackTime:  time.Now().Format("2006-01-02T15:04:05Z"),
		MerchantOrder: &billing.CardPayMerchantOrder{
			Id:          order.Id,
			Description: order.Description,
		},
		CardAccount: &billing.CallbackCardPayBankCardAccount{
			Holder:             order.PaymentRequisites[pkg.PaymentCreateFieldHolder],
			IssuingCountryCode: "RU",
			MaskedPan:          order.PaymentRequisites[pkg.PaymentCreateFieldPan],
			Token:              primitive.NewObjectID().Hex(),
		},
		Customer: &billing.CardPayCustomer{
			Email:  order.User.Email,
			Ip:     order.User.Ip,
			Id:     order.ProjectAccount,
			Locale: "Europe/Moscow",
		},
		PaymentData: &billing.CallbackCardPayPaymentData{
			Id:          primitive.NewObjectID().Hex(),
			Amount:      order.TotalPaymentAmount,
			Currency:    order.Currency,
			Description: order.Description,
			Is_3D:       true,
			Rrn:         primitive.NewObjectID().Hex(),
			Status:      pkg.CardPayPaymentResponseStatusCompleted,
		},
	}

	buf, err := json.Marshal(req2)
	assert.Nil(suite.T(), err)

	paymentSystem, err := suite.service.paymentSystem.GetById(context.TODO(), suite.paymentMethod.PaymentSystemId)
	assert.NoError(suite.T(), err)
	assert.NotNil(suite.T(), paymentSystem)
	paymentSystem.Handler = pkg.PaymentSystemHandlerCardPay
	err = suite.service.paymentSystem.Update(context.TODO(), paymentSystem)
	assert.NoError(suite.T(), err)

	hash := sha512.New()
	hash.Write([]byte(string(buf) + order.PaymentMethod.Params.SecretCallback))

	zap.ReplaceGlobals(suite.logObserver)
	centrifugoPublishMockFn := func(ctx context.Context, channel string, msg interface{}) error {
		zap.L().Info("order_test_centrifugo_payment_system_complete")
		return nil
	}
	centrifugoMock := &mocks.CentrifugoInterface{}
	centrifugoMock.On("GetChannelToken", mock.Anything, mock.Anything).Return("token")
	centrifugoMock.On("Publish", mock.Anything, mock.Anything, mock.Anything).Return(centrifugoPublishMockFn)
	suite.service.centrifugo = centrifugoMock

	req3 := &grpc.PaymentNotifyRequest{
		OrderId:   order.Id,
		Request:   buf,
		Signature: hex.EncodeToString(hash.Sum(nil)),
	}
	rsp3 := &grpc.PaymentNotifyResponse{}
	err = suite.service.PaymentCallbackProcess(context.TODO(), req3, rsp3)
	assert.Nil(suite.T(), err)
	assert.Equal(suite.T(), pkg.StatusOK, rsp3.Status)

	order, err = suite.service.getOrderById(context.TODO(), rsp.Item.Id)
	assert.NoError(suite.T(), err)
	assert.NotNil(suite.T(), order)
	assert.Equal(suite.T(), order.ReceiptUrl, suite.service.cfg.GetReceiptPurchaseUrl(order.Uuid, order.ReceiptId))
	assert.Nil(suite.T(), order.Cancellation)

	messages := suite.zapRecorder.All()
	hasCentrifugoMessage := false

	for _, v := range messages {
		if v.Entry.Message == "order_test_centrifugo_payment_system_complete" {
			hasCentrifugoMessage = true
		}
	}
	assert.True(suite.T(), hasCentrifugoMessage)
}

func (suite *OrderTestSuite) TestOrder_KeyProductWithoutPriceDifferentRegion_Ok() {
	shouldBe := require.New(suite.T())

	req := &billing.OrderCreateRequest{
		ProjectId:     suite.projectWithKeyProducts.Id,
		PaymentMethod: suite.paymentMethod.Group,
		Account:       "unit test",
		Description:   "unit test",
		OrderId:       primitive.NewObjectID().Hex(),
		User: &billing.OrderUser{
			Email: "test@unit.unit",
			Ip:    "127.0.0.2",
		},
		Products: suite.keyProductIds,
		Type:     billing.OrderType_key,
	}

	rsp1 := &grpc.OrderCreateProcessResponse{}
	err := suite.service.OrderCreateProcess(context.TODO(), req, rsp1)

	assert.Nil(suite.T(), err)
	assert.Equal(suite.T(), rsp1.Status, pkg.ResponseStatusOk)
	order := rsp1.Item

	rsp2 := &grpc.ProcessBillingAddressResponse{}
	err = suite.service.ProcessBillingAddress(context.TODO(), &grpc.ProcessBillingAddressRequest{
		OrderId: order.Uuid,
		Country: "UA",
	}, rsp2)

	assert.NoError(suite.T(), err)
	shouldBe.Equal(rsp2.Item.Currency, "USD")
	for _, v := range rsp2.Item.Items {
		shouldBe.Equal(rsp2.Item.Currency, v.Currency)
	}
}

func (suite *OrderTestSuite) TestOrder_ProductWithoutPriceDifferentRegion_Ok() {
	shouldBe := require.New(suite.T())

	req := &billing.OrderCreateRequest{
		ProjectId:     suite.projectWithProducts.Id,
		PaymentMethod: suite.paymentMethod.Group,
		Account:       "unit test",
		Description:   "unit test",
		OrderId:       primitive.NewObjectID().Hex(),
		User: &billing.OrderUser{
			Email: "test@unit.unit",
			Ip:    "127.0.0.2",
		},
		Products: suite.productIds,
		Type:     billing.OrderType_product,
	}

	rsp1 := &grpc.OrderCreateProcessResponse{}
	err := suite.service.OrderCreateProcess(context.TODO(), req, rsp1)

	assert.Nil(suite.T(), err)
	assert.Equal(suite.T(), rsp1.Status, pkg.ResponseStatusOk)
	order := rsp1.Item

	rsp2 := &grpc.ProcessBillingAddressResponse{}
	err = suite.service.ProcessBillingAddress(context.TODO(), &grpc.ProcessBillingAddressRequest{
		OrderId: order.Uuid,
		Country: "UA",
	}, rsp2)

	assert.NoError(suite.T(), err)
	shouldBe.Equal(rsp2.Item.Currency, "USD")
	for _, v := range rsp2.Item.Items {
		shouldBe.Equal(rsp2.Item.Currency, v.Currency)
	}
}

func (suite *OrderTestSuite) TestOrder_OrderCreateProcessVirtualCurrency_Ok() {
	req := &billing.OrderCreateRequest{
		Type:          billing.OrderType_product,
		ProjectId:     suite.projectWithProductsInVirtualCurrency.Id,
		PaymentMethod: suite.paymentMethod.Group,
		Account:       "unit test",
		Description:   "unit test",
		Products:      suite.productIdsWithVirtualCurrency,
		OrderId:       primitive.NewObjectID().Hex(),
		User: &billing.OrderUser{
			Email: "test@unit.unit",
			Ip:    "127.0.0.1",
		},
		IsBuyForVirtualCurrency: true,
	}

	rsp := &grpc.OrderCreateProcessResponse{}
	err := suite.service.OrderCreateProcess(context.TODO(), req, rsp)

	assert.Nil(suite.T(), err)
	assert.Equal(suite.T(), rsp.Status, pkg.ResponseStatusOk)
	assert.True(suite.T(), len(rsp.Item.Id) > 0)
	assert.EqualValues(suite.T(), 130000, rsp.Item.OrderAmount)
	assert.Equal(suite.T(), "RUB", rsp.Item.Currency)
	assert.Equal(suite.T(), "virtual", rsp.Item.Items[0].Currency)
	assert.EqualValues(suite.T(), 100, rsp.Item.Items[0].Amount)
}

func (suite *OrderTestSuite) TestOrder_OrderCreateProcessVirtualCurrency_Fail() {
	req := &billing.OrderCreateRequest{
		Type:          billing.OrderType_product,
		ProjectId:     suite.projectWithProducts.Id,
		PaymentMethod: suite.paymentMethod.Group,
		Account:       "unit test",
		Description:   "unit test",
		Products:      suite.productIds,
		OrderId:       primitive.NewObjectID().Hex(),
		User: &billing.OrderUser{
			Email: "test@unit.unit",
			Ip:    "127.0.0.1",
		},
		IsBuyForVirtualCurrency: true,
	}

	rsp := &grpc.OrderCreateProcessResponse{}
	err := suite.service.OrderCreateProcess(context.TODO(), req, rsp)

	assert.Nil(suite.T(), err)
	assert.Equal(suite.T(), pkg.ResponseStatusBadData, rsp.Status)
	assert.Equal(suite.T(), orderErrorVirtualCurrencyNotFilled, rsp.Message)
}

func (suite *OrderTestSuite) TestOrder_CreateOrderByTokenWithVirtualCurrency_Ok() {
	req := &grpc.TokenRequest{
		User: &billing.TokenUser{
			Id: primitive.NewObjectID().Hex(),
			Email: &billing.TokenUserEmailValue{
				Value: "test@unit.test",
			},
			Phone: &billing.TokenUserPhoneValue{
				Value: "1234567890",
			},
			Name: &billing.TokenUserValue{
				Value: "Unit Test",
			},
			Ip: &billing.TokenUserIpValue{
				Value: "127.0.0.1",
			},
			Locale: &billing.TokenUserLocaleValue{
				Value: "ru",
			},
			Address: &billing.OrderBillingAddress{
				Country:    "RU",
				City:       "St.Petersburg",
				PostalCode: "190000",
				State:      "SPE",
			},
		},
		Settings: &billing.TokenSettings{
			ProjectId:               suite.projectWithProductsInVirtualCurrency.Id,
			Description:             "test payment",
			Type:                    billing.OrderType_product,
			ProductsIds:             suite.productIdsWithVirtualCurrency,
			IsBuyForVirtualCurrency: true,
		},
	}
	rsp := &grpc.TokenResponse{}
	err := suite.service.CreateToken(context.TODO(), req, rsp)
	assert.NoError(suite.T(), err)
	assert.Equal(suite.T(), pkg.ResponseStatusOk, rsp.Status)
	assert.Empty(suite.T(), rsp.Message)
	assert.NotEmpty(suite.T(), rsp.Token)

	req1 := &billing.OrderCreateRequest{
		Token: rsp.Token,
	}

	rsp0 := &grpc.OrderCreateProcessResponse{}
	err = suite.service.OrderCreateProcess(context.TODO(), req1, rsp0)

	assert.Nil(suite.T(), err)
	assert.Equal(suite.T(), rsp0.Status, pkg.ResponseStatusOk)
	rsp1 := rsp0.Item
	assert.NotEmpty(suite.T(), rsp1.Id)
	assert.Equal(suite.T(), req.Settings.ProjectId, rsp1.Project.Id)
	assert.Equal(suite.T(), req.Settings.Description, rsp1.Description)
	assert.True(suite.T(), rsp1.IsBuyForVirtualCurrency)
}

func (suite *OrderTestSuite) TestOrder_PaymentFormJsonDataProcess_MinSystemLimitOk() {
	req := &billing.OrderCreateRequest{
		Type:        billing.OrderType_simple,
		ProjectId:   suite.project.Id,
		Currency:    "EUR",
		Amount:      100,
		Account:     "unit test",
		Description: "unit test",
		OrderId:     primitive.NewObjectID().Hex(),
		User: &billing.OrderUser{
			Email: "test@unit.unit",
			Ip:    "127.0.0.1",
			Address: &billing.OrderBillingAddress{
				Country: "RU",
			},
		},
	}

	suite.service.supportedCurrencies = append(suite.service.supportedCurrencies, "EUR")
	rsp1 := &grpc.OrderCreateProcessResponse{}
	err := suite.service.OrderCreateProcess(context.TODO(), req, rsp1)

	assert.Nil(suite.T(), err)
	assert.Equal(suite.T(), rsp1.Status, pkg.ResponseStatusOk)
}

func (suite *OrderTestSuite) TestOrder_PaymentFormJsonDataProcess_LowerThanMinSystemLimit() {
	req := &billing.OrderCreateRequest{
		Type:        billing.OrderType_simple,
		ProjectId:   suite.project.Id,
		Currency:    "EUR",
		Amount:      10,
		Account:     "unit test",
		Description: "unit test",
		OrderId:     primitive.NewObjectID().Hex(),
		User: &billing.OrderUser{
			Email: "test@unit.unit",
			Ip:    "127.0.0.1",
			Address: &billing.OrderBillingAddress{
				Country: "RU",
			},
		},
	}

	suite.service.supportedCurrencies = append(suite.service.supportedCurrencies, "EUR")
	rsp1 := &grpc.OrderCreateProcessResponse{}
	err := suite.service.OrderCreateProcess(context.TODO(), req, rsp1)

	assert.Nil(suite.T(), err)
	assert.Equal(suite.T(), rsp1.Status, pkg.ResponseStatusBadData)
	assert.Equal(suite.T(), orderErrorAmountLowerThanMinLimitSystem, rsp1.Message)
}

func (suite *OrderTestSuite) TestOrder_PaymentFormJsonDataProcess_MinSystemLimitNotSet() {
	req := &billing.OrderCreateRequest{
		Type:        billing.OrderType_simple,
		ProjectId:   suite.project.Id,
		Currency:    "DKK",
		Amount:      10,
		Account:     "unit test",
		Description: "unit test",
		OrderId:     primitive.NewObjectID().Hex(),
		User: &billing.OrderUser{
			Email: "test@unit.unit",
			Ip:    "127.0.0.1",
			Address: &billing.OrderBillingAddress{
				Country: "RU",
			},
		},
	}

	suite.service.supportedCurrencies = append(suite.service.supportedCurrencies, "DKK")
	rsp1 := &grpc.OrderCreateProcessResponse{}
	err := suite.service.OrderCreateProcess(context.TODO(), req, rsp1)

	assert.Nil(suite.T(), err)
	assert.Equal(suite.T(), rsp1.Status, pkg.ResponseStatusBadData)
	assert.Equal(suite.T(), errorPaymentMinLimitSystemNotFound, rsp1.Message)
}

func (suite *OrderTestSuite) TestOrder_ReCreateOrder_Ok() {
	shouldBe := require.New(suite.T())
	req := &billing.OrderCreateRequest{
		Type:        billing.OrderType_simple,
		ProjectId:   suite.project.Id,
		Currency:    "RUB",
		Amount:      100,
		Account:     "unit test",
		Description: "unit test",
		OrderId:     primitive.NewObjectID().Hex(),
	}

	rsp0 := &grpc.OrderCreateProcessResponse{}
	err := suite.service.OrderCreateProcess(context.TODO(), req, rsp0)

	shouldBe.Nil(err)
	shouldBe.Equal(rsp0.Status, pkg.ResponseStatusOk)
	order := rsp0.Item

	allowedStatuses := []int32{
		constant.OrderStatusPaymentSystemRejectOnCreate,
		constant.OrderStatusPaymentSystemReject,
		constant.OrderStatusProjectReject,
		constant.OrderStatusPaymentSystemDeclined,
		constant.OrderStatusNew,
		constant.OrderStatusPaymentSystemCreate,
		constant.OrderStatusPaymentSystemCreate,
		constant.OrderStatusPaymentSystemCanceled,
	}

	for _, status := range allowedStatuses {
		order.PrivateStatus = status
		shouldBe.NoError(suite.service.updateOrder(ctx, order))

		rsp1 := &grpc.OrderCreateProcessResponse{}
		shouldBe.NoError(suite.service.OrderReCreateProcess(context.TODO(), &grpc.OrderReCreateProcessRequest{OrderId: order.GetUuid()}, rsp1))
		shouldBe.EqualValues(200, rsp1.Status)
		shouldBe.NotEqual(order.Id, rsp1.Item.Id)
		shouldBe.NotEqual(order.Uuid, rsp1.Item.Uuid)
		shouldBe.NotEqual(order.Status, rsp1.Item.Status)
		shouldBe.EqualValues(constant.OrderStatusNew, rsp1.Item.PrivateStatus)
		shouldBe.Empty(rsp1.Item.ReceiptUrl)
		shouldBe.NotEqual(order.ReceiptId, rsp1.Item.ReceiptId)
	}

}

func (suite *OrderTestSuite) TestOrder_ReCreateOrder_Error() {
	shouldBe := require.New(suite.T())
	req := &billing.OrderCreateRequest{
		Type:        billing.OrderType_simple,
		ProjectId:   suite.project.Id,
		Currency:    "RUB",
		Amount:      100,
		Account:     "unit test",
		Description: "unit test",
		OrderId:     primitive.NewObjectID().Hex(),
	}

	rsp0 := &grpc.OrderCreateProcessResponse{}
	err := suite.service.OrderCreateProcess(context.TODO(), req, rsp0)

	shouldBe.Nil(err)
	shouldBe.Equal(rsp0.Status, pkg.ResponseStatusOk)
	order := rsp0.Item

	order.PrivateStatus = constant.OrderStatusPaymentSystemComplete
	shouldBe.NoError(suite.service.updateOrder(ctx, order))

	rsp1 := &grpc.OrderCreateProcessResponse{}
	shouldBe.NoError(suite.service.OrderReCreateProcess(context.TODO(), &grpc.OrderReCreateProcessRequest{OrderId: order.GetUuid()}, rsp1))
	shouldBe.EqualValues(400, rsp1.Status)
	shouldBe.NotNil(rsp1.Message)
}<|MERGE_RESOLUTION|>--- conflicted
+++ resolved
@@ -560,7 +560,7 @@
 	}
 
 	pmQiwiActive := &billing.PaymentMethod{
-		Id:               bson.NewObjectId().Hex(),
+		Id:               primitive.NewObjectID().Hex(),
 		Name:             "Qiwi",
 		Group:            "QIWI",
 		MinPaymentAmount: 0,
@@ -5377,7 +5377,7 @@
 
 func (suite *OrderTestSuite) TestOrder_PaymentFormPaymentAccountChanged_Qiwi_Ok() {
 	sysCost := &billing.PaymentChannelCostSystem{
-		Id:                 bson.NewObjectId().Hex(),
+		Id:                 primitive.NewObjectID().Hex(),
 		Name:               "QIWI",
 		Region:             pkg.TariffRegionRussiaAndCis,
 		Country:            "RU",
@@ -5391,11 +5391,11 @@
 		OperatingCompanyId: suite.operatingCompany.Id,
 	}
 
-	err := suite.service.paymentChannelCostSystem.Insert(sysCost)
+	err := suite.service.paymentChannelCostSystem.Insert(context.TODO(), sysCost)
 	assert.NoError(suite.T(), err)
 
 	merCost := &billing.PaymentChannelCostMerchant{
-		Id:                      bson.NewObjectId().Hex(),
+		Id:                      primitive.NewObjectID().Hex(),
 		MerchantId:              suite.project.MerchantId,
 		Name:                    "QIWI",
 		PayoutCurrency:          "USD",
@@ -5411,7 +5411,7 @@
 		IsActive:                true,
 		MccCode:                 pkg.MccCodeLowRisk,
 	}
-	err = suite.service.paymentChannelCostMerchant.Insert(merCost)
+	err = suite.service.paymentChannelCostMerchant.Insert(context.TODO(), merCost)
 	assert.NoError(suite.T(), err)
 
 	req := &billing.OrderCreateRequest{
@@ -5462,7 +5462,7 @@
 		Amount:      100,
 		Account:     "unit test",
 		Description: "unit test",
-		OrderId:     bson.NewObjectId().Hex(),
+		OrderId:     primitive.NewObjectID().Hex(),
 		User: &billing.OrderUser{
 			Email: "test@unit.unit",
 			Ip:    "127.0.0.1",
@@ -6195,14 +6195,10 @@
 		Amount:      100,
 		Account:     "unit test",
 		Description: "unit test",
-<<<<<<< HEAD
-		OrderId:     bson.NewObjectId().Hex(),
+		OrderId:     primitive.NewObjectID().Hex(),
 		User: &billing.OrderUser{
 			Ip: "127.0.0.1",
 		},
-=======
-		OrderId:     primitive.NewObjectID().Hex(),
->>>>>>> b46a329a
 	}
 
 	rsp0 := &grpc.OrderCreateProcessResponse{}
