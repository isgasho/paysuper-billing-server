package service

import (
	"context"
	"crypto/sha512"
	"encoding/hex"
	"encoding/json"
	"fmt"
	"github.com/ProtocolONE/rabbitmq/pkg"
	"github.com/globalsign/mgo/bson"
	"github.com/go-redis/redis"
	"github.com/golang/protobuf/ptypes"
	"github.com/google/uuid"
	"github.com/paysuper/paysuper-billing-server/internal/config"
	"github.com/paysuper/paysuper-billing-server/internal/database"
	"github.com/paysuper/paysuper-billing-server/internal/mock"
	"github.com/paysuper/paysuper-billing-server/pkg"
	"github.com/paysuper/paysuper-billing-server/pkg/proto/billing"
	"github.com/paysuper/paysuper-billing-server/pkg/proto/grpc"
	"github.com/paysuper/paysuper-recurring-repository/pkg/constant"
	"github.com/paysuper/paysuper-recurring-repository/tools"
	"github.com/stoewer/go-strcase"
	"github.com/stretchr/testify/assert"
	"github.com/stretchr/testify/suite"
	"go.uber.org/zap"
	"net"
	"sort"
	"strconv"
	"strings"
	"testing"
	"time"
)

type OrderTestSuite struct {
	suite.Suite
	service *Service
	cache   CacheInterface
	log     *zap.Logger

	project                                *billing.Project
	projectFixedAmount                     *billing.Project
	inactiveProject                        *billing.Project
	projectWithoutPaymentMethods           *billing.Project
	projectIncorrectPaymentMethodId        *billing.Project
	projectEmptyPaymentMethodTerminal      *billing.Project
	projectUahLimitCurrency                *billing.Project
	paymentMethod                          *billing.PaymentMethod
	inactivePaymentMethod                  *billing.PaymentMethod
	paymentMethodWithInactivePaymentSystem *billing.PaymentMethod
	pmWebMoney                             *billing.PaymentMethod
	pmBitcoin1                             *billing.PaymentMethod
	productIds                             []string
	merchantDefaultCurrency                string
}

func Test_Order(t *testing.T) {
	suite.Run(t, new(OrderTestSuite))
}

func (suite *OrderTestSuite) SetupTest() {
	cfg, err := config.NewConfig()
	if err != nil {
		suite.FailNow("Config load failed", "%v", err)
	}
	cfg.AccountingCurrency = "RUB"
	cfg.CardPayApiUrl = "https://sandbox.cardpay.com"

	settings := database.Connection{
		Host:     cfg.MongoHost,
		Database: cfg.MongoDatabase,
		User:     cfg.MongoUser,
		Password: cfg.MongoPassword,
	}

	db, err := database.NewDatabase(settings)

	if err != nil {
		suite.FailNow("Database connection failed", "%v", err)
	}

	rub := &billing.Currency{
		CodeInt:  643,
		CodeA3:   "RUB",
		Name:     &billing.Name{Ru: "Российский рубль", En: "Russian ruble"},
		IsActive: true,
	}
	usd := &billing.Currency{
		CodeInt:  840,
		CodeA3:   "USD",
		Name:     &billing.Name{Ru: "Доллар США", En: "US Dollar"},
		IsActive: true,
	}
	uah := &billing.Currency{
		CodeInt:  980,
		CodeA3:   "UAH",
		Name:     &billing.Name{Ru: "Украинская гривна", En: "Ukrainian Hryvnia"},
		IsActive: true,
	}
	eur := &billing.Currency{
		CodeInt:  978,
		CodeA3:   "EUR",
		Name:     &billing.Name{Ru: "Евро", En: "Euro"},
		IsActive: true,
	}
	amd := &billing.Currency{
		CodeInt:  51,
		CodeA3:   "AMD",
		Name:     &billing.Name{Ru: "Армянский драм", En: "Armenian dram"},
		IsActive: true,
	}

	rate := []*billing.CurrencyRate{
		{
			CurrencyFrom: 840,
			CurrencyTo:   643,
			Rate:         0.015625,
			Date:         ptypes.TimestampNow(),
			IsActive:     true,
		},
		{
			CurrencyFrom: 643,
			CurrencyTo:   840,
			Rate:         64,
			Date:         ptypes.TimestampNow(),
			IsActive:     true,
		},
		{
			CurrencyFrom: 643,
			CurrencyTo:   643,
			Rate:         1,
			Date:         ptypes.TimestampNow(),
			IsActive:     true,
		},
		{
			CurrencyFrom: 643,
			CurrencyTo:   51,
			Rate:         1,
			Date:         ptypes.TimestampNow(),
			IsActive:     true,
		},
	}

	ru := &billing.Country{
		CodeInt:  643,
		CodeA2:   "RU",
		CodeA3:   "RUS",
		Name:     &billing.Name{Ru: "Россия", En: "Russia (Russian Federation)"},
		IsActive: true,
	}
	us := &billing.Country{
		CodeInt:  840,
		CodeA2:   "US",
		CodeA3:   "USA",
		Name:     &billing.Name{Ru: "США", En: "USA"},
		IsActive: true,
	}
	by := &billing.Country{
		CodeInt:  111,
		CodeA2:   "BY",
		CodeA3:   "BYR",
		Name:     &billing.Name{Ru: "Белоруссия", En: "Belarus"},
		IsActive: true,
	}

	pmBankCard := &billing.PaymentMethod{
		Id:               bson.NewObjectId().Hex(),
		Name:             "Bank card",
		Group:            "BANKCARD",
		MinPaymentAmount: 100,
		MaxPaymentAmount: 15000,
		Currency:         rub,
		Currencies:       []int32{643, 840, 980},
		Params: &billing.PaymentMethodParams{
			Handler:          "cardpay",
			Terminal:         "15985",
			Password:         "A1tph4I6BD0f",
			CallbackPassword: "0V1rJ7t4jCRv",
			ExternalId:       "BANKCARD",
		},
		Type:          "bank_card",
		IsActive:      true,
		AccountRegexp: "^(?:4[0-9]{12}(?:[0-9]{3})?|[25][1-7][0-9]{14}|6(?:011|5[0-9][0-9])[0-9]{12}|3[47][0-9]{13}|3(?:0[0-5]|[68][0-9])[0-9]{11}|(?:2131|1800|35\\d{3})\\d{11})$",
		PaymentSystem: &billing.PaymentSystem{
			Id:                 bson.NewObjectId().Hex(),
			Name:               "CardPay",
			AccountingCurrency: rub,
			AccountingPeriod:   "every-day",
			Country:            &billing.Country{},
			IsActive:           true,
		},
	}

	pmBitcoin1 := &billing.PaymentMethod{
		Id:               bson.NewObjectId().Hex(),
		Name:             "Bitcoin",
		Group:            "BITCOIN_1",
		MinPaymentAmount: 0,
		MaxPaymentAmount: 0,
		Currency:         rub,
		Currencies:       []int32{643, 840, 980},
		Params: &billing.PaymentMethodParams{
			Handler:    "unit_test",
			Terminal:   "16007",
			ExternalId: "BITCOIN",
		},
		Type:     "crypto",
		IsActive: true,
		PaymentSystem: &billing.PaymentSystem{
			Id:                 bson.NewObjectId().Hex(),
			Name:               "CardPay",
			AccountingCurrency: rub,
			AccountingPeriod:   "every-day",
			Country:            &billing.Country{},
			IsActive:           true,
		},
	}

	pmQiwi := &billing.PaymentMethod{
		Id:               bson.NewObjectId().Hex(),
		Name:             "Qiwi",
		Group:            "QIWI",
		MinPaymentAmount: 0,
		MaxPaymentAmount: 0,
		Currency:         rub,
		Currencies:       []int32{643, 840, 980},
		Params: &billing.PaymentMethodParams{
			Handler:    "cardpay",
			Terminal:   "15993",
			ExternalId: "QIWI",
		},
		Type:          "ewallet",
		IsActive:      true,
		AccountRegexp: "^\\d{1,15}",
		PaymentSystem: &billing.PaymentSystem{
			Id:                 bson.NewObjectId().Hex(),
			Name:               "CardPay 2",
			AccountingCurrency: uah,
			AccountingPeriod:   "every-day",
			Country:            &billing.Country{},
			IsActive:           false,
		},
	}

	date, err := ptypes.TimestampProto(time.Now().Add(time.Hour * -360))

	if err != nil {
		suite.FailNow("Generate merchant date failed", "%v", err)
	}

	merchant := &billing.Merchant{
		Id:      bson.NewObjectId().Hex(),
		Name:    "Unit test",
		Country: ru,
		Zip:     "190000",
		City:    "St.Petersburg",
		Contacts: &billing.MerchantContact{
			Authorized: &billing.MerchantContactAuthorized{
				Name:     "Unit Test",
				Email:    "test@unit.test",
				Phone:    "123456789",
				Position: "Unit Test",
			},
			Technical: &billing.MerchantContactTechnical{
				Name:  "Unit Test",
				Email: "test@unit.test",
				Phone: "123456789",
			},
		},
		Banking: &billing.MerchantBanking{
			Currency: rub,
			Name:     "Bank name",
		},
		IsVatEnabled:              true,
		IsCommissionToUserEnabled: true,
		Status:                    pkg.MerchantStatusDraft,
		LastPayout: &billing.MerchantLastPayout{
			Date:   date,
			Amount: 999999,
		},
		IsSigned: true,
		PaymentMethods: map[string]*billing.MerchantPaymentMethod{
			pmBankCard.Id: {
				PaymentMethod: &billing.MerchantPaymentMethodIdentification{
					Id:   pmBankCard.Id,
					Name: pmBankCard.Name,
				},
				Commission: &billing.MerchantPaymentMethodCommissions{
					Fee: 2.5,
					PerTransaction: &billing.MerchantPaymentMethodPerTransactionCommission{
						Fee:      30,
						Currency: rub.CodeA3,
					},
				},
				Integration: &billing.MerchantPaymentMethodIntegration{
					TerminalId:               "15985",
					TerminalPassword:         "A1tph4I6BD0f",
					TerminalCallbackPassword: "0V1rJ7t4jCRv",
					Integrated:               true,
				},
				IsActive: true,
			},
			pmBitcoin1.Id: {
				PaymentMethod: &billing.MerchantPaymentMethodIdentification{
					Id:   pmBitcoin1.Id,
					Name: pmBitcoin1.Name,
				},
				Commission: &billing.MerchantPaymentMethodCommissions{
					Fee: 3.5,
					PerTransaction: &billing.MerchantPaymentMethodPerTransactionCommission{
						Fee:      300,
						Currency: rub.CodeA3,
					},
				},
				Integration: &billing.MerchantPaymentMethodIntegration{
					TerminalId:       "1234567890",
					TerminalPassword: "0987654321",
					Integrated:       true,
				},
				IsActive: true,
			},
			pmQiwi.Id: {
				PaymentMethod: &billing.MerchantPaymentMethodIdentification{
					Id:   pmQiwi.Id,
					Name: pmQiwi.Name,
				},
				Commission: &billing.MerchantPaymentMethodCommissions{
					Fee: 3.5,
					PerTransaction: &billing.MerchantPaymentMethodPerTransactionCommission{
						Fee:      300,
						Currency: rub.CodeA3,
					},
				},
				Integration: &billing.MerchantPaymentMethodIntegration{
					TerminalId:       "1234567890",
					TerminalPassword: "0987654321",
					Integrated:       true,
				},
				IsActive: true,
			},
		},
	}

	merchantAgreement := &billing.Merchant{
		Id:      bson.NewObjectId().Hex(),
		Name:    "Unit test status Agreement",
		Country: ru,
		Zip:     "190000",
		City:    "St.Petersburg",
		Contacts: &billing.MerchantContact{
			Authorized: &billing.MerchantContactAuthorized{
				Name:     "Unit Test",
				Email:    "test@unit.test",
				Phone:    "123456789",
				Position: "Unit Test",
			},
			Technical: &billing.MerchantContactTechnical{
				Name:  "Unit Test",
				Email: "test@unit.test",
				Phone: "123456789",
			},
		},
		Banking: &billing.MerchantBanking{
			Currency: rub,
			Name:     "Bank name",
		},
		IsVatEnabled:              true,
		IsCommissionToUserEnabled: true,
		Status:                    pkg.MerchantStatusAgreementRequested,
		LastPayout: &billing.MerchantLastPayout{
			Date:   date,
			Amount: 10000,
		},
		IsSigned: true,
	}
	merchant1 := &billing.Merchant{
		Id:      bson.NewObjectId().Hex(),
		Name:    "merchant1",
		Country: ru,
		Zip:     "190000",
		City:    "St.Petersburg",
		Contacts: &billing.MerchantContact{
			Authorized: &billing.MerchantContactAuthorized{
				Name:     "Unit Test",
				Email:    "test@unit.test",
				Phone:    "123456789",
				Position: "Unit Test",
			},
			Technical: &billing.MerchantContactTechnical{
				Name:  "Unit Test",
				Email: "test@unit.test",
				Phone: "123456789",
			},
		},
		Banking: &billing.MerchantBanking{
			Currency: rub,
			Name:     "Bank name",
		},
		IsVatEnabled:              true,
		IsCommissionToUserEnabled: true,
		Status:                    pkg.MerchantStatusDraft,
		LastPayout: &billing.MerchantLastPayout{
			Date:   date,
			Amount: 100000,
		},
		IsSigned: false,
	}

	project := &billing.Project{
		Id:                       bson.NewObjectId().Hex(),
		CallbackCurrency:         rub.CodeA3,
		CallbackProtocol:         "default",
		LimitsCurrency:           usd.CodeA3,
		MaxPaymentAmount:         15000,
		MinPaymentAmount:         1,
		Name:                     map[string]string{"en": "test project 1"},
		IsProductsCheckout:       false,
		AllowDynamicRedirectUrls: true,
		SecretKey:                "test project 1 secret key",
		Status:                   pkg.ProjectStatusInProduction,
		MerchantId:               merchant.Id,
	}
	projectFixedAmount := &billing.Project{
		Id:                       bson.NewObjectId().Hex(),
		CallbackCurrency:         rub.CodeA3,
		CallbackProtocol:         "default",
		LimitsCurrency:           usd.CodeA3,
		MaxPaymentAmount:         15000,
		MinPaymentAmount:         1,
		Name:                     map[string]string{"en": "test project 1"},
		IsProductsCheckout:       true,
		AllowDynamicRedirectUrls: true,
		SecretKey:                "test project 1 secret key",
		Status:                   pkg.ProjectStatusDraft,
		MerchantId:               merchant.Id,
	}
	projectUahLimitCurrency := &billing.Project{
		Id:                 bson.NewObjectId().Hex(),
		CallbackCurrency:   rub.CodeA3,
		CallbackProtocol:   "default",
		LimitsCurrency:     uah.CodeA3,
		MaxPaymentAmount:   15000,
		MinPaymentAmount:   0,
		Name:               map[string]string{"en": "project uah limit currency"},
		IsProductsCheckout: true,
		SecretKey:          "project uah limit currency secret key",
		Status:             pkg.ProjectStatusInProduction,
		MerchantId:         merchant1.Id,
	}
	projectIncorrectPaymentMethodId := &billing.Project{
		Id:                 bson.NewObjectId().Hex(),
		CallbackCurrency:   rub.CodeA3,
		CallbackProtocol:   "default",
		LimitsCurrency:     rub.CodeA3,
		MaxPaymentAmount:   15000,
		MinPaymentAmount:   0,
		Name:               map[string]string{"en": "project incorrect payment method id"},
		IsProductsCheckout: true,
		SecretKey:          "project incorrect payment method id secret key",
		Status:             pkg.ProjectStatusInProduction,
		MerchantId:         merchant1.Id,
	}
	projectEmptyPaymentMethodTerminal := &billing.Project{
		Id:                 bson.NewObjectId().Hex(),
		MerchantId:         merchant1.Id,
		CallbackCurrency:   rub.CodeA3,
		CallbackProtocol:   "default",
		LimitsCurrency:     rub.CodeA3,
		MaxPaymentAmount:   15000,
		MinPaymentAmount:   0,
		Name:               map[string]string{"en": "project incorrect payment method id"},
		IsProductsCheckout: false,
		SecretKey:          "project incorrect payment method id secret key",
		Status:             pkg.ProjectStatusInProduction,
	}
	projectWithoutPaymentMethods := &billing.Project{
		Id:                 bson.NewObjectId().Hex(),
		MerchantId:         merchant1.Id,
		CallbackCurrency:   rub.CodeA3,
		CallbackProtocol:   "default",
		LimitsCurrency:     rub.CodeA3,
		MaxPaymentAmount:   15000,
		MinPaymentAmount:   0,
		Name:               map[string]string{"en": "test project 1"},
		IsProductsCheckout: true,
		SecretKey:          "test project 1 secret key",
		Status:             pkg.ProjectStatusInProduction,
	}
	inactiveProject := &billing.Project{
		Id:                 bson.NewObjectId().Hex(),
		MerchantId:         merchant1.Id,
		CallbackCurrency:   rub.CodeA3,
		CallbackProtocol:   "xsolla",
		LimitsCurrency:     rub.CodeA3,
		MaxPaymentAmount:   15000,
		MinPaymentAmount:   0,
		Name:               map[string]string{"en": "test project 2"},
		IsProductsCheckout: true,
		SecretKey:          "test project 2 secret key",
		Status:             pkg.ProjectStatusDeleted,
	}
	projects := []*billing.Project{
		project,
		projectFixedAmount,
		inactiveProject,
		projectWithoutPaymentMethods,
		projectIncorrectPaymentMethodId,
		projectEmptyPaymentMethodTerminal,
		projectUahLimitCurrency,
	}

	pmWebMoney := &billing.PaymentMethod{
		Id:               bson.NewObjectId().Hex(),
		Name:             "WebMoney",
		Group:            "WEBMONEY",
		MinPaymentAmount: 0,
		MaxPaymentAmount: 0,
		Currency:         rub,
		Currencies:       []int32{643, 840, 980},
		Params: &billing.PaymentMethodParams{
			Handler:    "cardpay",
			Terminal:   "15985",
			ExternalId: "WEBMONEY",
		},
		Type:     "ewallet",
		IsActive: true,
		PaymentSystem: &billing.PaymentSystem{
			Id:                 bson.NewObjectId().Hex(),
			Name:               "CardPay",
			AccountingCurrency: rub,
			AccountingPeriod:   "every-day",
			Country:            &billing.Country{},
			IsActive:           true,
		},
	}
	pmWebMoneyWME := &billing.PaymentMethod{
		Id:               bson.NewObjectId().Hex(),
		Name:             "WebMoney WME",
		Group:            "WEBMONEY_WME",
		MinPaymentAmount: 0,
		MaxPaymentAmount: 0,
		Currency:         eur,
		Currencies:       []int32{978},
		Params: &billing.PaymentMethodParams{
			Handler:    "cardpay",
			Terminal:   "15985",
			ExternalId: "WEBMONEY",
		},
		Type:     "ewallet",
		IsActive: true,
		PaymentSystem: &billing.PaymentSystem{
			Id:                 bson.NewObjectId().Hex(),
			Name:               "CardPay",
			AccountingCurrency: rub,
			AccountingPeriod:   "every-day",
			Country:            &billing.Country{},
			IsActive:           true,
		},
	}
	pmBitcoin := &billing.PaymentMethod{
		Id:               bson.NewObjectId().Hex(),
		Name:             "Bitcoin",
		Group:            "BITCOIN",
		MinPaymentAmount: 0,
		MaxPaymentAmount: 0,
		Currency:         rub,
		Currencies:       []int32{643, 840, 980},
		Params: &billing.PaymentMethodParams{
			Handler:    "cardpay",
			Terminal:   "16007",
			ExternalId: "BITCOIN",
		},
		Type:     "crypto",
		IsActive: false,
	}

	commissionStartDate, err := ptypes.TimestampProto(time.Now().Add(time.Minute * -10))

	if err != nil {
		suite.FailNow("Commission start date conversion failed", "%v", err)
	}

	commissions := []interface{}{
		&billing.Commission{
			PaymentMethodId:         pmBankCard.Id,
			ProjectId:               project.Id,
			PaymentMethodCommission: 1,
			PspCommission:           2,
			TotalCommissionToUser:   1,
			StartDate:               commissionStartDate,
		},
		&billing.Commission{
			PaymentMethodId:         pmQiwi.Id,
			ProjectId:               project.Id,
			PaymentMethodCommission: 1,
			PspCommission:           2,
			TotalCommissionToUser:   2,
			StartDate:               commissionStartDate,
		},
		&billing.Commission{
			PaymentMethodId:         pmBitcoin.Id,
			ProjectId:               project.Id,
			PaymentMethodCommission: 1,
			PspCommission:           2,
			TotalCommissionToUser:   3,
			StartDate:               commissionStartDate,
		},
		&billing.Commission{
			PaymentMethodId:         pmWebMoney.Id,
			ProjectId:               project.Id,
			PaymentMethodCommission: 1,
			PspCommission:           2,
			TotalCommissionToUser:   3,
			StartDate:               commissionStartDate,
		},
		&billing.Commission{
			PaymentMethodId:         pmBitcoin1.Id,
			ProjectId:               project.Id,
			PaymentMethodCommission: 1,
			PspCommission:           2,
			TotalCommissionToUser:   3,
			StartDate:               commissionStartDate,
		},
		&billing.Commission{
			PaymentMethodId:         pmBankCard.Id,
			ProjectId:               projectIncorrectPaymentMethodId.Id,
			PaymentMethodCommission: 1,
			PspCommission:           2,
			TotalCommissionToUser:   1,
			StartDate:               commissionStartDate,
		},
		&billing.Commission{
			PaymentMethodId:         pmQiwi.Id,
			ProjectId:               projectIncorrectPaymentMethodId.Id,
			PaymentMethodCommission: 1,
			PspCommission:           2,
			TotalCommissionToUser:   2,
			StartDate:               commissionStartDate,
		},
		&billing.Commission{
			PaymentMethodId:         pmBitcoin.Id,
			ProjectId:               projectIncorrectPaymentMethodId.Id,
			PaymentMethodCommission: 1,
			PspCommission:           2,
			TotalCommissionToUser:   3,
			StartDate:               commissionStartDate,
		},
		&billing.Commission{
			PaymentMethodId:         pmBankCard.Id,
			ProjectId:               projectEmptyPaymentMethodTerminal.Id,
			PaymentMethodCommission: 1,
			PspCommission:           2,
			TotalCommissionToUser:   1,
			StartDate:               commissionStartDate,
		},
		&billing.Commission{
			PaymentMethodId:         pmQiwi.Id,
			ProjectId:               projectEmptyPaymentMethodTerminal.Id,
			PaymentMethodCommission: 1,
			PspCommission:           2,
			TotalCommissionToUser:   2,
			StartDate:               commissionStartDate,
		},
		&billing.Commission{
			PaymentMethodId:         pmBitcoin.Id,
			ProjectId:               projectEmptyPaymentMethodTerminal.Id,
			PaymentMethodCommission: 1,
			PspCommission:           2,
			TotalCommissionToUser:   3,
			StartDate:               commissionStartDate,
		},
	}

	err = db.Collection(collectionCommission).Insert(commissions...)

	if err != nil {
		suite.FailNow("Insert commission test data failed", "%v", err)
	}

	bin := &BinData{
		Id:                bson.NewObjectId(),
		CardBin:           400000,
		CardBrand:         "MASTERCARD",
		CardType:          "DEBIT",
		CardCategory:      "WORLD",
		BankName:          "ALFA BANK",
		BankCountryName:   "UKRAINE",
		BankCountryCodeA2: "US",
	}

	err = db.Collection(collectionBinData).Insert(bin)

	if err != nil {
		suite.FailNow("Insert BIN test data failed", "%v", err)
	}

	suite.log, err = zap.NewProduction()

	if err != nil {
		suite.FailNow("Logger initialization failed", "%v", err)
	}

	broker, err := rabbitmq.NewBroker(cfg.BrokerAddress)

	if err != nil {
		suite.FailNow("Creating RabbitMQ publisher failed", "%v", err)
	}

	if err := InitTestCurrency(db, []interface{}{rub}); err != nil {
		suite.FailNow("Insert currency test data failed", "%v", err)
	}

	redisClient := database.NewRedis(
		&redis.Options{
			Addr:     cfg.RedisHost,
			Password: cfg.RedisPassword,
		},
	)

	redisdb := mock.NewTestRedis()
	suite.cache = NewCacheRedis(redisdb)
	suite.service = NewBillingService(
		db,
		cfg,
		mock.NewGeoIpServiceTestOk(),
		mock.NewRepositoryServiceOk(),
		mock.NewTaxServiceOkMock(),
		broker,
		redisClient,
		suite.cache,
	)

	if err := suite.service.Init(); err != nil {
		suite.FailNow("Billing service initialization failed", "%v", err)
	}

	pms := []*billing.PaymentMethod{pmBankCard, pmQiwi, pmBitcoin, pmWebMoney, pmWebMoneyWME, pmBitcoin1}
	if err := suite.service.paymentMethod.MultipleInsert(pms); err != nil {
		suite.FailNow("Insert payment methods test data failed", "%v", err)
	}

	merchants := []*billing.Merchant{merchant, merchantAgreement, merchant1}
	if err := suite.service.merchant.MultipleInsert(merchants); err != nil {
		suite.FailNow("Insert merchant test data failed", "%v", err)
	}

	country := []*billing.Country{ru, us, by}
	if err := suite.service.country.MultipleInsert(country); err != nil {
		suite.FailNow("Insert country test data failed", "%v", err)
	}

	if err = suite.service.currencyRate.MultipleInsert(rate); err != nil {
		suite.FailNow("Insert rates test data failed", "%v", err)
	}

	if err := suite.service.project.MultipleInsert(projects); err != nil {
		suite.FailNow("Insert project test data failed", "%v", err)
	}

	currency := []*billing.Currency{rub, usd, uah, amd}
	if err := suite.service.currency.MultipleInsert(currency); err != nil {
		suite.FailNow("Insert currency test data failed", "%v", err)
	}

	var productIds []string
	names := []string{"Madalin Stunt Cars M2", "Plants vs Zombies"}

	for i, n := range names {
		req := &grpc.Product{
			Object:          "product",
			Type:            "simple_product",
			Sku:             "ru_" + strconv.Itoa(i) + "_" + strcase.SnakeCase(n),
			Name:            map[string]string{"en": n},
			DefaultCurrency: "USD",
			Enabled:         true,
			Description:     map[string]string{"en": n + " description"},
			MerchantId:      projectFixedAmount.MerchantId,
			ProjectId:       projectFixedAmount.Id,
		}

		baseAmount := 37.00 * float64(i+1) // base amount in product's default currency

		req.Prices = append(req.Prices, &grpc.ProductPrice{
			Currency: "USD",
			Amount:   baseAmount,
		})
		req.Prices = append(req.Prices, &grpc.ProductPrice{
			Currency: "RUB",
			Amount:   baseAmount * 65.13,
		})

		prod := grpc.Product{}

		assert.NoError(suite.T(), suite.service.CreateOrUpdateProduct(context.TODO(), req, &prod))

		productIds = append(productIds, prod.Id)
	}

	suite.project = project
	suite.projectFixedAmount = projectFixedAmount
	suite.inactiveProject = inactiveProject
	suite.projectWithoutPaymentMethods = projectWithoutPaymentMethods
	suite.projectIncorrectPaymentMethodId = projectIncorrectPaymentMethodId
	suite.projectEmptyPaymentMethodTerminal = projectEmptyPaymentMethodTerminal
	suite.projectUahLimitCurrency = projectUahLimitCurrency
	suite.paymentMethod = pmBankCard
	suite.inactivePaymentMethod = pmBitcoin
	suite.paymentMethodWithInactivePaymentSystem = pmQiwi
	suite.pmWebMoney = pmWebMoney
	suite.pmBitcoin1 = pmBitcoin1
	suite.productIds = productIds
	suite.merchantDefaultCurrency = "USD"

}

func (suite *OrderTestSuite) TearDownTest() {
	if err := suite.service.db.Drop(); err != nil {
		suite.FailNow("Database deletion failed", "%v", err)
	}

	suite.service.db.Close()
}

func (suite *OrderTestSuite) TestOrder_ProcessProject_Ok() {
	req := &billing.OrderCreateRequest{
		ProjectId: suite.project.Id,
	}
	processor := &OrderCreateRequestProcessor{
		Service: suite.service,
		request: req,
		checked: &orderCreateRequestProcessorChecked{},
	}
	assert.Nil(suite.T(), processor.checked.project)

	err := processor.processProject()

	assert.Nil(suite.T(), err)
	assert.NotNil(suite.T(), processor.checked.project)
	assert.Equal(suite.T(), processor.checked.project.Id, suite.project.Id)
}

func (suite *OrderTestSuite) TestOrder_ProcessProject_NotFound() {
	req := &billing.OrderCreateRequest{
		ProjectId: "5bf67ebd46452d00062c7cc1",
	}
	processor := &OrderCreateRequestProcessor{
		Service: suite.service,
		request: req,
		checked: &orderCreateRequestProcessorChecked{},
	}
	assert.Nil(suite.T(), processor.checked.project)

	err := processor.processProject()

	assert.Error(suite.T(), err)
	assert.Nil(suite.T(), processor.checked.project)
	assert.Equal(suite.T(), orderErrorProjectNotFound, err.Error())
}

func (suite *OrderTestSuite) TestOrder_ProcessProject_InactiveProject() {
	req := &billing.OrderCreateRequest{
		ProjectId: suite.inactiveProject.Id,
	}
	processor := &OrderCreateRequestProcessor{
		Service: suite.service,
		request: req,
		checked: &orderCreateRequestProcessorChecked{},
	}
	assert.Nil(suite.T(), processor.checked.project)

	err := processor.processProject()

	assert.Error(suite.T(), err)
	assert.Nil(suite.T(), processor.checked.project)
	assert.Equal(suite.T(), orderErrorProjectInactive, err.Error())
}

func (suite *OrderTestSuite) TestOrder_ProcessCurrency_Ok() {
	req := &billing.OrderCreateRequest{
		Currency: "RUB",
	}
	processor := &OrderCreateRequestProcessor{
		Service: suite.service,
		request: req,
		checked: &orderCreateRequestProcessorChecked{},
	}
	assert.Nil(suite.T(), processor.checked.currency)

	err := processor.processCurrency()

	assert.Nil(suite.T(), err)
	assert.NotNil(suite.T(), processor.checked.currency)
	assert.Equal(suite.T(), req.Currency, processor.checked.currency.CodeA3)
}

func (suite *OrderTestSuite) TestOrder_ProcessCurrency_Error() {
	req := &billing.OrderCreateRequest{
		Currency: "EUR",
	}
	processor := &OrderCreateRequestProcessor{
		Service: suite.service,
		request: req,
		checked: &orderCreateRequestProcessorChecked{},
	}
	assert.Nil(suite.T(), processor.checked.currency)

	err := processor.processCurrency()

	assert.Error(suite.T(), err)
	assert.Nil(suite.T(), processor.checked.currency)
	assert.Equal(suite.T(), orderErrorCurrencyNotFound, err.Error())
}

func (suite *OrderTestSuite) TestOrder_ProcessPayerData_EmptyEmailAndPhone_Ok() {
	req := &billing.OrderCreateRequest{
		User: &billing.OrderUser{
			Ip: "127.0.0.1",
		},
	}
	processor := &OrderCreateRequestProcessor{
		Service: suite.service,
		request: req,
		checked: &orderCreateRequestProcessorChecked{},
	}
	assert.Nil(suite.T(), processor.checked.user)

	err := processor.processUserData()
	assert.Nil(suite.T(), err)

	err = processor.processPayerIp()

	assert.Nil(suite.T(), err)
	assert.NotNil(suite.T(), processor.checked.user)
	assert.NotNil(suite.T(), processor.checked.user.Address)
	assert.NotEmpty(suite.T(), processor.checked.user.Address.State)
}

func (suite *OrderTestSuite) TestOrder_ProcessPayerData_EmptySubdivision_Ok() {
	suite.service.geo = mock.NewGeoIpServiceTestOkWithoutSubdivision()

	req := &billing.OrderCreateRequest{
		User: &billing.OrderUser{Ip: "127.0.0.1"},
	}
	processor := &OrderCreateRequestProcessor{
		Service: suite.service,
		request: req,
		checked: &orderCreateRequestProcessorChecked{},
	}
	assert.Nil(suite.T(), processor.checked.user)

	err := processor.processUserData()
	assert.NoError(suite.T(), err)

	err = processor.processPayerIp()

	assert.Nil(suite.T(), err)
	assert.NotNil(suite.T(), processor.checked.user)
	assert.NotNil(suite.T(), processor.checked.user.Address)
	assert.Empty(suite.T(), processor.checked.user.Address.State)

	suite.service.geo = mock.NewGeoIpServiceTestOk()
}

func (suite *OrderTestSuite) TestOrder_ProcessPayerData_NotEmptyEmailAndPhone_Ok() {
	req := &billing.OrderCreateRequest{
		ProjectId: suite.project.Id,
		User: &billing.OrderUser{
			Ip:    "127.0.0.1",
			Email: "some_email@unit.com",
			Phone: "123456789",
		},
	}
	processor := &OrderCreateRequestProcessor{
		Service: suite.service,
		request: req,
		checked: &orderCreateRequestProcessorChecked{},
	}
	assert.Nil(suite.T(), processor.checked.user)

	err := processor.processProject()
	assert.NoError(suite.T(), err)

	err = processor.processUserData()
	assert.NoError(suite.T(), err)
	assert.NotNil(suite.T(), processor.checked.user)
	assert.Equal(suite.T(), req.User.Email, processor.checked.user.Email)
	assert.Equal(suite.T(), req.User.Phone, processor.checked.user.Phone)

	err = processor.processPayerIp()
	assert.Nil(suite.T(), err)
	assert.NotNil(suite.T(), processor.checked.user.Address)
}

func (suite *OrderTestSuite) TestOrder_ProcessPayerData_Error() {
	suite.service.geo = mock.NewGeoIpServiceTestError()

	req := &billing.OrderCreateRequest{
		User: &billing.OrderUser{Ip: "127.0.0.1"},
	}
	processor := &OrderCreateRequestProcessor{
		Service: suite.service,
		request: req,
		checked: &orderCreateRequestProcessorChecked{},
	}
	assert.Nil(suite.T(), processor.checked.user)

	err := processor.processUserData()
	assert.NoError(suite.T(), err)

	err = processor.processPayerIp()

	assert.Error(suite.T(), err)
	assert.Nil(suite.T(), processor.checked.user.Address)
	assert.Equal(suite.T(), orderErrorPayerRegionUnknown, err.Error())
}

func (suite *OrderTestSuite) TestOrder_ValidateProductsForOrder_Ok() {
	_, err := suite.service.GetOrderProducts(suite.projectFixedAmount.Id, suite.productIds)
	assert.Nil(suite.T(), err)
}

func (suite *OrderTestSuite) TestOrder_ValidateProductsForOrder_AnotherProject_Fail() {
	_, err := suite.service.GetOrderProducts(suite.project.Id, suite.productIds)
	assert.Error(suite.T(), err)
	assert.Equal(suite.T(), orderErrorProductsInvalid, err.Error())
}

func (suite *OrderTestSuite) TestOrder_ValidateProductsForOrder_OneProductIsInactive_Fail() {
	n := "Bubble Hunter"
	baseAmount := 7.00

	req := &grpc.Product{
		Object:          "product",
		Type:            "simple_product",
		Sku:             "ru_3_" + strcase.SnakeCase(n),
		Name:            map[string]string{"en": n},
		DefaultCurrency: "USD",
		Enabled:         false,
		Description:     map[string]string{"en": n + " description"},
		MerchantId:      suite.projectFixedAmount.MerchantId,
		ProjectId:       suite.projectFixedAmount.Id,
		Prices: []*grpc.ProductPrice{
			{
				Currency: "USD",
				Amount:   baseAmount,
			},
			{
				Currency: "RUB",
				Amount:   baseAmount * 65.13,
			},
		},
	}

	inactiveProd := grpc.Product{}
	if assert.NoError(suite.T(), suite.service.CreateOrUpdateProduct(context.TODO(), req, &inactiveProd)) {
		products := []string{suite.productIds[0], inactiveProd.Id}
		_, err := suite.service.GetOrderProducts(suite.projectFixedAmount.Id, products)
		assert.Error(suite.T(), err)
		assert.Equal(suite.T(), orderErrorProductsInvalid, err.Error())
	}
}

func (suite *OrderTestSuite) TestOrder_ValidateProductsForOrder_SomeProductsIsNotFound_Fail() {
	products := []string{suite.productIds[0], bson.NewObjectId().Hex()}
	_, err := suite.service.GetOrderProducts(suite.projectFixedAmount.Id, products)
	assert.Error(suite.T(), err)
	assert.Equal(suite.T(), orderErrorProductsInvalid, err.Error())
}

func (suite *OrderTestSuite) TestOrder_ValidateProductsForOrder_EmptyProducts_Fail() {
	_, err := suite.service.GetOrderProducts(suite.projectFixedAmount.Id, []string{})
	assert.Error(suite.T(), err)
	assert.Equal(suite.T(), orderErrorProductsEmpty, err.Error())
}

func (suite *OrderTestSuite) TestOrder_GetProductsOrderAmount_Ok() {
	p, err := suite.service.GetOrderProducts(suite.projectFixedAmount.Id, suite.productIds)
	assert.Nil(suite.T(), err)

	amount, err := suite.service.GetOrderProductsAmount(p, suite.merchantDefaultCurrency)

	assert.Nil(suite.T(), err)
	assert.Equal(suite.T(), amount, float64(111))
}

func (suite *OrderTestSuite) TestOrder_GetProductsOrderAmount_EmptyProducts_Fail() {
	_, err := suite.service.GetOrderProductsAmount([]*grpc.Product{}, suite.merchantDefaultCurrency)
	assert.Error(suite.T(), err)
	assert.Equal(suite.T(), orderErrorProductsEmpty, err.Error())
}

func (suite *OrderTestSuite) TestOrder_GetProductsOrderAmount_DifferentCurrencies_Fail() {
	n1 := "Bubble Hunter"
	baseAmount1 := 7.00
	req1 := &grpc.Product{
		Object:          "product",
		Type:            "simple_product",
		Sku:             "ru_4_" + strcase.SnakeCase(n1),
		Name:            map[string]string{"en": n1},
		DefaultCurrency: "USD",
		Enabled:         false,
		Description:     map[string]string{"en": n1 + " description"},
		MerchantId:      suite.projectFixedAmount.MerchantId,
		ProjectId:       suite.projectFixedAmount.Id,
		Prices: []*grpc.ProductPrice{
			{
				Currency: "USD",
				Amount:   baseAmount1,
			},
			{
				Currency: "RUB",
				Amount:   baseAmount1 * 0.89,
			},
		},
	}
	prod1 := grpc.Product{}
	assert.NoError(suite.T(), suite.service.CreateOrUpdateProduct(context.TODO(), req1, &prod1))

	n2 := "Scary Maze"
	baseAmount2 := 8.00
	req2 := &grpc.Product{
		Object:          "product",
		Type:            "simple_product",
		Sku:             "ru_5_" + strcase.SnakeCase(n2),
		Name:            map[string]string{"en": n2},
		DefaultCurrency: "USD",
		Enabled:         false,
		Description:     map[string]string{"en": n2 + " description"},
		MerchantId:      suite.projectFixedAmount.MerchantId,
		ProjectId:       suite.projectFixedAmount.Id,
		Prices: []*grpc.ProductPrice{
			{
				Currency: "USD",
				Amount:   baseAmount2,
			},
			{
				Currency: "EUR",
				Amount:   baseAmount2 * 0.89,
			},
		},
	}
	prod2 := grpc.Product{}
	assert.NoError(suite.T(), suite.service.CreateOrUpdateProduct(context.TODO(), req2, &prod2))

	p := []*grpc.Product{&prod1, &prod2}

	_, err := suite.service.GetOrderProductsAmount(p, "RUB")
	assert.Error(suite.T(), err)
	assert.Equal(suite.T(), orderErrorNoProductsCommonCurrency, err.Error())
}

func (suite *OrderTestSuite) TestOrder_GetProductsOrderAmount_DifferentCurrenciesWithFallback_Fail() {
	n1 := "Bubble Hunter"
	baseAmount1 := 7.00
	req1 := &grpc.Product{
		Object:          "product",
		Type:            "simple_product",
		Sku:             "ru_6_" + strcase.SnakeCase(n1),
		Name:            map[string]string{"en": n1},
		DefaultCurrency: "EUR",
		Enabled:         false,
		Description:     map[string]string{"en": n1 + " description"},
		MerchantId:      suite.projectFixedAmount.MerchantId,
		ProjectId:       suite.projectFixedAmount.Id,
		Prices: []*grpc.ProductPrice{
			{
				Currency: "EUR",
				Amount:   baseAmount1,
			},
			{
				Currency: "UAH",
				Amount:   baseAmount1 * 30.21,
			},
		},
	}
	prod1 := grpc.Product{}
	assert.NoError(suite.T(), suite.service.CreateOrUpdateProduct(context.TODO(), req1, &prod1))

	n2 := "Scary Maze"
	baseAmount2 := 8.00
	req2 := &grpc.Product{
		Object:          "product",
		Type:            "simple_product",
		Sku:             "ru_7_" + strcase.SnakeCase(n2),
		Name:            map[string]string{"en": n2},
		DefaultCurrency: "EUR",
		Enabled:         false,
		Description:     map[string]string{"en": n2 + " description"},
		MerchantId:      suite.projectFixedAmount.MerchantId,
		ProjectId:       suite.projectFixedAmount.Id,
		Prices: []*grpc.ProductPrice{
			{
				Currency: "EUR",
				Amount:   baseAmount2,
			},
			{
				Currency: "UAH",
				Amount:   baseAmount2 * 30.21,
			},
		},
	}
	prod2 := grpc.Product{}
	assert.NoError(suite.T(), suite.service.CreateOrUpdateProduct(context.TODO(), req2, &prod2))

	p := []*grpc.Product{&prod1, &prod2}

	_, err := suite.service.GetOrderProductsAmount(p, "RUB")
	assert.Error(suite.T(), err)
	assert.Equal(suite.T(), orderErrorNoProductsCommonCurrency, err.Error())
}

func (suite *OrderTestSuite) TestOrder_GetOrderProductsItems_Ok() {
	p, err := suite.service.GetOrderProducts(suite.projectFixedAmount.Id, suite.productIds)
	assert.Nil(suite.T(), err)

	items, err := suite.service.GetOrderProductsItems(p, DefaultLanguage, suite.merchantDefaultCurrency)

	assert.Nil(suite.T(), err)
	assert.Equal(suite.T(), len(items), 2)
}

func (suite *OrderTestSuite) TestOrder_GetOrderProductsItems_EmptyProducts_Fail() {
	_, err := suite.service.GetOrderProductsItems([]*grpc.Product{}, DefaultLanguage, suite.merchantDefaultCurrency)
	assert.Error(suite.T(), err)
	assert.Equal(suite.T(), orderErrorProductsEmpty, err.Error())
}

func (suite *OrderTestSuite) TestOrder_GetOrderProductsItems_DifferentCurrencies_Fail() {
	n1 := "Bubble Hunter"
	baseAmount1 := 7.00
	req1 := &grpc.Product{
		Object:          "product",
		Type:            "simple_product",
		Sku:             "ru_8_" + strcase.SnakeCase(n1),
		Name:            map[string]string{"en": n1},
		DefaultCurrency: "USD",
		Enabled:         false,
		Description:     map[string]string{"en": n1 + " description"},
		MerchantId:      suite.projectFixedAmount.MerchantId,
		ProjectId:       suite.projectFixedAmount.Id,
		Prices: []*grpc.ProductPrice{
			{
				Currency: "USD",
				Amount:   baseAmount1,
			},
			{
				Currency: "RUB",
				Amount:   baseAmount1 * 0.89,
			},
		},
	}
	prod1 := grpc.Product{}
	assert.NoError(suite.T(), suite.service.CreateOrUpdateProduct(context.TODO(), req1, &prod1))

	n2 := "Scary Maze"
	baseAmount2 := 8.00
	req2 := &grpc.Product{
		Object:          "product",
		Type:            "simple_product",
		Sku:             "ru_9_" + strcase.SnakeCase(n2),
		Name:            map[string]string{"en": n2},
		DefaultCurrency: "USD",
		Enabled:         false,
		Description:     map[string]string{"en": n2 + " description"},
		MerchantId:      suite.projectFixedAmount.MerchantId,
		ProjectId:       suite.projectFixedAmount.Id,
		Prices: []*grpc.ProductPrice{
			{
				Currency: "USD",
				Amount:   baseAmount2,
			},
			{
				Currency: "EUR",
				Amount:   baseAmount2 * 0.89,
			},
		},
	}
	prod2 := grpc.Product{}
	assert.NoError(suite.T(), suite.service.CreateOrUpdateProduct(context.TODO(), req2, &prod2))

	p := []*grpc.Product{&prod1, &prod2}

	_, err := suite.service.GetOrderProductsItems(p, DefaultLanguage, "EUR")
	assert.Error(suite.T(), err)
	assert.Equal(suite.T(), fmt.Sprintf("no price in currency %s", "EUR"), err.Error())
}

func (suite *OrderTestSuite) TestOrder_GetOrderProductsItems_ProductHasNoDescInSelectedLanguageButFallback_Fail() {
	n1 := "Bubble Hunter"
	baseAmount1 := 7.00
	req1 := &grpc.Product{
		Object:          "product",
		Type:            "simple_product",
		Sku:             "ru_8_" + strcase.SnakeCase(n1),
		Name:            map[string]string{"en": n1},
		DefaultCurrency: "USD",
		Enabled:         false,
		Description:     map[string]string{"en": n1 + " description"},
		MerchantId:      suite.projectFixedAmount.MerchantId,
		ProjectId:       suite.projectFixedAmount.Id,
		Prices: []*grpc.ProductPrice{
			{
				Currency: "USD",
				Amount:   baseAmount1,
			},
			{
				Currency: "RUB",
				Amount:   baseAmount1 * 0.89,
			},
		},
	}
	prod1 := grpc.Product{}
	assert.NoError(suite.T(), suite.service.CreateOrUpdateProduct(context.TODO(), req1, &prod1))

	p := []*grpc.Product{&prod1}

	items, err := suite.service.GetOrderProductsItems(p, "ru", suite.merchantDefaultCurrency)
	assert.NoError(suite.T(), err)
	assert.Equal(suite.T(), len(items), 1)
}

func (suite *OrderTestSuite) TestOrder_ProcessProjectOrderId_Ok() {
	req := &billing.OrderCreateRequest{
		ProjectId: suite.project.Id,
		Amount:    100,
	}
	processor := &OrderCreateRequestProcessor{
		Service: suite.service,
		request: req,
		checked: &orderCreateRequestProcessorChecked{},
	}

	err := processor.processProject()
	assert.Nil(suite.T(), err)

	err = processor.processProjectOrderId()
	assert.Nil(suite.T(), err)
}

func (suite *OrderTestSuite) TestOrder_ProcessProjectOrderId_Duplicate_Error() {
	req := &billing.OrderCreateRequest{
		ProjectId: suite.project.Id,
		Amount:    100,
		OrderId:   "1234567890",
		Account:   "unit-test",
		Currency:  "RUB",
		Other:     make(map[string]string),
		User:      &billing.OrderUser{Ip: "127.0.0.1"},
	}
	processor := &OrderCreateRequestProcessor{
		Service: suite.service,
		request: req,
		checked: &orderCreateRequestProcessorChecked{},
	}

	err := processor.processProject()
	assert.Nil(suite.T(), err)

	err = processor.processUserData()
	assert.Nil(suite.T(), err)

	err = processor.processCurrency()
	assert.Nil(suite.T(), err)

	err = processor.processPayerIp()
	assert.Nil(suite.T(), err)

	err = processor.processPaylinkProducts()
	assert.Nil(suite.T(), err)

	id := bson.NewObjectId().Hex()

	order := &billing.Order{
		Id: id,
		Project: &billing.ProjectOrder{
			Id:                processor.checked.project.Id,
			Name:              processor.checked.project.Name,
			UrlSuccess:        processor.checked.project.UrlRedirectSuccess,
			UrlFail:           processor.checked.project.UrlRedirectFail,
			SendNotifyEmail:   processor.checked.project.SendNotifyEmail,
			NotifyEmails:      processor.checked.project.NotifyEmails,
			SecretKey:         processor.checked.project.SecretKey,
			UrlCheckAccount:   processor.checked.project.UrlCheckAccount,
			UrlProcessPayment: processor.checked.project.UrlProcessPayment,
			CallbackProtocol:  processor.checked.project.CallbackProtocol,
			MerchantId:        processor.checked.project.MerchantId,
		},
		Description:                        fmt.Sprintf(orderDefaultDescription, id),
		ProjectOrderId:                     req.OrderId,
		ProjectAccount:                     req.Account,
		ProjectIncomeAmount:                req.Amount,
		ProjectIncomeCurrency:              processor.checked.currency,
		ProjectOutcomeAmount:               req.Amount,
		ProjectParams:                      req.Other,
		PrivateStatus:                      constant.OrderStatusNew,
		CreatedAt:                          ptypes.TimestampNow(),
		IsJsonRequest:                      false,
		AmountInMerchantAccountingCurrency: tools.FormatAmount(req.Amount),
		PaymentMethodOutcomeAmount:         req.Amount,
		PaymentMethodOutcomeCurrency:       processor.checked.currency,
		PaymentMethodIncomeAmount:          req.Amount,
		PaymentMethodIncomeCurrency:        processor.checked.currency,
	}

	err = suite.service.db.Collection(collectionOrder).Insert(order)
	assert.Nil(suite.T(), err)

	err = processor.processProjectOrderId()
	assert.Error(suite.T(), err)
	assert.Equal(suite.T(), orderErrorProjectOrderIdIsDuplicate, err.Error())
}

func (suite *OrderTestSuite) TestOrder_ProcessPaymentMethod_Ok() {
	req := &billing.OrderCreateRequest{
		ProjectId:     suite.project.Id,
		PaymentMethod: suite.paymentMethod.Group,
		Currency:      "RUB",
	}
	processor := &OrderCreateRequestProcessor{
		Service: suite.service,
		request: req,
		checked: &orderCreateRequestProcessorChecked{},
	}
	assert.Nil(suite.T(), processor.checked.paymentMethod)

	err := processor.processProject()
	assert.Nil(suite.T(), err)

	err = processor.processCurrency()
	assert.Nil(suite.T(), err)

	pm, err := suite.service.paymentMethod.GetByGroupAndCurrency(req.PaymentMethod, processor.checked.currency.CodeInt)
	assert.Nil(suite.T(), err)
	assert.NotNil(suite.T(), pm)

	err = processor.processPaymentMethod(pm)
	assert.Nil(suite.T(), err)
	assert.NotNil(suite.T(), processor.checked.paymentMethod)
}

func (suite *OrderTestSuite) TestOrder_ProcessPaymentMethod_PaymentMethodInactive_Error() {
	req := &billing.OrderCreateRequest{
		PaymentMethod: suite.inactivePaymentMethod.Group,
		Currency:      "RUB",
	}
	processor := &OrderCreateRequestProcessor{
		Service: suite.service,
		request: req,
		checked: &orderCreateRequestProcessorChecked{},
	}
	assert.Nil(suite.T(), processor.checked.paymentMethod)

	err := processor.processCurrency()
	assert.Nil(suite.T(), err)

	pm, err := suite.service.paymentMethod.GetByGroupAndCurrency(req.PaymentMethod, processor.checked.currency.CodeInt)
	assert.Nil(suite.T(), err)
	assert.NotNil(suite.T(), pm)

	err = processor.processPaymentMethod(pm)
	assert.Error(suite.T(), err)
	assert.Nil(suite.T(), processor.checked.paymentMethod)
	assert.Equal(suite.T(), orderErrorPaymentMethodInactive, err.Error())
}

func (suite *OrderTestSuite) TestOrder_ProcessPaymentMethod_PaymentSystemInactive_Error() {
	req := &billing.OrderCreateRequest{
		PaymentMethod: suite.paymentMethodWithInactivePaymentSystem.Group,
		Currency:      "RUB",
	}
	processor := &OrderCreateRequestProcessor{
		Service: suite.service,
		request: req,
		checked: &orderCreateRequestProcessorChecked{},
	}
	assert.Nil(suite.T(), processor.checked.paymentMethod)

	err := processor.processCurrency()
	assert.Nil(suite.T(), err)

	pm, err := suite.service.paymentMethod.GetByGroupAndCurrency(req.PaymentMethod, processor.checked.currency.CodeInt)
	assert.Nil(suite.T(), err)
	assert.NotNil(suite.T(), pm)

	err = processor.processPaymentMethod(pm)
	assert.Error(suite.T(), err)
	assert.Nil(suite.T(), processor.checked.paymentMethod)
	assert.Equal(suite.T(), orderErrorPaymentSystemInactive, err.Error())
}

func (suite *OrderTestSuite) TestOrder_ProcessLimitAmounts_Ok() {
	req := &billing.OrderCreateRequest{
		ProjectId:     suite.project.Id,
		PaymentMethod: suite.paymentMethod.Group,
		Currency:      "RUB",
		Amount:        100,
	}
	processor := &OrderCreateRequestProcessor{
		Service: suite.service,
		request: req,
		checked: &orderCreateRequestProcessorChecked{},
	}
	assert.Nil(suite.T(), processor.checked.paymentMethod)

	err := processor.processProject()
	assert.Nil(suite.T(), err)

	err = processor.processCurrency()
	assert.Nil(suite.T(), err)

	processor.processAmount()

	pm, err := suite.service.paymentMethod.GetByGroupAndCurrency(req.PaymentMethod, processor.checked.currency.CodeInt)
	assert.Nil(suite.T(), err)
	assert.NotNil(suite.T(), pm)

	err = processor.processPaymentMethod(pm)
	assert.Nil(suite.T(), err)

	err = processor.processLimitAmounts()
	assert.Nil(suite.T(), err)
}

func (suite *OrderTestSuite) TestOrder_ProcessLimitAmounts_ConvertAmount_Ok() {
	req := &billing.OrderCreateRequest{
		ProjectId:     suite.project.Id,
		PaymentMethod: suite.paymentMethod.Group,
		Currency:      "RUB",
		Amount:        100,
	}
	processor := &OrderCreateRequestProcessor{
		Service: suite.service,
		request: req,
		checked: &orderCreateRequestProcessorChecked{},
	}
	assert.Nil(suite.T(), processor.checked.paymentMethod)

	err := processor.processProject()
	assert.Nil(suite.T(), err)

	err = processor.processCurrency()
	assert.Nil(suite.T(), err)

	processor.processAmount()

	pm, err := suite.service.paymentMethod.GetByGroupAndCurrency(req.PaymentMethod, processor.checked.currency.CodeInt)
	assert.Nil(suite.T(), err)
	assert.NotNil(suite.T(), pm)

	err = processor.processPaymentMethod(pm)
	assert.Nil(suite.T(), err)

	err = processor.processLimitAmounts()
	assert.Nil(suite.T(), err)
}

func (suite *OrderTestSuite) TestOrder_ProcessLimitAmounts_ProjectMinAmount_Error() {
	req := &billing.OrderCreateRequest{
		ProjectId:     suite.project.Id,
		PaymentMethod: suite.paymentMethod.Group,
		Currency:      "RUB",
		Amount:        1,
	}
	processor := &OrderCreateRequestProcessor{
		Service: suite.service,
		request: req,
		checked: &orderCreateRequestProcessorChecked{},
	}
	assert.Nil(suite.T(), processor.checked.paymentMethod)

	err := processor.processProject()
	assert.Nil(suite.T(), err)

	err = processor.processCurrency()
	assert.Nil(suite.T(), err)

	pm, err := suite.service.paymentMethod.GetByGroupAndCurrency(req.PaymentMethod, processor.checked.currency.CodeInt)
	assert.Nil(suite.T(), err)
	assert.NotNil(suite.T(), pm)

	err = processor.processPaymentMethod(pm)
	assert.Nil(suite.T(), err)

	err = processor.processLimitAmounts()
	assert.Error(suite.T(), err)
	assert.Equal(suite.T(), orderErrorAmountLowerThanMinAllowed, err.Error())
}

func (suite *OrderTestSuite) TestOrder_ProcessLimitAmounts_ProjectMaxAmount_Error() {
	req := &billing.OrderCreateRequest{
		ProjectId:     suite.project.Id,
		PaymentMethod: suite.paymentMethod.Group,
		Currency:      "RUB",
		Amount:        10000000,
	}
	processor := &OrderCreateRequestProcessor{
		Service: suite.service,
		request: req,
		checked: &orderCreateRequestProcessorChecked{},
	}
	assert.Nil(suite.T(), processor.checked.paymentMethod)

	err := processor.processProject()
	assert.Nil(suite.T(), err)

	err = processor.processCurrency()
	assert.Nil(suite.T(), err)

	processor.processAmount()

	pm, err := suite.service.paymentMethod.GetByGroupAndCurrency(req.PaymentMethod, processor.checked.currency.CodeInt)
	assert.Nil(suite.T(), err)
	assert.NotNil(suite.T(), pm)

	err = processor.processPaymentMethod(pm)
	assert.Nil(suite.T(), err)

	err = processor.processLimitAmounts()
	assert.Error(suite.T(), err)
	assert.Equal(suite.T(), orderErrorAmountGreaterThanMaxAllowed, err.Error())
}

func (suite *OrderTestSuite) TestOrder_ProcessLimitAmounts_PaymentMethodMinAmount_Error() {
	req := &billing.OrderCreateRequest{
		ProjectId:     suite.project.Id,
		PaymentMethod: suite.paymentMethod.Group,
		Currency:      "RUB",
		Amount:        99,
	}
	processor := &OrderCreateRequestProcessor{
		Service: suite.service,
		request: req,
		checked: &orderCreateRequestProcessorChecked{},
	}
	assert.Nil(suite.T(), processor.checked.paymentMethod)

	err := processor.processProject()
	assert.Nil(suite.T(), err)

	err = processor.processCurrency()
	assert.Nil(suite.T(), err)

	processor.processAmount()

	pm, err := suite.service.paymentMethod.GetByGroupAndCurrency(req.PaymentMethod, processor.checked.currency.CodeInt)
	assert.Nil(suite.T(), err)
	assert.NotNil(suite.T(), pm)

	err = processor.processPaymentMethod(pm)
	assert.Nil(suite.T(), err)

	err = processor.processLimitAmounts()
	assert.Error(suite.T(), err)
	assert.Equal(suite.T(), orderErrorAmountLowerThanMinAllowedPaymentMethod, err.Error())
}

func (suite *OrderTestSuite) TestOrder_ProcessLimitAmounts_PaymentMethodMaxAmount_Error() {
	req := &billing.OrderCreateRequest{
		ProjectId:     suite.project.Id,
		PaymentMethod: suite.paymentMethod.Group,
		Currency:      "RUB",
		Amount:        15001,
	}
	processor := &OrderCreateRequestProcessor{
		Service: suite.service,
		request: req,
		checked: &orderCreateRequestProcessorChecked{},
	}
	assert.Nil(suite.T(), processor.checked.paymentMethod)

	err := processor.processProject()
	assert.Nil(suite.T(), err)

	err = processor.processCurrency()
	assert.Nil(suite.T(), err)

	processor.processAmount()

	pm, err := suite.service.paymentMethod.GetByGroupAndCurrency(req.PaymentMethod, processor.checked.currency.CodeInt)
	assert.Nil(suite.T(), err)
	assert.NotNil(suite.T(), pm)

	err = processor.processPaymentMethod(pm)
	assert.Nil(suite.T(), err)

	err = processor.processLimitAmounts()
	assert.Error(suite.T(), err)
	assert.Equal(suite.T(), orderErrorAmountGreaterThanMaxAllowedPaymentMethod, err.Error())
}

func (suite *OrderTestSuite) TestOrder_ProcessSignature_Form_Ok() {
	req := &billing.OrderCreateRequest{
		ProjectId:     suite.project.Id,
		PaymentMethod: suite.paymentMethod.Group,
		Currency:      "RUB",
		Amount:        100,
		Account:       "unit test",
		Description:   "unit test",
		OrderId:       bson.NewObjectId().Hex(),
		PayerEmail:    "test@unit.unit",
	}

	req.RawParams = map[string]string{
		"PO_PROJECT_ID":     req.ProjectId,
		"PO_PAYMENT_METHOD": req.PaymentMethod,
		"PO_CURRENCY":       req.Currency,
		"PO_AMOUNT":         fmt.Sprintf("%f", req.Amount),
		"PO_ACCOUNT":        req.Account,
		"PO_DESCRIPTION":    req.Description,
		"PO_ORDER_ID":       req.OrderId,
		"PO_PAYER_EMAIL":    req.PayerEmail,
	}

	var keys []string
	var elements []string

	for k := range req.RawParams {
		keys = append(keys, k)
	}

	sort.Strings(keys)

	for _, k := range keys {
		value := k + "=" + req.RawParams[k]
		elements = append(elements, value)
	}

	hashString := strings.Join(elements, "") + suite.project.SecretKey

	h := sha512.New()
	h.Write([]byte(hashString))

	req.Signature = hex.EncodeToString(h.Sum(nil))

	processor := &OrderCreateRequestProcessor{
		Service: suite.service,
		request: req,
		checked: &orderCreateRequestProcessorChecked{},
	}
	assert.Nil(suite.T(), processor.checked.paymentMethod)

	err := processor.processProject()
	assert.Nil(suite.T(), err)

	err = processor.processSignature()
	assert.Nil(suite.T(), err)
}

func (suite *OrderTestSuite) TestOrder_ProcessSignature_Json_Ok() {
	req := &billing.OrderCreateRequest{
		ProjectId:     suite.project.Id,
		PaymentMethod: suite.paymentMethod.Group,
		Currency:      "RUB",
		Amount:        100,
		Account:       "unit test",
		Description:   "unit test",
		OrderId:       bson.NewObjectId().Hex(),
		PayerEmail:    "test@unit.unit",
		IsJson:        true,
	}

	req.RawBody = `{"project":"` + suite.project.Id + `","amount":` + fmt.Sprintf("%f", req.Amount) +
		`,"currency":"` + req.Currency + `","account":"` + req.Account + `","order_id":"` + req.OrderId +
		`","description":"` + req.Description + `","payment_method":"` + req.PaymentMethod + `","payer_email":"` + req.PayerEmail + `"}`
	hashString := req.RawBody + suite.project.SecretKey

	h := sha512.New()
	h.Write([]byte(hashString))

	req.Signature = hex.EncodeToString(h.Sum(nil))

	processor := &OrderCreateRequestProcessor{
		Service: suite.service,
		request: req,
		checked: &orderCreateRequestProcessorChecked{},
	}
	assert.Nil(suite.T(), processor.checked.paymentMethod)

	err := processor.processProject()
	assert.Nil(suite.T(), err)

	err = processor.processSignature()
	assert.Nil(suite.T(), err)
}

func (suite *OrderTestSuite) TestOrder_ProcessSignature_Error() {
	req := &billing.OrderCreateRequest{
		ProjectId:     suite.project.Id,
		PaymentMethod: suite.paymentMethod.Group,
		Currency:      "RUB",
		Amount:        100,
		Account:       "unit test",
		Description:   "unit test",
		OrderId:       bson.NewObjectId().Hex(),
		PayerEmail:    "test@unit.unit",
		IsJson:        true,
	}

	req.RawBody = `{"project":"` + suite.project.Id + `","amount":` + fmt.Sprintf("%f", req.Amount) +
		`,"currency":"` + req.Currency + `","account":"` + req.Account + `","order_id":"` + req.OrderId +
		`","description":"` + req.Description + `","payment_method":"` + req.PaymentMethod + `","payer_email":"` + req.PayerEmail + `"}`

	fakeBody := `{"project":"` + suite.project.Id + `","amount":` + fmt.Sprintf("%f", req.Amount) +
		`,"currency":"` + req.Currency + `","account":"fake_account","order_id":"` + req.OrderId +
		`","description":"` + req.Description + `","payment_method":"` + req.PaymentMethod + `","payer_email":"` + req.PayerEmail + `"}`
	hashString := fakeBody + suite.project.SecretKey

	h := sha512.New()
	h.Write([]byte(hashString))

	req.Signature = hex.EncodeToString(h.Sum(nil))

	processor := &OrderCreateRequestProcessor{
		Service: suite.service,
		request: req,
		checked: &orderCreateRequestProcessorChecked{},
	}
	assert.Nil(suite.T(), processor.checked.paymentMethod)

	err := processor.processProject()
	assert.Nil(suite.T(), err)

	err = processor.processSignature()
	assert.Error(suite.T(), err)
	assert.Equal(suite.T(), orderErrorSignatureInvalid, err.Error())
}

func (suite *OrderTestSuite) TestOrder_PrepareOrder_Ok() {
	req := &billing.OrderCreateRequest{
		ProjectId:   suite.projectFixedAmount.Id,
		Currency:    "RUB",
		Amount:      100,
		Account:     "unit test",
		Description: "unit test",
		OrderId:     bson.NewObjectId().Hex(),
		User: &billing.OrderUser{
			Email: "test@unit.unit",
			Ip:    "127.0.0.1",
		},
		UrlSuccess: "https://unit.test",
		UrlFail:    "https://unit.test",
		Products:   suite.productIds,
	}

	processor := &OrderCreateRequestProcessor{
		Service: suite.service,
		request: req,
		checked: &orderCreateRequestProcessorChecked{},
	}

	err := processor.processProject()
	assert.Nil(suite.T(), err)

	err = processor.processUserData()
	assert.Nil(suite.T(), err)

	err = processor.processPayerIp()
	assert.Nil(suite.T(), err)

	err = processor.processPayerIp()
	assert.Nil(suite.T(), err)

	err = processor.processCurrency()
	assert.Nil(suite.T(), err)

	err = processor.processPaylinkProducts()
	assert.Nil(suite.T(), err)

	err = processor.processProjectOrderId()
	assert.Nil(suite.T(), err)

	err = processor.processLimitAmounts()
	assert.Nil(suite.T(), err)

	order, err := processor.prepareOrder()
	assert.Nil(suite.T(), err)
	assert.NotNil(suite.T(), order)
	assert.Equal(suite.T(), req.UrlFail, order.Project.UrlFail)
	assert.Equal(suite.T(), req.UrlSuccess, order.Project.UrlSuccess)
}

func (suite *OrderTestSuite) TestOrder_PrepareOrder_PaymentMethod_Ok() {
	req := &billing.OrderCreateRequest{
		ProjectId:     suite.projectFixedAmount.Id,
		PaymentMethod: suite.paymentMethod.Group,
		Currency:      "RUB",
		Amount:        100,
		Account:       "unit test",
		Description:   "unit test",
		OrderId:       bson.NewObjectId().Hex(),
		User: &billing.OrderUser{
			Email: "test@unit.unit",
			Ip:    "127.0.0.1",
		},
		Products: suite.productIds,
	}

	processor := &OrderCreateRequestProcessor{
		Service: suite.service,
		request: req,
		checked: &orderCreateRequestProcessorChecked{},
	}

	err := processor.processProject()
	assert.Nil(suite.T(), err)

	err = processor.processUserData()
	assert.Nil(suite.T(), err)

	err = processor.processPayerIp()
	assert.Nil(suite.T(), err)

	err = processor.processCurrency()
	assert.Nil(suite.T(), err)

	err = processor.processPaylinkProducts()
	assert.Nil(suite.T(), err)

	err = processor.processProjectOrderId()
	assert.Nil(suite.T(), err)

	err = processor.processLimitAmounts()
	assert.Nil(suite.T(), err)

	pm, err := suite.service.paymentMethod.GetByGroupAndCurrency(req.PaymentMethod, processor.checked.currency.CodeInt)
	assert.Nil(suite.T(), err)
	assert.NotNil(suite.T(), pm)

	err = processor.processPaymentMethod(pm)
	assert.Nil(suite.T(), err)

	order, err := processor.prepareOrder()
	assert.Nil(suite.T(), err)
	assert.NotNil(suite.T(), order)

	assert.NotNil(suite.T(), order.PaymentMethod)
	assert.Equal(suite.T(), processor.checked.paymentMethod.Id, order.PaymentMethod.Id)

	assert.NotNil(suite.T(), order.PaymentSystemFeeAmount)
	assert.True(suite.T(), order.PaymentSystemFeeAmount.AmountMerchantCurrency > 0)
	assert.True(suite.T(), order.PaymentSystemFeeAmount.AmountPaymentSystemCurrency > 0)
	assert.True(suite.T(), order.PaymentSystemFeeAmount.AmountPaymentMethodCurrency > 0)

	assert.True(suite.T(), order.Tax.Amount > 0)
	assert.NotEmpty(suite.T(), order.Tax.Currency)
}

func (suite *OrderTestSuite) TestOrder_PrepareOrder_UrlVerify_Error() {
	req := &billing.OrderCreateRequest{
		ProjectId:   suite.projectFixedAmount.Id,
		Currency:    "RUB",
		Amount:      100,
		Account:     "unit test",
		Description: "unit test",
		OrderId:     bson.NewObjectId().Hex(),
		User: &billing.OrderUser{
			Email: "test@unit.unit",
			Ip:    "127.0.0.1",
		},
		UrlNotify: "https://unit.test",
		UrlVerify: "https://unit.test",
		Products:  suite.productIds,
	}

	processor := &OrderCreateRequestProcessor{
		Service: suite.service,
		request: req,
		checked: &orderCreateRequestProcessorChecked{},
	}

	err := processor.processProject()
	assert.Nil(suite.T(), err)

	err = processor.processUserData()
	assert.Nil(suite.T(), err)

	err = processor.processPayerIp()
	assert.Nil(suite.T(), err)

	err = processor.processCurrency()
	assert.Nil(suite.T(), err)

	err = processor.processPaylinkProducts()
	assert.Nil(suite.T(), err)

	err = processor.processProjectOrderId()
	assert.Nil(suite.T(), err)

	err = processor.processLimitAmounts()
	assert.Nil(suite.T(), err)

	order, err := processor.prepareOrder()
	assert.Error(suite.T(), err)
	assert.Nil(suite.T(), order)
	assert.Equal(suite.T(), orderErrorDynamicNotifyUrlsNotAllowed, err.Error())
}

func (suite *OrderTestSuite) TestOrder_PrepareOrder_UrlRedirect_Error() {
	req := &billing.OrderCreateRequest{
		ProjectId:   suite.projectFixedAmount.Id,
		Currency:    "RUB",
		Amount:      100,
		Account:     "unit test",
		Description: "unit test",
		OrderId:     bson.NewObjectId().Hex(),
		User: &billing.OrderUser{
			Email: "test@unit.unit",
			Ip:    "127.0.0.1",
		},
		UrlFail:    "https://unit.test",
		UrlSuccess: "https://unit.test",
		Products:   suite.productIds,
	}

	processor := &OrderCreateRequestProcessor{
		Service: suite.service,
		request: req,
		checked: &orderCreateRequestProcessorChecked{},
	}

	err := processor.processProject()
	assert.Nil(suite.T(), err)

	err = processor.processUserData()
	assert.Nil(suite.T(), err)

	err = processor.processPayerIp()
	assert.Nil(suite.T(), err)

	err = processor.processCurrency()
	assert.Nil(suite.T(), err)

	err = processor.processPaylinkProducts()
	assert.Nil(suite.T(), err)

	err = processor.processProjectOrderId()
	assert.Nil(suite.T(), err)

	err = processor.processLimitAmounts()
	assert.Nil(suite.T(), err)

	processor.checked.project = suite.projectUahLimitCurrency

	order, err := processor.prepareOrder()
	assert.Error(suite.T(), err)
	assert.Nil(suite.T(), order)
	assert.Equal(suite.T(), orderErrorDynamicRedirectUrlsNotAllowed, err.Error())
}

func (suite *OrderTestSuite) TestOrder_PrepareOrder_Convert_Error() {
	req := &billing.OrderCreateRequest{
		ProjectId:   suite.projectUahLimitCurrency.Id,
		Currency:    "RUB",
		Amount:      100,
		Account:     "unit test",
		Description: "unit test",
		OrderId:     bson.NewObjectId().Hex(),
		User: &billing.OrderUser{
			Email: "test@unit.unit",
			Ip:    "127.0.0.1",
		},
	}

	processor := &OrderCreateRequestProcessor{
		Service: suite.service,
		request: req,
		checked: &orderCreateRequestProcessorChecked{},
	}

	err := processor.processProject()
	assert.Nil(suite.T(), err)

	err = processor.processUserData()
	assert.Nil(suite.T(), err)

	err = processor.processPayerIp()
	assert.Nil(suite.T(), err)

	err = processor.processCurrency()
	assert.Nil(suite.T(), err)

	err = processor.processPaylinkProducts()
	assert.Nil(suite.T(), err)

	err = processor.processProjectOrderId()
	assert.Nil(suite.T(), err)

	processor.checked.merchant.Banking.Currency = &billing.Currency{
		CodeInt:  980,
		CodeA3:   "UAH",
		Name:     &billing.Name{Ru: "Украинская гривна", En: "Ukrainian Hryvnia"},
		IsActive: true,
	}

	order, err := processor.prepareOrder()
	assert.Error(suite.T(), err)
	assert.Nil(suite.T(), order)
	assert.Equal(suite.T(), fmt.Sprintf(errorNotFound, collectionCurrencyRate), err.Error())
}

func (suite *OrderTestSuite) TestOrder_PrepareOrder_Commission_Error() {
	req := &billing.OrderCreateRequest{
		ProjectId:     suite.projectFixedAmount.Id,
		PaymentMethod: suite.paymentMethod.Group,
		Currency:      "RUB",
		Amount:        100,
		Account:       "unit test",
		Description:   "unit test",
		OrderId:       bson.NewObjectId().Hex(),
		User: &billing.OrderUser{
			Email: "test@unit.unit",
			Ip:    "127.0.0.1",
		},
		Products: suite.productIds,
	}

	processor := &OrderCreateRequestProcessor{
		Service: suite.service,
		request: req,
		checked: &orderCreateRequestProcessorChecked{},
	}

	err := processor.processProject()
	assert.Nil(suite.T(), err)

	err = processor.processUserData()
	assert.Nil(suite.T(), err)

	err = processor.processPayerIp()
	assert.Nil(suite.T(), err)

	err = processor.processCurrency()
	assert.Nil(suite.T(), err)

	err = processor.processPaylinkProducts()
	assert.Nil(suite.T(), err)

	err = processor.processProjectOrderId()
	assert.Nil(suite.T(), err)

	err = processor.processLimitAmounts()
	assert.Nil(suite.T(), err)

	pm, err := suite.service.paymentMethod.GetByGroupAndCurrency(req.PaymentMethod, processor.checked.currency.CodeInt)
	assert.Nil(suite.T(), err)
	assert.NotNil(suite.T(), pm)

	err = processor.processPaymentMethod(pm)
	assert.Nil(suite.T(), err)
}

func (suite *OrderTestSuite) TestOrder_ProcessOrderCommissions_Ok() {
	req := &billing.OrderCreateRequest{
		ProjectId:     suite.project.Id,
		PaymentMethod: suite.paymentMethod.Group,
		Currency:      "RUB",
		Amount:        100,
		User: &billing.OrderUser{
			Email: "test@unit.unit",
			Ip:    "127.0.0.1",
		},
	}

	processor := &OrderCreateRequestProcessor{
		Service: suite.service,
		request: req,
		checked: &orderCreateRequestProcessorChecked{},
	}

	err := processor.processProject()
	assert.Nil(suite.T(), err)

	err = processor.processUserData()
	assert.Nil(suite.T(), err)

	err = processor.processPayerIp()
	assert.Nil(suite.T(), err)

	err = processor.processCurrency()
	assert.Nil(suite.T(), err)

	err = processor.processPaylinkProducts()
	assert.Nil(suite.T(), err)

	pm, err := suite.service.paymentMethod.GetByGroupAndCurrency(req.PaymentMethod, processor.checked.currency.CodeInt)
	assert.Nil(suite.T(), err)
	assert.NotNil(suite.T(), pm)

	err = processor.processPaymentMethod(pm)
	assert.Nil(suite.T(), err)

	id := bson.NewObjectId().Hex()

	order := &billing.Order{
		Id: id,
		Project: &billing.ProjectOrder{
			Id:                processor.checked.project.Id,
			Name:              processor.checked.project.Name,
			UrlSuccess:        processor.checked.project.UrlRedirectSuccess,
			UrlFail:           processor.checked.project.UrlRedirectFail,
			SendNotifyEmail:   processor.checked.project.SendNotifyEmail,
			NotifyEmails:      processor.checked.project.NotifyEmails,
			SecretKey:         processor.checked.project.SecretKey,
			UrlCheckAccount:   processor.checked.project.UrlCheckAccount,
			UrlProcessPayment: processor.checked.project.UrlProcessPayment,
			CallbackProtocol:  processor.checked.project.CallbackProtocol,
			MerchantId:        processor.checked.project.MerchantId,
		},
		Description:                        fmt.Sprintf(orderDefaultDescription, id),
		ProjectOrderId:                     req.OrderId,
		ProjectAccount:                     req.Account,
		ProjectIncomeAmount:                req.Amount,
		ProjectIncomeCurrency:              processor.checked.currency,
		ProjectOutcomeAmount:               req.Amount,
		ProjectParams:                      req.Other,
		PrivateStatus:                      constant.OrderStatusNew,
		CreatedAt:                          ptypes.TimestampNow(),
		IsJsonRequest:                      false,
		AmountInMerchantAccountingCurrency: tools.FormatAmount(req.Amount),
		PaymentMethodOutcomeAmount:         req.Amount,
		PaymentMethodOutcomeCurrency:       processor.checked.currency,
		PaymentMethodIncomeAmount:          req.Amount,
		PaymentMethodIncomeCurrency:        processor.checked.currency,
		PaymentMethod: &billing.PaymentMethodOrder{
			Id:            processor.checked.paymentMethod.Id,
			Name:          processor.checked.paymentMethod.Name,
			Params:        processor.checked.paymentMethod.Params,
			PaymentSystem: processor.checked.paymentMethod.PaymentSystem,
			Group:         processor.checked.paymentMethod.Group,
		},
	}

	assert.Nil(suite.T(), order.PlatformFee)
	assert.Nil(suite.T(), order.PspFeeAmount)
	assert.Nil(suite.T(), order.PaymentSystemFeeAmount)
	assert.Nil(suite.T(), order.Tax)

	err = processor.processOrderCommissions(order)
	assert.Nil(suite.T(), err)
	assert.NotNil(suite.T(), order.PaymentSystemFeeAmount)

	assert.True(suite.T(), order.PaymentSystemFeeAmount.AmountPaymentMethodCurrency > 0)
	assert.True(suite.T(), order.PaymentSystemFeeAmount.AmountMerchantCurrency > 0)
	assert.True(suite.T(), order.PaymentSystemFeeAmount.AmountPaymentSystemCurrency > 0)
}

func (suite *OrderTestSuite) TestOrder_ProcessOrderCommissions_VatNotFound_Error() {
	req := &billing.OrderCreateRequest{
		ProjectId:     suite.project.Id,
		PaymentMethod: suite.paymentMethod.Group,
		Currency:      "RUB",
		Amount:        100,
		User: &billing.OrderUser{
			Email: "test@unit.unit",
			Ip:    "127.0.0.1",
		},
	}

	processor := &OrderCreateRequestProcessor{
		Service: suite.service,
		request: req,
		checked: &orderCreateRequestProcessorChecked{},
	}

	err := processor.processProject()
	assert.Nil(suite.T(), err)

	err = processor.processUserData()
	assert.Nil(suite.T(), err)

	err = processor.processPayerIp()
	assert.Nil(suite.T(), err)

	err = processor.processCurrency()
	assert.Nil(suite.T(), err)

	err = processor.processPaylinkProducts()
	assert.Nil(suite.T(), err)

	pm, err := suite.service.paymentMethod.GetByGroupAndCurrency(req.PaymentMethod, processor.checked.currency.CodeInt)
	assert.Nil(suite.T(), err)
	assert.NotNil(suite.T(), pm)

	err = processor.processPaymentMethod(pm)
	assert.Nil(suite.T(), err)

	id := bson.NewObjectId().Hex()

	order := &billing.Order{
		Id: id,
		Project: &billing.ProjectOrder{
			Id:                processor.checked.project.Id,
			Name:              processor.checked.project.Name,
			UrlSuccess:        processor.checked.project.UrlRedirectSuccess,
			UrlFail:           processor.checked.project.UrlRedirectFail,
			SendNotifyEmail:   processor.checked.project.SendNotifyEmail,
			NotifyEmails:      processor.checked.project.NotifyEmails,
			SecretKey:         processor.checked.project.SecretKey,
			UrlCheckAccount:   processor.checked.project.UrlCheckAccount,
			UrlProcessPayment: processor.checked.project.UrlProcessPayment,
			CallbackProtocol:  processor.checked.project.CallbackProtocol,
			MerchantId:        processor.checked.project.MerchantId,
		},
		Description:                        fmt.Sprintf(orderDefaultDescription, id),
		ProjectOrderId:                     req.OrderId,
		ProjectAccount:                     req.Account,
		ProjectIncomeAmount:                req.Amount,
		ProjectIncomeCurrency:              processor.checked.currency,
		ProjectOutcomeAmount:               req.Amount,
		ProjectParams:                      req.Other,
		PrivateStatus:                      constant.OrderStatusNew,
		CreatedAt:                          ptypes.TimestampNow(),
		IsJsonRequest:                      false,
		AmountInMerchantAccountingCurrency: tools.FormatAmount(req.Amount),
		PaymentMethodOutcomeAmount:         req.Amount,
		PaymentMethodOutcomeCurrency:       processor.checked.currency,
		PaymentMethodIncomeAmount:          req.Amount,
		PaymentMethodIncomeCurrency:        processor.checked.currency,
		PaymentMethod: &billing.PaymentMethodOrder{
			Id:            processor.checked.paymentMethod.Id,
			Name:          processor.checked.paymentMethod.Name,
			Params:        processor.checked.paymentMethod.Params,
			PaymentSystem: processor.checked.paymentMethod.PaymentSystem,
			Group:         processor.checked.paymentMethod.Group,
		},
	}

	assert.Nil(suite.T(), order.PlatformFee)
	assert.Nil(suite.T(), order.PspFeeAmount)
	assert.Nil(suite.T(), order.PaymentSystemFeeAmount)
}

func (suite *OrderTestSuite) TestOrder_ProcessOrderCommissions_PaymentSystemAccountingCurrencyConvert_Error() {
	req := &billing.OrderCreateRequest{
		ProjectId: suite.project.Id,
		Currency:  "RUB",
		Amount:    100,
		User: &billing.OrderUser{
			Email: "test@unit.unit",
			Ip:    "127.0.0.1",
		},
	}

	processor := &OrderCreateRequestProcessor{
		Service: suite.service,
		request: req,
		checked: &orderCreateRequestProcessorChecked{},
	}

	err := processor.processProject()
	assert.Nil(suite.T(), err)

	err = processor.processUserData()
	assert.Nil(suite.T(), err)

	err = processor.processPayerIp()
	assert.Nil(suite.T(), err)

	err = processor.processCurrency()
	assert.Nil(suite.T(), err)

	id := bson.NewObjectId().Hex()

	order := &billing.Order{
		Id: id,
		Project: &billing.ProjectOrder{
			Id:                processor.checked.project.Id,
			Name:              processor.checked.project.Name,
			UrlSuccess:        processor.checked.project.UrlRedirectSuccess,
			UrlFail:           processor.checked.project.UrlRedirectFail,
			SendNotifyEmail:   processor.checked.project.SendNotifyEmail,
			NotifyEmails:      processor.checked.project.NotifyEmails,
			SecretKey:         processor.checked.project.SecretKey,
			UrlCheckAccount:   processor.checked.project.UrlCheckAccount,
			UrlProcessPayment: processor.checked.project.UrlProcessPayment,
			CallbackProtocol:  processor.checked.project.CallbackProtocol,
			MerchantId:        processor.checked.project.MerchantId,
		},
		Description:                        fmt.Sprintf(orderDefaultDescription, id),
		ProjectOrderId:                     req.OrderId,
		ProjectAccount:                     req.Account,
		ProjectIncomeAmount:                req.Amount,
		ProjectIncomeCurrency:              processor.checked.currency,
		ProjectOutcomeAmount:               req.Amount,
		ProjectParams:                      req.Other,
		PrivateStatus:                      constant.OrderStatusNew,
		CreatedAt:                          ptypes.TimestampNow(),
		IsJsonRequest:                      false,
		AmountInMerchantAccountingCurrency: tools.FormatAmount(req.Amount),
		PaymentMethodOutcomeAmount:         req.Amount,
		PaymentMethodOutcomeCurrency:       processor.checked.currency,
		PaymentMethodIncomeAmount:          req.Amount,
		PaymentMethodIncomeCurrency:        processor.checked.currency,
		PaymentMethod: &billing.PaymentMethodOrder{
			Id:            suite.paymentMethodWithInactivePaymentSystem.Id,
			Name:          suite.paymentMethodWithInactivePaymentSystem.Name,
			Params:        suite.paymentMethodWithInactivePaymentSystem.Params,
			PaymentSystem: suite.paymentMethodWithInactivePaymentSystem.PaymentSystem,
			Group:         suite.paymentMethodWithInactivePaymentSystem.Group,
		},
	}

	assert.Nil(suite.T(), order.PlatformFee)
	assert.Nil(suite.T(), order.PspFeeAmount)
	assert.Nil(suite.T(), order.PaymentSystemFeeAmount)

	processor.checked.paymentMethod = suite.paymentMethodWithInactivePaymentSystem

	err = processor.processOrderCommissions(order)
	assert.Error(suite.T(), err)
	assert.Equal(suite.T(), fmt.Sprintf(errorNotFound, collectionCurrencyRate), err.Error())
}

func (suite *OrderTestSuite) TestOrder_OrderCreateProcess_Ok() {
	req := &billing.OrderCreateRequest{
		ProjectId:     suite.project.Id,
		PaymentMethod: suite.paymentMethod.Group,
		Currency:      "RUB",
		Amount:        100,
		Account:       "unit test",
		Description:   "unit test",
		OrderId:       bson.NewObjectId().Hex(),
		User: &billing.OrderUser{
			Email: "test@unit.unit",
			Ip:    "127.0.0.1",
		},
	}

	rsp := &billing.Order{}
	err := suite.service.OrderCreateProcess(context.TODO(), req, rsp)

	assert.Nil(suite.T(), err)
	assert.True(suite.T(), len(rsp.Id) > 0)
	assert.NotNil(suite.T(), rsp.Project)
	assert.NotNil(suite.T(), rsp.PaymentMethod)
	assert.NotNil(suite.T(), rsp.PaymentSystemFeeAmount)
}

func (suite *OrderTestSuite) TestOrder_OrderCreateProcess_ProjectInactive_Error() {
	req := &billing.OrderCreateRequest{
		ProjectId:     suite.inactiveProject.Id,
		PaymentMethod: suite.paymentMethod.Group,
		Currency:      "RUB",
		Amount:        100,
		Account:       "unit test",
		Description:   "unit test",
		OrderId:       bson.NewObjectId().Hex(),
		User: &billing.OrderUser{
			Email: "test@unit.unit",
			Ip:    "127.0.0.1",
		},
	}

	rsp := &billing.Order{}
	err := suite.service.OrderCreateProcess(context.TODO(), req, rsp)

	assert.Error(suite.T(), err)
	assert.Equal(suite.T(), orderErrorProjectInactive, err.Error())

	assert.Len(suite.T(), rsp.Id, 0)
	assert.Nil(suite.T(), rsp.Project)
	assert.Nil(suite.T(), rsp.PaymentMethod)
	assert.Nil(suite.T(), rsp.PaymentSystemFeeAmount)
}

func (suite *OrderTestSuite) TestOrder_OrderCreateProcess_SignatureInvalid_Error() {
	req := &billing.OrderCreateRequest{
		ProjectId:     suite.project.Id,
		PaymentMethod: suite.paymentMethod.Group,
		Currency:      "RUB",
		Amount:        100,
		Account:       "unit test",
		Description:   "unit test",
		OrderId:       bson.NewObjectId().Hex(),
		PayerEmail:    "test@unit.unit",
		PayerIp:       "127.0.0.1",
		IsJson:        true,
	}

	req.RawBody = `{"project":"` + suite.project.Id + `","amount":` + fmt.Sprintf("%f", req.Amount) +
		`,"currency":"` + req.Currency + `","account":"` + req.Account + `","order_id":"` + req.OrderId +
		`","description":"` + req.Description + `","payment_method":"` + req.PaymentMethod + `","payer_email":"` + req.PayerEmail + `"}`

	fakeBody := `{"project":"` + suite.project.Id + `","amount":` + fmt.Sprintf("%f", req.Amount) +
		`,"currency":"` + req.Currency + `","account":"fake_account","order_id":"` + req.OrderId +
		`","description":"` + req.Description + `","payment_method":"` + req.PaymentMethod + `","payer_email":"` + req.PayerEmail + `"}`
	hashString := fakeBody + suite.project.SecretKey

	h := sha512.New()
	h.Write([]byte(hashString))

	req.Signature = hex.EncodeToString(h.Sum(nil))

	rsp := &billing.Order{}
	err := suite.service.OrderCreateProcess(context.TODO(), req, rsp)

	assert.Error(suite.T(), err)
	assert.Equal(suite.T(), orderErrorSignatureInvalid, err.Error())

	assert.Len(suite.T(), rsp.Id, 0)
	assert.Nil(suite.T(), rsp.Project)
	assert.Nil(suite.T(), rsp.PaymentMethod)
	assert.Nil(suite.T(), rsp.PaymentSystemFeeAmount)
}

func (suite *OrderTestSuite) TestOrder_OrderCreateProcess_CurrencyInvalid_Error() {
	req := &billing.OrderCreateRequest{
		ProjectId:     suite.project.Id,
		PaymentMethod: suite.paymentMethod.Group,
		Currency:      "AUD",
		Amount:        100,
		Account:       "unit test",
		Description:   "unit test",
		OrderId:       bson.NewObjectId().Hex(),
		User: &billing.OrderUser{
			Email: "test@unit.unit",
			Ip:    "127.0.0.1",
		},
	}

	rsp := &billing.Order{}
	err := suite.service.OrderCreateProcess(context.TODO(), req, rsp)

	assert.Error(suite.T(), err)
	assert.Equal(suite.T(), orderErrorCurrencyNotFound, err.Error())

	assert.Len(suite.T(), rsp.Id, 0)
	assert.Nil(suite.T(), rsp.Project)
	assert.Nil(suite.T(), rsp.PaymentMethod)
	assert.Nil(suite.T(), rsp.PaymentSystemFeeAmount)
}

func (suite *OrderTestSuite) TestOrder_OrderCreateProcess_CurrencyEmpty_Error() {
	req := &billing.OrderCreateRequest{
		ProjectId:     suite.projectEmptyPaymentMethodTerminal.Id,
		PaymentMethod: suite.paymentMethod.Group,
		Amount:        100,
		Account:       "unit test",
		Description:   "unit test",
		OrderId:       bson.NewObjectId().Hex(),
		User: &billing.OrderUser{
			Email: "test@unit.unit",
			Ip:    "127.0.0.1",
		},
	}

	rsp := &billing.Order{}
	err := suite.service.OrderCreateProcess(context.TODO(), req, rsp)

	assert.Error(suite.T(), err)
	assert.Equal(suite.T(), orderErrorCurrencyIsRequired, err.Error())

	assert.Len(suite.T(), rsp.Id, 0)
	assert.Nil(suite.T(), rsp.Project)
	assert.Nil(suite.T(), rsp.PaymentMethod)
	assert.Nil(suite.T(), rsp.PaymentSystemFeeAmount)
}

func (suite *OrderTestSuite) TestOrder_OrderCreateProcess_DuplicateProjectOrderId_Error() {
	orderId := bson.NewObjectId().Hex()

	req := &billing.OrderCreateRequest{
		ProjectId:     suite.project.Id,
		PaymentMethod: suite.paymentMethod.Group,
		Currency:      "RUB",
		Amount:        100,
		Account:       "unit test",
		Description:   "unit test",
		OrderId:       orderId,
		User: &billing.OrderUser{
			Email: "test@unit.unit",
			Ip:    "127.0.0.1",
		},
	}

	order := &billing.Order{
		Id: bson.NewObjectId().Hex(),
		Project: &billing.ProjectOrder{
			Id:                suite.project.Id,
			Name:              suite.project.Name,
			UrlSuccess:        suite.project.UrlRedirectSuccess,
			UrlFail:           suite.project.UrlRedirectFail,
			SendNotifyEmail:   suite.project.SendNotifyEmail,
			NotifyEmails:      suite.project.NotifyEmails,
			SecretKey:         suite.project.SecretKey,
			UrlCheckAccount:   suite.project.UrlCheckAccount,
			UrlProcessPayment: suite.project.UrlProcessPayment,
			CallbackProtocol:  suite.project.CallbackProtocol,
			MerchantId:        suite.project.MerchantId,
		},
		Description:         fmt.Sprintf(orderDefaultDescription, orderId),
		ProjectOrderId:      req.OrderId,
		ProjectAccount:      req.Account,
		ProjectIncomeAmount: req.Amount,
		ProjectIncomeCurrency: &billing.Currency{
			CodeInt:  643,
			CodeA3:   "RUB",
			Name:     &billing.Name{Ru: "Российский рубль", En: "Russian ruble"},
			IsActive: true,
		},
		ProjectOutcomeAmount: req.Amount,
		ProjectOutcomeCurrency: &billing.Currency{
			CodeInt:  643,
			CodeA3:   "RUB",
			Name:     &billing.Name{Ru: "Российский рубль", En: "Russian ruble"},
			IsActive: true,
		},
		ProjectParams: req.Other,
		PrivateStatus: constant.OrderStatusNew,
		CreatedAt:     ptypes.TimestampNow(),
		IsJsonRequest: false,

		AmountInMerchantAccountingCurrency: tools.FormatAmount(req.Amount),
		PaymentMethodOutcomeAmount:         req.Amount,
		PaymentMethodOutcomeCurrency: &billing.Currency{
			CodeInt:  643,
			CodeA3:   "RUB",
			Name:     &billing.Name{Ru: "Российский рубль", En: "Russian ruble"},
			IsActive: true,
		},
		PaymentMethodIncomeAmount: req.Amount,
		PaymentMethodIncomeCurrency: &billing.Currency{
			CodeInt:  643,
			CodeA3:   "RUB",
			Name:     &billing.Name{Ru: "Российский рубль", En: "Russian ruble"},
			IsActive: true,
		},
	}

	err := suite.service.db.Collection(collectionOrder).Insert(order)
	assert.Nil(suite.T(), err)

	rsp := &billing.Order{}
	err = suite.service.OrderCreateProcess(context.TODO(), req, rsp)

	assert.Error(suite.T(), err)
	assert.Equal(suite.T(), orderErrorProjectOrderIdIsDuplicate, err.Error())

	assert.Len(suite.T(), rsp.Id, 0)
	assert.Nil(suite.T(), rsp.Project)
	assert.Nil(suite.T(), rsp.PaymentMethod)
	assert.Nil(suite.T(), rsp.PaymentSystemFeeAmount)
}

func (suite *OrderTestSuite) TestOrder_OrderCreateProcess_PaymentMethodInvalid_Error() {
	req := &billing.OrderCreateRequest{
		ProjectId:     suite.project.Id,
		PaymentMethod: suite.inactivePaymentMethod.Group,
		Currency:      "RUB",
		Amount:        100,
		Account:       "unit test",
		Description:   "unit test",
		OrderId:       bson.NewObjectId().Hex(),
		User: &billing.OrderUser{
			Email: "test@unit.unit",
			Ip:    "127.0.0.1",
		},
	}

	rsp := &billing.Order{}
	err := suite.service.OrderCreateProcess(context.TODO(), req, rsp)

	assert.Error(suite.T(), err)
	assert.Equal(suite.T(), orderErrorPaymentMethodInactive, err.Error())

	assert.Len(suite.T(), rsp.Id, 0)
	assert.Nil(suite.T(), rsp.Project)
	assert.Nil(suite.T(), rsp.PaymentMethod)
	assert.Nil(suite.T(), rsp.PaymentSystemFeeAmount)
}

func (suite *OrderTestSuite) TestOrder_OrderCreateProcess_AmountInvalid_Error() {
	req := &billing.OrderCreateRequest{
		ProjectId:     suite.project.Id,
		PaymentMethod: suite.paymentMethod.Group,
		Currency:      "RUB",
		Amount:        10,
		Account:       "unit test",
		Description:   "unit test",
		User: &billing.OrderUser{
			Email: "test@unit.unit",
			Ip:    "127.0.0.1",
		},
	}

	rsp := &billing.Order{}
	err := suite.service.OrderCreateProcess(context.TODO(), req, rsp)

	assert.Error(suite.T(), err)
	assert.Equal(suite.T(), orderErrorAmountLowerThanMinAllowed, err.Error())

	assert.Len(suite.T(), rsp.Id, 0)
	assert.Nil(suite.T(), rsp.Project)
	assert.Nil(suite.T(), rsp.PaymentMethod)
	assert.Nil(suite.T(), rsp.PaymentSystemFeeAmount)
}

func (suite *OrderTestSuite) TestOrder_ProcessRenderFormPaymentMethods_DevEnvironment_Ok() {
	req := &billing.OrderCreateRequest{
		ProjectId:     suite.project.Id,
		PaymentMethod: suite.paymentMethod.Group,
		Currency:      "RUB",
		Amount:        100,
		Account:       "unit test",
		Description:   "unit test",
		OrderId:       bson.NewObjectId().Hex(),
		User: &billing.OrderUser{
			Email: "test@unit.unit",
			Ip:    "127.0.0.1",
		},
	}

	order := &billing.Order{}
	err := suite.service.OrderCreateProcess(context.TODO(), req, order)

	assert.Nil(suite.T(), err)
	assert.True(suite.T(), len(order.Id) > 0)

	processor := &PaymentFormProcessor{
		service: suite.service,
		order:   order,
		request: &grpc.PaymentFormJsonDataRequest{
			OrderId: order.Id,
			Scheme:  "http",
			Host:    "unit.test",
		},
	}

	pms, err := processor.processRenderFormPaymentMethods()

	assert.Nil(suite.T(), err)
	assert.True(suite.T(), len(pms) > 0)
}

func (suite *OrderTestSuite) TestOrder_ProcessRenderFormPaymentMethods_ProdEnvironment_Ok() {
	req := &billing.OrderCreateRequest{
		ProjectId:     suite.project.Id,
		PaymentMethod: suite.paymentMethod.Group,
		Currency:      "RUB",
		Amount:        100,
		Account:       "unit test",
		Description:   "unit test",
		OrderId:       bson.NewObjectId().Hex(),
		User: &billing.OrderUser{
			Email: "test@unit.unit",
			Ip:    "127.0.0.1",
		},
	}

	order := &billing.Order{}
	err := suite.service.OrderCreateProcess(context.TODO(), req, order)

	assert.Nil(suite.T(), err)
	assert.True(suite.T(), len(order.Id) > 0)

	processor := &PaymentFormProcessor{
		service: suite.service,
		order:   order,
		request: &grpc.PaymentFormJsonDataRequest{
			OrderId: order.Id,
			Scheme:  "http",
			Host:    "unit.test",
		},
	}
	pms, err := processor.processRenderFormPaymentMethods()

	assert.Nil(suite.T(), err)
	assert.True(suite.T(), len(pms) > 0)
}

func (suite *OrderTestSuite) TestOrder_ProcessRenderFormPaymentMethods_ProjectNotFound_Error() {
	req := &billing.OrderCreateRequest{
		ProjectId:     suite.project.Id,
		PaymentMethod: suite.paymentMethod.Group,
		Currency:      "RUB",
		Amount:        100,
		Account:       "unit test",
		Description:   "unit test",
		OrderId:       bson.NewObjectId().Hex(),
		User: &billing.OrderUser{
			Email: "test@unit.unit",
			Ip:    "127.0.0.1",
		},
	}

	order := &billing.Order{}
	err := suite.service.OrderCreateProcess(context.TODO(), req, order)

	assert.Nil(suite.T(), err)
	assert.True(suite.T(), len(order.Id) > 0)

	order.Project.Id = bson.NewObjectId().Hex()

	processor := &PaymentFormProcessor{service: suite.service, order: order}
	pms, err := processor.processRenderFormPaymentMethods()

	assert.Error(suite.T(), err)
	assert.Len(suite.T(), pms, 0)
	assert.Equal(suite.T(), orderErrorProjectNotFound, err.Error())
}

func (suite *OrderTestSuite) TestOrder_ProcessRenderFormPaymentMethods_ProjectNotHavePaymentMethods_Error() {
	req := &billing.OrderCreateRequest{
		ProjectId:     suite.project.Id,
		PaymentMethod: suite.paymentMethod.Group,
		Currency:      "RUB",
		Amount:        100,
		Account:       "unit test",
		Description:   "unit test",
		OrderId:       bson.NewObjectId().Hex(),
		User: &billing.OrderUser{
			Email: "test@unit.unit",
			Ip:    "127.0.0.1",
		},
	}

	order := &billing.Order{}
	err := suite.service.OrderCreateProcess(context.TODO(), req, order)

	assert.Nil(suite.T(), err)
	assert.True(suite.T(), len(order.Id) > 0)

	order.Project.Id = suite.projectWithoutPaymentMethods.Id
	order.Project.MerchantId = suite.projectWithoutPaymentMethods.MerchantId

	processor := &PaymentFormProcessor{
		service: suite.service,
		order:   order,
		request: &grpc.PaymentFormJsonDataRequest{
			Host:   "127.0.0.1",
			Scheme: "http",
		},
	}
	pms, err := processor.processRenderFormPaymentMethods()

	assert.Error(suite.T(), err)
	assert.Len(suite.T(), pms, 0)
	assert.Equal(suite.T(), orderErrorPaymentMethodNotAllowed, err.Error())
}

func (suite *OrderTestSuite) TestOrder_ProcessRenderFormPaymentMethods_EmptyPaymentMethods_Error() {
	req := &billing.OrderCreateRequest{
		ProjectId:   suite.projectEmptyPaymentMethodTerminal.Id,
		Currency:    "RUB",
		Amount:      100,
		Account:     "unit test",
		Description: "unit test",
		OrderId:     bson.NewObjectId().Hex(),
		User: &billing.OrderUser{
			Email: "test@unit.unit",
			Ip:    "127.0.0.1",
		},
	}

	order := &billing.Order{}
	err := suite.service.OrderCreateProcess(context.TODO(), req, order)

	assert.Nil(suite.T(), err)
	assert.True(suite.T(), len(order.Id) > 0)

	order.Project.Id = suite.projectEmptyPaymentMethodTerminal.Id

	processor := &PaymentFormProcessor{
		service: suite.service,
		order:   order,
		request: &grpc.PaymentFormJsonDataRequest{
			Host:   "localhost",
			Scheme: "http",
		},
	}
	pms, err := processor.processRenderFormPaymentMethods()

	assert.Error(suite.T(), err)
	assert.Len(suite.T(), pms, 0)
	assert.Equal(suite.T(), orderErrorPaymentMethodNotAllowed, err.Error())
}

func (suite *OrderTestSuite) TestOrder_ProcessPaymentMethodsData_SavedCards_Ok() {
	req := &billing.OrderCreateRequest{
		ProjectId:     suite.project.Id,
		PaymentMethod: suite.paymentMethod.Group,
		Currency:      "RUB",
		Amount:        100,
		Account:       "unit test",
		Description:   "unit test",
		OrderId:       bson.NewObjectId().Hex(),
		User: &billing.OrderUser{
			Email: "test@unit.unit",
			Ip:    "127.0.0.1",
		},
	}

	order := &billing.Order{}
	err := suite.service.OrderCreateProcess(context.TODO(), req, order)
	assert.Nil(suite.T(), err)

	processor := &PaymentFormProcessor{service: suite.service, order: order}

	pm := &billing.PaymentFormPaymentMethod{
		Id:            suite.paymentMethod.Id,
		Name:          suite.paymentMethod.Id,
		Icon:          suite.paymentMethod.Name,
		Type:          suite.paymentMethod.Type,
		Group:         suite.paymentMethod.Group,
		AccountRegexp: suite.paymentMethod.AccountRegexp,
	}

	assert.True(suite.T(), len(pm.SavedCards) <= 0)

	err = processor.processPaymentMethodsData(pm)
	assert.Nil(suite.T(), err)
	assert.True(suite.T(), pm.HasSavedCards)
	assert.True(suite.T(), len(pm.SavedCards) > 0)
}

func (suite *OrderTestSuite) TestOrder_ProcessPaymentMethodsData_EmptySavedCards_Ok() {
	req := &billing.OrderCreateRequest{
		ProjectId:     suite.project.Id,
		PaymentMethod: suite.paymentMethod.Group,
		Currency:      "RUB",
		Amount:        100,
		Account:       "unit test",
		Description:   "unit test",
		OrderId:       bson.NewObjectId().Hex(),
		User: &billing.OrderUser{
			Email: "test@unit.unit",
			Ip:    "127.0.0.1",
		},
	}

	suite.service.rep = mock.NewRepositoryServiceEmpty()

	order := &billing.Order{}
	err := suite.service.OrderCreateProcess(context.TODO(), req, order)
	assert.Nil(suite.T(), err)

	processor := &PaymentFormProcessor{service: suite.service, order: order}

	pm := &billing.PaymentFormPaymentMethod{
		Id:            suite.paymentMethod.Id,
		Name:          suite.paymentMethod.Id,
		Icon:          suite.paymentMethod.Name,
		Type:          suite.paymentMethod.Type,
		Group:         suite.paymentMethod.Group,
		AccountRegexp: suite.paymentMethod.AccountRegexp,
	}

	assert.True(suite.T(), len(pm.SavedCards) <= 0)

	err = processor.processPaymentMethodsData(pm)
	assert.Nil(suite.T(), err)
	assert.False(suite.T(), pm.HasSavedCards)
	assert.Len(suite.T(), pm.SavedCards, 0)
}

func (suite *OrderTestSuite) TestOrder_ProcessPaymentMethodsData_NotBankCard_Ok() {
	req := &billing.OrderCreateRequest{
		ProjectId:     suite.project.Id,
		PaymentMethod: suite.paymentMethod.Group,
		Currency:      "RUB",
		Amount:        100,
		Account:       "unit test",
		Description:   "unit test",
		OrderId:       bson.NewObjectId().Hex(),
		User: &billing.OrderUser{
			Email: "test@unit.unit",
			Ip:    "127.0.0.1",
		},
	}

	suite.service.rep = mock.NewRepositoryServiceEmpty()

	order := &billing.Order{}
	err := suite.service.OrderCreateProcess(context.TODO(), req, order)
	assert.Nil(suite.T(), err)

	processor := &PaymentFormProcessor{service: suite.service, order: order}

	pm := &billing.PaymentFormPaymentMethod{
		Id:            suite.paymentMethod.Id,
		Name:          suite.paymentMethodWithInactivePaymentSystem.Id,
		Icon:          suite.paymentMethodWithInactivePaymentSystem.Name,
		Type:          suite.paymentMethodWithInactivePaymentSystem.Type,
		Group:         suite.paymentMethodWithInactivePaymentSystem.Group,
		AccountRegexp: suite.paymentMethodWithInactivePaymentSystem.AccountRegexp,
	}

	assert.True(suite.T(), len(pm.SavedCards) <= 0)

	err = processor.processPaymentMethodsData(pm)
	assert.Nil(suite.T(), err)
	assert.False(suite.T(), pm.HasSavedCards)
	assert.Len(suite.T(), pm.SavedCards, 0)
}

func (suite *OrderTestSuite) TestOrder_ProcessPaymentMethodsData_GetSavedCards_Error() {
	req := &billing.OrderCreateRequest{
		ProjectId:     suite.project.Id,
		PaymentMethod: suite.paymentMethod.Group,
		Currency:      "RUB",
		Amount:        100,
		Account:       "unit test",
		Description:   "unit test",
		OrderId:       bson.NewObjectId().Hex(),
		User: &billing.OrderUser{
			Email: "test@unit.unit",
			Ip:    "127.0.0.1",
		},
	}

	suite.service.rep = mock.NewRepositoryServiceError()

	order := &billing.Order{}
	err := suite.service.OrderCreateProcess(context.TODO(), req, order)
	assert.Nil(suite.T(), err)

	processor := &PaymentFormProcessor{service: suite.service, order: order}

	pm := &billing.PaymentFormPaymentMethod{
		Id:            suite.paymentMethod.Id,
		Name:          suite.paymentMethod.Id,
		Icon:          suite.paymentMethod.Name,
		Type:          suite.paymentMethod.Type,
		Group:         suite.paymentMethod.Group,
		AccountRegexp: suite.paymentMethod.AccountRegexp,
	}

	err = processor.processPaymentMethodsData(pm)
	assert.Nil(suite.T(), err)
	assert.False(suite.T(), pm.HasSavedCards)
	assert.Len(suite.T(), pm.SavedCards, 0)
}

func (suite *OrderTestSuite) TestOrder_PaymentFormJsonDataProcess_Ok() {
	req := &billing.OrderCreateRequest{
		ProjectId:     suite.project.Id,
		PaymentMethod: suite.paymentMethod.Group,
		Currency:      "RUB",
		Amount:        100,
		Account:       "unit test",
		Description:   "unit test",
		OrderId:       bson.NewObjectId().Hex(),
		User: &billing.OrderUser{
			Email: "test@unit.unit",
			Ip:    "127.0.0.1",
		},
	}

	order := &billing.Order{}
	err := suite.service.OrderCreateProcess(context.TODO(), req, order)
	assert.Nil(suite.T(), err)

	req1 := &grpc.PaymentFormJsonDataRequest{OrderId: order.Uuid, Scheme: "https", Host: "unit.test"}
	rsp := &grpc.PaymentFormJsonDataResponse{}
	err = suite.service.PaymentFormJsonDataProcess(context.TODO(), req1, rsp)

	assert.Nil(suite.T(), err)
	assert.True(suite.T(), len(rsp.PaymentMethods) > 0)
	assert.True(suite.T(), len(rsp.PaymentMethods[0].Id) > 0)
	assert.Equal(suite.T(), len(rsp.Items), 0)
	assert.Equal(suite.T(), req.Description, rsp.Description)
}

func (suite *OrderTestSuite) TestOrder_PaymentFormJsonDataProcessWithProducts_Ok() {
	req := &billing.OrderCreateRequest{
		ProjectId:     suite.projectFixedAmount.Id,
		PaymentMethod: suite.paymentMethod.Group,
		Currency:      "RUB",
		Amount:        100,
		Account:       "unit test",
		Description:   "unit test",
		OrderId:       bson.NewObjectId().Hex(),
		User: &billing.OrderUser{
			Email: "test@unit.unit",
			Ip:    "127.0.0.1",
		},
		Products: suite.productIds,
	}

	order := &billing.Order{}
	err := suite.service.OrderCreateProcess(context.TODO(), req, order)
	assert.Nil(suite.T(), err)

	req1 := &grpc.PaymentFormJsonDataRequest{OrderId: order.Uuid, Scheme: "https", Host: "unit.test"}
	rsp := &grpc.PaymentFormJsonDataResponse{}
	err = suite.service.PaymentFormJsonDataProcess(context.TODO(), req1, rsp)

	assert.Nil(suite.T(), err)
	assert.True(suite.T(), len(rsp.PaymentMethods) > 0)
	assert.True(suite.T(), len(rsp.PaymentMethods[0].Id) > 0)
	assert.Equal(suite.T(), len(rsp.Items), 2)
}

func (suite *OrderTestSuite) TestOrder_ProcessPaymentFormData_BankCard_Ok() {
	req := &billing.OrderCreateRequest{
		ProjectId:   suite.project.Id,
		Currency:    "RUB",
		Amount:      100,
		Account:     "unit test",
		Description: "unit test",
		OrderId:     bson.NewObjectId().Hex(),
		User: &billing.OrderUser{
			Email: "test@unit.unit",
			Ip:    "127.0.0.1",
		},
	}

	rsp := &billing.Order{}
	err := suite.service.OrderCreateProcess(context.TODO(), req, rsp)
	assert.Nil(suite.T(), err)

	data := map[string]string{
		pkg.PaymentCreateFieldOrderId:         rsp.Uuid,
		pkg.PaymentCreateFieldPaymentMethodId: suite.paymentMethod.Id,
		pkg.PaymentCreateFieldEmail:           "test@unit.unit",
		pkg.PaymentCreateFieldPan:             "4000000000000002",
		pkg.PaymentCreateFieldCvv:             "123",
		pkg.PaymentCreateFieldMonth:           "02",
		pkg.PaymentCreateFieldYear:            "2100",
		pkg.PaymentCreateFieldHolder:          "Mr. Card Holder",
	}

	processor := &PaymentCreateProcessor{service: suite.service, data: data}
	err = processor.processPaymentFormData()

	assert.Nil(suite.T(), err)
	assert.NotNil(suite.T(), processor.checked.order)
	assert.NotNil(suite.T(), processor.checked.project)
	assert.NotNil(suite.T(), processor.checked.paymentMethod)

	bankBrand, ok := processor.checked.order.PaymentRequisites[paymentCreateBankCardFieldBrand]

	assert.True(suite.T(), ok)
	assert.True(suite.T(), len(bankBrand) > 0)
}

func (suite *OrderTestSuite) TestOrder_ProcessPaymentFormData_Bitcoin_Ok() {
	req := &billing.OrderCreateRequest{
		ProjectId:   suite.project.Id,
		Currency:    "RUB",
		Amount:      100,
		Account:     "unit test",
		Description: "unit test",
		OrderId:     bson.NewObjectId().Hex(),
		User: &billing.OrderUser{
			Email: "test@unit.unit",
			Ip:    "127.0.0.1",
		},
	}

	rsp := &billing.Order{}
	err := suite.service.OrderCreateProcess(context.TODO(), req, rsp)
	assert.Nil(suite.T(), err)

	data := map[string]string{
		pkg.PaymentCreateFieldOrderId:         rsp.Uuid,
		pkg.PaymentCreateFieldPaymentMethodId: suite.pmBitcoin1.Id,
		pkg.PaymentCreateFieldEmail:           "test@unit.unit",
		pkg.PaymentCreateFieldCrypto:          "bitcoin_address",
	}

	processor := &PaymentCreateProcessor{service: suite.service, data: data}
	err = processor.processPaymentFormData()

	assert.Nil(suite.T(), err)
	assert.NotNil(suite.T(), processor.checked.order)
	assert.NotNil(suite.T(), processor.checked.project)
	assert.NotNil(suite.T(), processor.checked.paymentMethod)
}

func (suite *OrderTestSuite) TestOrder_ProcessPaymentFormData_OrderIdEmpty_Error() {
	req := &billing.OrderCreateRequest{
		ProjectId:   suite.project.Id,
		Currency:    "RUB",
		Amount:      100,
		Account:     "unit test",
		Description: "unit test",
		OrderId:     bson.NewObjectId().Hex(),
		User: &billing.OrderUser{
			Email: "test@unit.unit",
			Ip:    "127.0.0.1",
		},
	}

	rsp := &billing.Order{}
	err := suite.service.OrderCreateProcess(context.TODO(), req, rsp)
	assert.Nil(suite.T(), err)

	data := map[string]string{
		pkg.PaymentCreateFieldPaymentMethodId: suite.pmBitcoin1.Id,
		pkg.PaymentCreateFieldEmail:           "test@unit.unit",
		pkg.PaymentCreateFieldCrypto:          "bitcoin_address",
	}

	processor := &PaymentCreateProcessor{service: suite.service, data: data}
	err = processor.processPaymentFormData()

	assert.Error(suite.T(), err)
	assert.Nil(suite.T(), processor.checked.order)
	assert.Nil(suite.T(), processor.checked.project)
	assert.Nil(suite.T(), processor.checked.paymentMethod)
	assert.Equal(suite.T(), orderErrorCreatePaymentRequiredFieldIdNotFound, err.Error())
}

func (suite *OrderTestSuite) TestOrder_ProcessPaymentFormData_PaymentMethodEmpty_Error() {
	req := &billing.OrderCreateRequest{
		ProjectId:   suite.project.Id,
		Currency:    "RUB",
		Amount:      100,
		Account:     "unit test",
		Description: "unit test",
		OrderId:     bson.NewObjectId().Hex(),
		User: &billing.OrderUser{
			Email: "test@unit.unit",
			Ip:    "127.0.0.1",
		},
	}

	rsp := &billing.Order{}
	err := suite.service.OrderCreateProcess(context.TODO(), req, rsp)
	assert.Nil(suite.T(), err)

	data := map[string]string{
		pkg.PaymentCreateFieldOrderId: rsp.Id,
		pkg.PaymentCreateFieldEmail:   "test@unit.unit",
		pkg.PaymentCreateFieldCrypto:  "bitcoin_address",
	}

	processor := &PaymentCreateProcessor{service: suite.service, data: data}
	err = processor.processPaymentFormData()

	assert.Error(suite.T(), err)
	assert.Nil(suite.T(), processor.checked.order)
	assert.Nil(suite.T(), processor.checked.project)
	assert.Nil(suite.T(), processor.checked.paymentMethod)
	assert.Equal(suite.T(), orderErrorCreatePaymentRequiredFieldPaymentMethodNotFound, err.Error())
}

func (suite *OrderTestSuite) TestOrder_ProcessPaymentFormData_EmailEmpty_Error() {
	req := &billing.OrderCreateRequest{
		ProjectId:   suite.project.Id,
		Currency:    "RUB",
		Amount:      100,
		Account:     "unit test",
		Description: "unit test",
		OrderId:     bson.NewObjectId().Hex(),
		User: &billing.OrderUser{
			Email: "test@unit.unit",
			Ip:    "127.0.0.1",
		},
	}

	rsp := &billing.Order{}
	err := suite.service.OrderCreateProcess(context.TODO(), req, rsp)
	assert.Nil(suite.T(), err)

	data := map[string]string{
		pkg.PaymentCreateFieldOrderId:         rsp.Uuid,
		pkg.PaymentCreateFieldPaymentMethodId: suite.pmBitcoin1.Id,
		pkg.PaymentCreateFieldCrypto:          "bitcoin_address",
	}

	processor := &PaymentCreateProcessor{service: suite.service, data: data}
	err = processor.processPaymentFormData()

	assert.Error(suite.T(), err)
	assert.Nil(suite.T(), processor.checked.order)
	assert.Nil(suite.T(), processor.checked.project)
	assert.Nil(suite.T(), processor.checked.paymentMethod)
	assert.Equal(suite.T(), orderErrorCreatePaymentRequiredFieldEmailNotFound, err.Error())
}

func (suite *OrderTestSuite) TestOrder_ProcessPaymentFormData_OrderNotFound_Error() {
	req := &billing.OrderCreateRequest{
		ProjectId:   suite.project.Id,
		Currency:    "RUB",
		Amount:      100,
		Account:     "unit test",
		Description: "unit test",
		OrderId:     bson.NewObjectId().Hex(),
		User: &billing.OrderUser{
			Email: "test@unit.unit",
			Ip:    "127.0.0.1",
		},
	}

	rsp := &billing.Order{}
	err := suite.service.OrderCreateProcess(context.TODO(), req, rsp)
	assert.Nil(suite.T(), err)

	data := map[string]string{
		pkg.PaymentCreateFieldOrderId:         bson.NewObjectId().Hex(),
		pkg.PaymentCreateFieldPaymentMethodId: suite.pmBitcoin1.Id,
		pkg.PaymentCreateFieldEmail:           "test@unit.unit",
		pkg.PaymentCreateFieldCrypto:          "bitcoin_address",
	}

	processor := &PaymentCreateProcessor{service: suite.service, data: data}
	err = processor.processPaymentFormData()

	assert.Error(suite.T(), err)
	assert.Nil(suite.T(), processor.checked.order)
	assert.Nil(suite.T(), processor.checked.project)
	assert.Nil(suite.T(), processor.checked.paymentMethod)
	assert.Equal(suite.T(), orderErrorNotFound, err.Error())
}

func (suite *OrderTestSuite) TestOrder_ProcessPaymentFormData_OrderHasEndedStatus_Error() {
	req := &billing.OrderCreateRequest{
		ProjectId:   suite.project.Id,
		Currency:    "RUB",
		Amount:      100,
		Account:     "unit test",
		Description: "unit test",
		OrderId:     bson.NewObjectId().Hex(),
		User: &billing.OrderUser{
			Email: "test@unit.unit",
			Ip:    "127.0.0.1",
		},
	}

	rsp := &billing.Order{}
	err := suite.service.OrderCreateProcess(context.TODO(), req, rsp)
	assert.Nil(suite.T(), err)

<<<<<<< HEAD
	rsp.Status = constant.OrderStatusProjectComplete
	err = suite.service.db.Collection(collectionOrder).UpdateId(bson.ObjectIdHex(rsp.Id), rsp)
=======
	rsp.PrivateStatus = constant.OrderStatusProjectComplete
	err = suite.service.updateOrder(rsp)
>>>>>>> 71a51404

	data := map[string]string{
		pkg.PaymentCreateFieldOrderId:         rsp.Uuid,
		pkg.PaymentCreateFieldPaymentMethodId: suite.pmBitcoin1.Id,
		pkg.PaymentCreateFieldEmail:           "test@unit.unit",
		pkg.PaymentCreateFieldCrypto:          "bitcoin_address",
	}

	processor := &PaymentCreateProcessor{service: suite.service, data: data}
	err = processor.processPaymentFormData()

	assert.Error(suite.T(), err)
	assert.Nil(suite.T(), processor.checked.order)
	assert.Nil(suite.T(), processor.checked.project)
	assert.Nil(suite.T(), processor.checked.paymentMethod)
	assert.Equal(suite.T(), orderErrorOrderAlreadyComplete, err.Error())
}

func (suite *OrderTestSuite) TestOrder_ProcessPaymentFormData_ProjectProcess_Error() {
	req := &billing.OrderCreateRequest{
		ProjectId:   suite.project.Id,
		Currency:    "RUB",
		Amount:      100,
		Account:     "unit test",
		Description: "unit test",
		OrderId:     bson.NewObjectId().Hex(),
		User: &billing.OrderUser{
			Email: "test@unit.unit",
			Ip:    "127.0.0.1",
		},
	}

	rsp := &billing.Order{}
	err := suite.service.OrderCreateProcess(context.TODO(), req, rsp)
	assert.Nil(suite.T(), err)

	rsp.Project.Id = suite.inactiveProject.Id
<<<<<<< HEAD
	err = suite.service.db.Collection(collectionOrder).UpdateId(bson.ObjectIdHex(rsp.Id), rsp)
=======
	err = suite.service.updateOrder(rsp)
>>>>>>> 71a51404

	data := map[string]string{
		pkg.PaymentCreateFieldOrderId:         rsp.Uuid,
		pkg.PaymentCreateFieldPaymentMethodId: suite.pmBitcoin1.Id,
		pkg.PaymentCreateFieldEmail:           "test@unit.unit",
		pkg.PaymentCreateFieldCrypto:          "bitcoin_address",
	}

	processor := &PaymentCreateProcessor{service: suite.service, data: data}
	err = processor.processPaymentFormData()

	assert.Error(suite.T(), err)
	assert.Nil(suite.T(), processor.checked.order)
	assert.Nil(suite.T(), processor.checked.project)
	assert.Nil(suite.T(), processor.checked.paymentMethod)
	assert.Equal(suite.T(), orderErrorProjectInactive, err.Error())
}

func (suite *OrderTestSuite) TestOrder_ProcessPaymentFormData_PaymentMethodNotFound_Error() {
	req := &billing.OrderCreateRequest{
		ProjectId:   suite.project.Id,
		Currency:    "RUB",
		Amount:      100,
		Account:     "unit test",
		Description: "unit test",
		OrderId:     bson.NewObjectId().Hex(),
		User: &billing.OrderUser{
			Email: "test@unit.unit",
			Ip:    "127.0.0.1",
		},
	}

	rsp := &billing.Order{}
	err := suite.service.OrderCreateProcess(context.TODO(), req, rsp)
	assert.Nil(suite.T(), err)

	data := map[string]string{
		pkg.PaymentCreateFieldOrderId:         rsp.Uuid,
		pkg.PaymentCreateFieldPaymentMethodId: bson.NewObjectId().Hex(),
		pkg.PaymentCreateFieldEmail:           "test@unit.unit",
		pkg.PaymentCreateFieldCrypto:          "bitcoin_address",
	}

	processor := &PaymentCreateProcessor{service: suite.service, data: data}
	err = processor.processPaymentFormData()

	assert.Error(suite.T(), err)
	assert.Nil(suite.T(), processor.checked.order)
	assert.Nil(suite.T(), processor.checked.project)
	assert.Nil(suite.T(), processor.checked.paymentMethod)
	assert.Equal(suite.T(), orderErrorPaymentMethodNotFound, err.Error())
}

func (suite *OrderTestSuite) TestOrder_ProcessPaymentFormData_PaymentMethodProcess_Error() {
	req := &billing.OrderCreateRequest{
		ProjectId:   suite.project.Id,
		Currency:    "RUB",
		Amount:      100,
		Account:     "unit test",
		Description: "unit test",
		OrderId:     bson.NewObjectId().Hex(),
		User: &billing.OrderUser{
			Email: "test@unit.unit",
			Ip:    "127.0.0.1",
		},
	}

	rsp := &billing.Order{}
	err := suite.service.OrderCreateProcess(context.TODO(), req, rsp)
	assert.Nil(suite.T(), err)

	data := map[string]string{
		pkg.PaymentCreateFieldOrderId:         rsp.Uuid,
		pkg.PaymentCreateFieldPaymentMethodId: suite.inactivePaymentMethod.Id,
		pkg.PaymentCreateFieldEmail:           "test@unit.unit",
		pkg.PaymentCreateFieldCrypto:          "bitcoin_address",
	}

	processor := &PaymentCreateProcessor{service: suite.service, data: data}
	err = processor.processPaymentFormData()

	assert.Error(suite.T(), err)
	assert.Nil(suite.T(), processor.checked.order)
	assert.Nil(suite.T(), processor.checked.project)
	assert.Nil(suite.T(), processor.checked.paymentMethod)
	assert.Equal(suite.T(), orderErrorPaymentMethodInactive, err.Error())
}

func (suite *OrderTestSuite) TestOrder_ProcessPaymentFormData_AmountLimitProcess_Error() {
	req := &billing.OrderCreateRequest{
		ProjectId:   suite.project.Id,
		Currency:    "RUB",
		Amount:      100,
		Account:     "unit test",
		Description: "unit test",
		OrderId:     bson.NewObjectId().Hex(),
		User: &billing.OrderUser{
			Email: "test@unit.unit",
			Ip:    "127.0.0.1",
		},
	}

	rsp := &billing.Order{}
	err := suite.service.OrderCreateProcess(context.TODO(), req, rsp)
	assert.Nil(suite.T(), err)

	rsp.ProjectIncomeAmount = 10
<<<<<<< HEAD
	err = suite.service.db.Collection(collectionOrder).UpdateId(bson.ObjectIdHex(rsp.Id), rsp)
=======
	err = suite.service.updateOrder(rsp)
>>>>>>> 71a51404

	data := map[string]string{
		pkg.PaymentCreateFieldOrderId:         rsp.Uuid,
		pkg.PaymentCreateFieldPaymentMethodId: suite.paymentMethod.Id,
		pkg.PaymentCreateFieldEmail:           "test@unit.unit",
		pkg.PaymentCreateFieldCrypto:          "bitcoin_address",
	}

	processor := &PaymentCreateProcessor{service: suite.service, data: data}
	err = processor.processPaymentFormData()

	assert.Error(suite.T(), err)
	assert.Nil(suite.T(), processor.checked.order)
	assert.Nil(suite.T(), processor.checked.project)
	assert.Nil(suite.T(), processor.checked.paymentMethod)
	assert.Equal(suite.T(), orderErrorAmountLowerThanMinAllowed, err.Error())
}

func (suite *OrderTestSuite) TestOrder_ProcessPaymentFormData_BankCardNumberInvalid_Error() {
	req := &billing.OrderCreateRequest{
		ProjectId:   suite.project.Id,
		Currency:    "RUB",
		Amount:      100,
		Account:     "unit test",
		Description: "unit test",
		OrderId:     bson.NewObjectId().Hex(),
		User: &billing.OrderUser{
			Email: "test@unit.unit",
			Ip:    "127.0.0.1",
		},
	}

	rsp := &billing.Order{}
	err := suite.service.OrderCreateProcess(context.TODO(), req, rsp)
	assert.Nil(suite.T(), err)

	data := map[string]string{
		pkg.PaymentCreateFieldOrderId:         rsp.Uuid,
		pkg.PaymentCreateFieldPaymentMethodId: suite.paymentMethod.Id,
		pkg.PaymentCreateFieldEmail:           "test@unit.unit",
		pkg.PaymentCreateFieldPan:             "fake_bank_card_number",
		pkg.PaymentCreateFieldCvv:             "123",
		pkg.PaymentCreateFieldMonth:           "02",
		pkg.PaymentCreateFieldYear:            "2100",
		pkg.PaymentCreateFieldHolder:          "Mr. Card Holder",
	}

	processor := &PaymentCreateProcessor{service: suite.service, data: data}
	err = processor.processPaymentFormData()

	assert.Error(suite.T(), err)
	assert.Nil(suite.T(), processor.checked.order)
	assert.Nil(suite.T(), processor.checked.project)
	assert.Nil(suite.T(), processor.checked.paymentMethod)
	assert.Equal(suite.T(), bankCardPanIsInvalid, err.Error())
}

func (suite *OrderTestSuite) TestOrder_ProcessPaymentFormData_GetBinData_Error() {
	req := &billing.OrderCreateRequest{
		ProjectId:   suite.project.Id,
		Currency:    "RUB",
		Amount:      100,
		Account:     "unit test",
		Description: "unit test",
		OrderId:     bson.NewObjectId().Hex(),
		User: &billing.OrderUser{
			Email: "test@unit.unit",
			Ip:    "127.0.0.1",
		},
	}

	rsp := &billing.Order{}
	err := suite.service.OrderCreateProcess(context.TODO(), req, rsp)
	assert.Nil(suite.T(), err)

	data := map[string]string{
		pkg.PaymentCreateFieldOrderId:         rsp.Uuid,
		pkg.PaymentCreateFieldPaymentMethodId: suite.paymentMethod.Id,
		pkg.PaymentCreateFieldEmail:           "test@unit.unit",
		pkg.PaymentCreateFieldPan:             "5555555555554444",
		pkg.PaymentCreateFieldCvv:             "123",
		pkg.PaymentCreateFieldMonth:           "02",
		pkg.PaymentCreateFieldYear:            "2100",
		pkg.PaymentCreateFieldHolder:          "Mr. Card Holder",
	}

	suite.service.rep = mock.NewRepositoryServiceError()

	processor := &PaymentCreateProcessor{service: suite.service, data: data}
	err = processor.processPaymentFormData()

	assert.Nil(suite.T(), err)
	assert.NotNil(suite.T(), processor.checked.order)
	assert.NotNil(suite.T(), processor.checked.project)
	assert.NotNil(suite.T(), processor.checked.paymentMethod)

	bankBrand, ok := processor.checked.order.PaymentRequisites[paymentCreateBankCardFieldBrand]

	assert.False(suite.T(), ok)
	assert.Len(suite.T(), bankBrand, 0)

	suite.service.rep = mock.NewRepositoryServiceOk()
}

func (suite *OrderTestSuite) TestOrder_ProcessPaymentFormData_AccountEmpty_Error() {
	req := &billing.OrderCreateRequest{
		ProjectId:   suite.project.Id,
		Currency:    "RUB",
		Amount:      100,
		Account:     "unit test",
		Description: "unit test",
		OrderId:     bson.NewObjectId().Hex(),
		User: &billing.OrderUser{
			Email: "test@unit.unit",
			Ip:    "127.0.0.1",
		},
	}

	rsp := &billing.Order{}
	err := suite.service.OrderCreateProcess(context.TODO(), req, rsp)
	assert.Nil(suite.T(), err)

	data := map[string]string{
		pkg.PaymentCreateFieldOrderId:         rsp.Uuid,
		pkg.PaymentCreateFieldPaymentMethodId: suite.pmBitcoin1.Id,
		pkg.PaymentCreateFieldEmail:           "test@unit.unit",
		pkg.PaymentCreateFieldCrypto:          "",
	}

	processor := &PaymentCreateProcessor{service: suite.service, data: data}
	err = processor.processPaymentFormData()

	assert.Error(suite.T(), err)
	assert.Nil(suite.T(), processor.checked.order)
	assert.Nil(suite.T(), processor.checked.project)
	assert.Nil(suite.T(), processor.checked.paymentMethod)
	assert.Equal(suite.T(), paymentSystemErrorEWalletIdentifierIsInvalid, err.Error())
}

func (suite *OrderTestSuite) TestOrder_ProcessPaymentFormData_ChangePaymentSystemTerminal_Ok() {
	req := &billing.OrderCreateRequest{
		ProjectId:   suite.project.Id,
		Currency:    "RUB",
		Amount:      100,
		Account:     "unit test",
		Description: "unit test",
		OrderId:     bson.NewObjectId().Hex(),
		User: &billing.OrderUser{
			Email: "test@unit.unit",
			Ip:    "127.0.0.1",
		},
	}

	order := &billing.Order{}
	err := suite.service.OrderCreateProcess(context.TODO(), req, order)
	assert.Nil(suite.T(), err)

	expireYear := time.Now().AddDate(1, 0, 0)

	createPaymentRequest := &grpc.PaymentCreateRequest{
		Data: map[string]string{
			pkg.PaymentCreateFieldOrderId:         order.Uuid,
			pkg.PaymentCreateFieldPaymentMethodId: suite.paymentMethod.Id,
			pkg.PaymentCreateFieldEmail:           "test@unit.unit",
			pkg.PaymentCreateFieldPan:             "4000000000000002",
			pkg.PaymentCreateFieldCvv:             "123",
			pkg.PaymentCreateFieldMonth:           "02",
			pkg.PaymentCreateFieldYear:            expireYear.Format("2006"),
			pkg.PaymentCreateFieldHolder:          "Mr. Card Holder",
		},
		Ip: "127.0.0.1",
	}

	rsp := &grpc.PaymentCreateResponse{}
	err = suite.service.PaymentCreateProcess(context.TODO(), createPaymentRequest, rsp)

	assert.Nil(suite.T(), err)
	assert.Equal(suite.T(), pkg.ResponseStatusOk, rsp.Status)
	assert.Len(suite.T(), rsp.Message, 0)
	assert.True(suite.T(), len(rsp.RedirectUrl) > 0)
	assert.True(suite.T(), rsp.NeedRedirect)

	var check *billing.Order
	err = suite.service.db.Collection(collectionOrder).FindId(bson.ObjectIdHex(order.Id)).One(&check)

	terminal, err := suite.service.merchant.GetPaymentMethodTerminalId(suite.project.MerchantId, suite.paymentMethod.Id)
	assert.NoError(suite.T(), err)

	assert.Nil(suite.T(), err)
	assert.NotNil(suite.T(), check)
	assert.Equal(suite.T(), terminal, check.PaymentMethod.Params.Terminal)
}

func (suite *OrderTestSuite) TestOrder_ProcessPaymentFormData_ChangeProjectAccount_Ok() {
	req := &billing.OrderCreateRequest{
		ProjectId:   suite.project.Id,
		Currency:    "RUB",
		Amount:      100,
		Description: "unit test",
		OrderId:     bson.NewObjectId().Hex(),
		User: &billing.OrderUser{
			Email: "test@unit.unit",
			Ip:    "127.0.0.1",
		},
	}

	rsp := &billing.Order{}
	err := suite.service.OrderCreateProcess(context.TODO(), req, rsp)
	assert.Nil(suite.T(), err)
	assert.Equal(suite.T(), "", rsp.ProjectAccount)

	data := map[string]string{
		pkg.PaymentCreateFieldOrderId:         rsp.Uuid,
		pkg.PaymentCreateFieldPaymentMethodId: suite.paymentMethod.Id,
		pkg.PaymentCreateFieldEmail:           "test@unit.unit",
		pkg.PaymentCreateFieldPan:             "4000000000000002",
		pkg.PaymentCreateFieldCvv:             "123",
		pkg.PaymentCreateFieldMonth:           "02",
		pkg.PaymentCreateFieldYear:            "2100",
		pkg.PaymentCreateFieldHolder:          "Mr. Card Holder",
	}

	processor := &PaymentCreateProcessor{service: suite.service, data: data}
	err = processor.processPaymentFormData()

	assert.Nil(suite.T(), err)
	assert.NotNil(suite.T(), processor.checked.order)
	assert.NotNil(suite.T(), processor.checked.project)
	assert.NotNil(suite.T(), processor.checked.paymentMethod)
	assert.Equal(suite.T(), "test@unit.unit", processor.checked.order.User.Email)
}

func (suite *OrderTestSuite) TestOrder_PaymentCreateProcess_Ok() {
	req := &billing.OrderCreateRequest{
		ProjectId:   suite.project.Id,
		Currency:    "RUB",
		Amount:      100,
		Account:     "unit test",
		Description: "unit test",
		OrderId:     bson.NewObjectId().Hex(),
		User: &billing.OrderUser{
			Email: "test@unit.unit",
			Ip:    "127.0.0.1",
		},
	}

	order := &billing.Order{}
	err := suite.service.OrderCreateProcess(context.TODO(), req, order)
	assert.Nil(suite.T(), err)

	expireYear := time.Now().AddDate(1, 0, 0)

	createPaymentRequest := &grpc.PaymentCreateRequest{
		Data: map[string]string{
			pkg.PaymentCreateFieldOrderId:         order.Uuid,
			pkg.PaymentCreateFieldPaymentMethodId: suite.paymentMethod.Id,
			pkg.PaymentCreateFieldEmail:           "test@unit.unit",
			pkg.PaymentCreateFieldPan:             "4000000000000002",
			pkg.PaymentCreateFieldCvv:             "123",
			pkg.PaymentCreateFieldMonth:           "02",
			pkg.PaymentCreateFieldYear:            expireYear.Format("2006"),
			pkg.PaymentCreateFieldHolder:          "Mr. Card Holder",
		},
		Ip: "127.0.0.1",
	}

	rsp := &grpc.PaymentCreateResponse{}
	err = suite.service.PaymentCreateProcess(context.TODO(), createPaymentRequest, rsp)

	assert.Nil(suite.T(), err)
	assert.Equal(suite.T(), pkg.ResponseStatusOk, rsp.Status)
	assert.True(suite.T(), len(rsp.RedirectUrl) > 0)
	assert.Len(suite.T(), rsp.Message, 0)
	assert.True(suite.T(), rsp.NeedRedirect)

	var order1 *billing.Order
	err = suite.service.db.Collection(collectionOrder).FindId(bson.ObjectIdHex(order.Id)).One(&order1)
	assert.NotNil(suite.T(), order1)

	commission, err := suite.service.commission.GetByProjectIdAndMethod(order1.Project.Id, order1.PaymentMethod.Id)
	assert.Nil(suite.T(), err)
	assert.NotNil(suite.T(), commission)

	merchant, err := suite.service.merchant.GetById(order1.Project.MerchantId)
	assert.NoError(suite.T(), err)

	rate, err := suite.service.currencyRate.GetFromTo(order1.PaymentMethodOutcomeCurrency.CodeInt, merchant.GetPayoutCurrency().CodeInt)
	pmCommission := tools.FormatAmount(order1.ProjectIncomeAmount * (commission.Fee / 100))

	assert.Equal(suite.T(), pmCommission, order1.PaymentSystemFeeAmount.AmountPaymentMethodCurrency)
	assert.Equal(suite.T(), pmCommission, order1.PaymentSystemFeeAmount.AmountPaymentSystemCurrency)

	pmCommission1 := tools.FormatAmount(pmCommission / rate.Rate)
	assert.Equal(suite.T(), pmCommission1, order1.PaymentSystemFeeAmount.AmountMerchantCurrency)
}

func (suite *OrderTestSuite) TestOrder_PaymentCreateProcess_ProcessValidation_Error() {
	req := &billing.OrderCreateRequest{
		ProjectId:   suite.project.Id,
		Currency:    "RUB",
		Amount:      100,
		Account:     "unit test",
		Description: "unit test",
		OrderId:     bson.NewObjectId().Hex(),
		User: &billing.OrderUser{
			Email: "test@unit.unit",
			Ip:    "127.0.0.1",
		},
	}

	order := &billing.Order{}
	err := suite.service.OrderCreateProcess(context.TODO(), req, order)
	assert.Nil(suite.T(), err)

	createPaymentRequest := &grpc.PaymentCreateRequest{
		Data: map[string]string{
			pkg.PaymentCreateFieldOrderId:         order.Uuid,
			pkg.PaymentCreateFieldPaymentMethodId: suite.paymentMethod.Id,
			pkg.PaymentCreateFieldEmail:           "test@unit.unit",
			pkg.PaymentCreateFieldPan:             "4000000000000002",
			pkg.PaymentCreateFieldCvv:             "123",
			pkg.PaymentCreateFieldMonth:           "02",
			pkg.PaymentCreateFieldHolder:          "Mr. Card Holder",
		},
	}

	rsp := &grpc.PaymentCreateResponse{}
	err = suite.service.PaymentCreateProcess(context.TODO(), createPaymentRequest, rsp)

	assert.Nil(suite.T(), err)
	assert.Equal(suite.T(), pkg.ResponseStatusBadData, rsp.Status)
	assert.Len(suite.T(), rsp.RedirectUrl, 0)
	assert.True(suite.T(), len(rsp.Message) > 0)
	assert.Equal(suite.T(), bankCardExpireYearIsRequired, rsp.Message)
}

func (suite *OrderTestSuite) TestOrder_PaymentCreateProcess_ChangeTerminalData_Ok() {
	req := &billing.OrderCreateRequest{
		ProjectId:   suite.project.Id,
		Currency:    "RUB",
		Amount:      100,
		Account:     "unit test",
		Description: "unit test",
		OrderId:     bson.NewObjectId().Hex(),
		User: &billing.OrderUser{
			Email: "test@unit.unit",
			Ip:    "127.0.0.1",
		},
	}

	order := &billing.Order{}
	err := suite.service.OrderCreateProcess(context.TODO(), req, order)
	assert.Nil(suite.T(), err)

	expireYear := time.Now().AddDate(1, 0, 0)

	createPaymentRequest := &grpc.PaymentCreateRequest{
		Data: map[string]string{
			pkg.PaymentCreateFieldOrderId:         order.Uuid,
			pkg.PaymentCreateFieldPaymentMethodId: suite.paymentMethod.Id,
			pkg.PaymentCreateFieldEmail:           "test@unit.unit",
			pkg.PaymentCreateFieldPan:             "4000000000000002",
			pkg.PaymentCreateFieldCvv:             "123",
			pkg.PaymentCreateFieldMonth:           "02",
			pkg.PaymentCreateFieldYear:            expireYear.Format("2006"),
			pkg.PaymentCreateFieldHolder:          "Mr. Card Holder",
		},
		Ip: "127.0.0.1",
	}

	rsp := &grpc.PaymentCreateResponse{}
	err = suite.service.PaymentCreateProcess(context.TODO(), createPaymentRequest, rsp)

	assert.Nil(suite.T(), err)
	assert.Equal(suite.T(), pkg.ResponseStatusOk, rsp.Status)
	assert.True(suite.T(), len(rsp.RedirectUrl) > 0)
	assert.Len(suite.T(), rsp.Message, 0)
	assert.True(suite.T(), rsp.NeedRedirect)
}

func (suite *OrderTestSuite) TestOrder_PaymentCreateProcess_CreatePaymentSystemHandler_Error() {
	req := &billing.OrderCreateRequest{
		ProjectId:   suite.project.Id,
		Currency:    "RUB",
		Amount:      100,
		Account:     "unit test",
		Description: "unit test",
		OrderId:     bson.NewObjectId().Hex(),
		User: &billing.OrderUser{
			Email: "test@unit.unit",
			Ip:    "127.0.0.1",
		},
	}

	order := &billing.Order{}
	err := suite.service.OrderCreateProcess(context.TODO(), req, order)
	assert.Nil(suite.T(), err)

	createPaymentRequest := &grpc.PaymentCreateRequest{
		Data: map[string]string{
			pkg.PaymentCreateFieldOrderId:         order.Uuid,
			pkg.PaymentCreateFieldPaymentMethodId: suite.pmBitcoin1.Id,
			pkg.PaymentCreateFieldEmail:           "test@unit.unit",
			pkg.PaymentCreateFieldCrypto:          "bitcoin_address",
		},
	}

	rsp := &grpc.PaymentCreateResponse{}
	err = suite.service.PaymentCreateProcess(context.TODO(), createPaymentRequest, rsp)

	assert.Nil(suite.T(), err)
	assert.Equal(suite.T(), pkg.ResponseStatusSystemError, rsp.Status)
	assert.Len(suite.T(), rsp.RedirectUrl, 0)
	assert.True(suite.T(), len(rsp.Message) > 0)
	assert.Equal(suite.T(), paymentSystemErrorHandlerNotFound, rsp.Message)
}

func (suite *OrderTestSuite) TestOrder_PaymentCreateProcess_FormInputTimeExpired_Error() {
	req1 := &billing.OrderCreateRequest{
		ProjectId:   suite.project.Id,
		Currency:    "RUB",
		Amount:      100,
		Account:     "unit test",
		Description: "unit test",
		OrderId:     bson.NewObjectId().Hex(),
		User: &billing.OrderUser{
			Email: "test@unit.unit",
			Ip:    "127.0.0.1",
		},
	}

	rsp1 := &billing.Order{}
	err := suite.service.OrderCreateProcess(context.TODO(), req1, rsp1)
	assert.NoError(suite.T(), err)

	var order *billing.Order
	err = suite.service.db.Collection(collectionOrder).FindId(bson.ObjectIdHex(rsp1.Id)).One(&order)
	assert.NotNil(suite.T(), order)

	order.ExpireDateToFormInput, err = ptypes.TimestampProto(time.Now().Add(time.Minute * -40))
	assert.NoError(suite.T(), err)

<<<<<<< HEAD
	err = suite.service.db.Collection(collectionOrder).UpdateId(bson.ObjectIdHex(order.Id), order)
=======
	err = suite.service.updateOrder(order)
>>>>>>> 71a51404

	expireYear := time.Now().AddDate(1, 0, 0)

	req2 := &grpc.PaymentCreateRequest{
		Data: map[string]string{
			pkg.PaymentCreateFieldOrderId:         rsp1.Uuid,
			pkg.PaymentCreateFieldPaymentMethodId: suite.paymentMethod.Id,
			pkg.PaymentCreateFieldEmail:           "test@unit.unit",
			pkg.PaymentCreateFieldPan:             "4000000000000002",
			pkg.PaymentCreateFieldCvv:             "123",
			pkg.PaymentCreateFieldMonth:           "02",
			pkg.PaymentCreateFieldYear:            expireYear.Format("2006"),
			pkg.PaymentCreateFieldHolder:          "Mr. Card Holder",
		},
	}

	rsp2 := &grpc.PaymentCreateResponse{}
	err = suite.service.PaymentCreateProcess(context.TODO(), req2, rsp2)
	assert.NoError(suite.T(), err)
	assert.Equal(suite.T(), pkg.ResponseStatusBadData, rsp2.Status)
	assert.Equal(suite.T(), orderErrorFormInputTimeExpired, rsp2.Message)
}

func (suite *OrderTestSuite) TestOrder_PaymentCallbackProcess_Ok() {
	req := &billing.OrderCreateRequest{
		ProjectId:   suite.projectFixedAmount.Id,
		Currency:    "RUB",
		Amount:      100,
		Account:     "unit test",
		Description: "unit test",
		OrderId:     bson.NewObjectId().Hex(),
		Products:    suite.productIds,
		User: &billing.OrderUser{
			Email: "test@unit.unit",
			Ip:    "127.0.0.1",
		},
	}

	order := &billing.Order{}
	err := suite.service.OrderCreateProcess(context.TODO(), req, order)
	assert.Nil(suite.T(), err)

	expireYear := time.Now().AddDate(1, 0, 0)

	createPaymentRequest := &grpc.PaymentCreateRequest{
		Data: map[string]string{
			pkg.PaymentCreateFieldOrderId:         order.Uuid,
			pkg.PaymentCreateFieldPaymentMethodId: suite.paymentMethod.Id,
			pkg.PaymentCreateFieldEmail:           "test@unit.unit",
			pkg.PaymentCreateFieldPan:             "4000000000000002",
			pkg.PaymentCreateFieldCvv:             "123",
			pkg.PaymentCreateFieldMonth:           "02",
			pkg.PaymentCreateFieldYear:            expireYear.Format("2006"),
			pkg.PaymentCreateFieldHolder:          "Mr. Card Holder",
		},
		Ip: "127.0.0.1",
	}

	rsp := &grpc.PaymentCreateResponse{}
	err = suite.service.PaymentCreateProcess(context.TODO(), createPaymentRequest, rsp)

	assert.Nil(suite.T(), err)
	assert.Equal(suite.T(), pkg.ResponseStatusOk, rsp.Status)

	var order1 *billing.Order
	err = suite.service.db.Collection(collectionOrder).FindId(bson.ObjectIdHex(order.Id)).One(&order1)
	suite.NotNil(suite.T(), order1)

	callbackRequest := &billing.CardPayPaymentCallback{
		PaymentMethod: suite.paymentMethod.Params.ExternalId,
		CallbackTime:  time.Now().Format("2006-01-02T15:04:05Z"),
		MerchantOrder: &billing.CardPayMerchantOrder{
			Id:          order.Id,
			Description: order.Description,
			Items: []*billing.CardPayItem{
				{
					Name:        order.Items[0].Name,
					Description: order.Items[0].Name,
					Count:       1,
					Price:       order.Items[0].Amount,
				},
			},
		},
		CardAccount: &billing.CallbackCardPayBankCardAccount{
			Holder:             order.PaymentRequisites[pkg.PaymentCreateFieldHolder],
			IssuingCountryCode: "RU",
			MaskedPan:          order.PaymentRequisites[pkg.PaymentCreateFieldPan],
			Token:              bson.NewObjectId().Hex(),
		},
		Customer: &billing.CardPayCustomer{
			Email:  order.User.Email,
			Ip:     order.User.Ip,
			Id:     order.ProjectAccount,
			Locale: "Europe/Moscow",
		},
		PaymentData: &billing.CallbackCardPayPaymentData{
			Id:          bson.NewObjectId().Hex(),
			Amount:      order1.TotalPaymentAmount,
			Currency:    order1.PaymentMethodOutcomeCurrency.CodeA3,
			Description: order.Description,
			Is_3D:       true,
			Rrn:         bson.NewObjectId().Hex(),
			Status:      pkg.CardPayPaymentResponseStatusCompleted,
		},
	}

	buf, err := json.Marshal(callbackRequest)
	assert.Nil(suite.T(), err)

	hash := sha512.New()
	hash.Write([]byte(string(buf) + order1.PaymentMethod.Params.CallbackPassword))

	callbackData := &grpc.PaymentNotifyRequest{
		OrderId:   order.Id,
		Request:   buf,
		Signature: hex.EncodeToString(hash.Sum(nil)),
	}

	callbackResponse := &grpc.PaymentNotifyResponse{}
	err = suite.service.PaymentCallbackProcess(context.TODO(), callbackData, callbackResponse)

	assert.Nil(suite.T(), err)
	assert.Equal(suite.T(), pkg.StatusOK, callbackResponse.Status)

	var order2 *billing.Order
	err = suite.service.db.Collection(collectionOrder).FindId(bson.ObjectIdHex(order.Id)).One(&order2)
	suite.NotNil(suite.T(), order2)

	assert.Equal(suite.T(), int32(constant.OrderStatusPaymentSystemComplete), order2.PrivateStatus)
	assert.Equal(suite.T(), callbackRequest.GetId(), order2.Transaction)
	assert.Equal(suite.T(), callbackRequest.GetAmount(), order2.PaymentMethodIncomeAmount)
	assert.Equal(suite.T(), callbackRequest.GetCurrency(), order2.PaymentMethodIncomeCurrency.CodeA3)
	assert.NotNil(suite.T(), order2.PaymentMethod.Card)
	assert.Equal(suite.T(), order2.PaymentMethod.Card.Brand, "MASTERCARD")
	assert.Equal(suite.T(), order2.PaymentMethod.Card.Masked, "400000******0002")
	assert.Equal(suite.T(), order2.PaymentMethod.Card.First6, "400000")
	assert.Equal(suite.T(), order2.PaymentMethod.Card.Last4, "0002")
	assert.Equal(suite.T(), order2.PaymentMethod.Card.ExpiryMonth, "02")
	assert.Equal(suite.T(), order2.PaymentMethod.Card.ExpiryYear, expireYear.Format("2006"))
	assert.Equal(suite.T(), order2.PaymentMethod.Card.Secure3D, true)
	assert.NotEmpty(suite.T(), order2.PaymentMethod.Card.Fingerprint)
}

func (suite *OrderTestSuite) TestOrder_PaymentCallbackProcess_Recurring_Ok() {
	req := &billing.OrderCreateRequest{
		ProjectId:   suite.projectFixedAmount.Id,
		Currency:    "RUB",
		Amount:      100,
		Account:     "unit test",
		Description: "unit test",
		OrderId:     bson.NewObjectId().Hex(),
		User: &billing.OrderUser{
			Email: "test@unit.unit",
			Ip:    "127.0.0.1",
		},
		Products: suite.productIds,
	}

	order := &billing.Order{}
	err := suite.service.OrderCreateProcess(context.TODO(), req, order)
	assert.Nil(suite.T(), err)

	expireYear := time.Now().AddDate(1, 0, 0)

	createPaymentRequest := &grpc.PaymentCreateRequest{
		Data: map[string]string{
			pkg.PaymentCreateFieldOrderId:         order.Uuid,
			pkg.PaymentCreateFieldPaymentMethodId: suite.paymentMethod.Id,
			pkg.PaymentCreateFieldEmail:           "test@unit.unit",
			pkg.PaymentCreateFieldPan:             "4000000000000002",
			pkg.PaymentCreateFieldCvv:             "123",
			pkg.PaymentCreateFieldMonth:           "02",
			pkg.PaymentCreateFieldYear:            expireYear.Format("2006"),
			pkg.PaymentCreateFieldHolder:          "Mr. Card Holder",
			pkg.PaymentCreateFieldStoreData:       "1",
		},
	}

	rsp := &grpc.PaymentCreateResponse{}
	err = suite.service.PaymentCreateProcess(context.TODO(), createPaymentRequest, rsp)

	assert.Nil(suite.T(), err)
	assert.Equal(suite.T(), pkg.ResponseStatusOk, rsp.Status)

	var order1 *billing.Order
	err = suite.service.db.Collection(collectionOrder).FindId(bson.ObjectIdHex(order.Id)).One(&order1)
	suite.NotNil(suite.T(), order1)

	callbackRequest := &billing.CardPayPaymentCallback{
		PaymentMethod: suite.paymentMethod.Params.ExternalId,
		CallbackTime:  time.Now().Format("2006-01-02T15:04:05Z"),
		MerchantOrder: &billing.CardPayMerchantOrder{
			Id:          order.Id,
			Description: order.Description,
			Items: []*billing.CardPayItem{
				{
					Name:        order.Items[0].Name,
					Description: order.Items[0].Name,
					Count:       1,
					Price:       order.Items[0].Amount,
				},
			},
		},
		CardAccount: &billing.CallbackCardPayBankCardAccount{
			Holder:             order.PaymentRequisites[pkg.PaymentCreateFieldHolder],
			IssuingCountryCode: "RU",
			MaskedPan:          order.PaymentRequisites[pkg.PaymentCreateFieldPan],
			Token:              bson.NewObjectId().Hex(),
		},
		Customer: &billing.CardPayCustomer{
			Email:  order.User.Email,
			Ip:     order.User.Ip,
			Id:     order.ProjectAccount,
			Locale: "Europe/Moscow",
		},
		RecurringData: &billing.CardPayCallbackRecurringData{
			Id:          bson.NewObjectId().Hex(),
			Amount:      order1.TotalPaymentAmount,
			Currency:    order1.PaymentMethodOutcomeCurrency.CodeA3,
			Description: order.Description,
			Is_3D:       true,
			Rrn:         bson.NewObjectId().Hex(),
			Status:      pkg.CardPayPaymentResponseStatusCompleted,
			Filing: &billing.CardPayCallbackRecurringDataFilling{
				Id: bson.NewObjectId().Hex(),
			},
		},
	}

	buf, err := json.Marshal(callbackRequest)
	assert.Nil(suite.T(), err)

	hash := sha512.New()
	hash.Write([]byte(string(buf) + order1.PaymentMethod.Params.CallbackPassword))

	callbackData := &grpc.PaymentNotifyRequest{
		OrderId:   order.Id,
		Request:   buf,
		Signature: hex.EncodeToString(hash.Sum(nil)),
	}

	callbackResponse := &grpc.PaymentNotifyResponse{}
	err = suite.service.PaymentCallbackProcess(context.TODO(), callbackData, callbackResponse)

	assert.Nil(suite.T(), err)
	assert.Equal(suite.T(), pkg.StatusOK, callbackResponse.Status)

	var order2 *billing.Order
	err = suite.service.db.Collection(collectionOrder).FindId(bson.ObjectIdHex(order.Id)).One(&order2)
	suite.NotNil(suite.T(), order2)

	assert.Equal(suite.T(), int32(constant.OrderStatusPaymentSystemComplete), order2.PrivateStatus)
	assert.Equal(suite.T(), callbackRequest.GetId(), order2.Transaction)
	assert.Equal(suite.T(), callbackRequest.GetAmount(), order2.PaymentMethodIncomeAmount)
	assert.Equal(suite.T(), callbackRequest.GetCurrency(), order2.PaymentMethodIncomeCurrency.CodeA3)
}

func (suite *OrderTestSuite) TestOrder_PaymentFormLanguageChanged_Ok() {
	req := &billing.OrderCreateRequest{
		ProjectId:   suite.project.Id,
		Currency:    "RUB",
		Amount:      100,
		Account:     "unit test",
		Description: "unit test",
		OrderId:     bson.NewObjectId().Hex(),
		User: &billing.OrderUser{
			Email: "test@unit.unit",
			Ip:    "127.0.0.1",
		},
	}

	rsp := &billing.Order{}
	err := suite.service.OrderCreateProcess(context.TODO(), req, rsp)
	assert.Nil(suite.T(), err)
	assert.True(suite.T(), len(rsp.Id) > 0)

	req1 := &grpc.PaymentFormUserChangeLangRequest{
		OrderId: rsp.Uuid,
		Lang:    "en",
	}
	rsp1 := &grpc.PaymentFormDataChangeResponse{}
	err = suite.service.PaymentFormLanguageChanged(context.TODO(), req1, rsp1)
	assert.NoError(suite.T(), err)
	assert.Equal(suite.T(), pkg.ResponseStatusOk, rsp1.Status)
	assert.Empty(suite.T(), rsp1.Message)
	assert.NotNil(suite.T(), rsp1.Item)
	assert.True(suite.T(), rsp1.Item.UserAddressDataRequired)
	assert.Equal(suite.T(), rsp.User.Address.Country, rsp1.Item.UserIpData.Country)
	assert.Equal(suite.T(), rsp.User.Address.PostalCode, rsp1.Item.UserIpData.Zip)
	assert.Equal(suite.T(), rsp.User.Address.City, rsp1.Item.UserIpData.City)
}

func (suite *OrderTestSuite) TestOrder_PaymentFormLanguageChanged_OrderNotFound_Error() {
	req := &billing.OrderCreateRequest{
		ProjectId:   suite.project.Id,
		Currency:    "RUB",
		Amount:      100,
		Account:     "unit test",
		Description: "unit test",
		OrderId:     bson.NewObjectId().Hex(),
		User: &billing.OrderUser{
			Email: "test@unit.unit",
			Ip:    "127.0.0.1",
		},
	}

	rsp := &billing.Order{}
	err := suite.service.OrderCreateProcess(context.TODO(), req, rsp)
	assert.Nil(suite.T(), err)
	assert.True(suite.T(), len(rsp.Id) > 0)

	req1 := &grpc.PaymentFormUserChangeLangRequest{
		OrderId: uuid.New().String(),
		Lang:    "en",
	}
	rsp1 := &grpc.PaymentFormDataChangeResponse{}
	err = suite.service.PaymentFormLanguageChanged(context.TODO(), req1, rsp1)
	assert.NoError(suite.T(), err)
	assert.Equal(suite.T(), pkg.ResponseStatusBadData, rsp1.Status)
	assert.Equal(suite.T(), orderErrorNotFound, rsp1.Message)
}

func (suite *OrderTestSuite) TestOrder_PaymentFormLanguageChanged_NoChanges_Ok() {
	req := &billing.OrderCreateRequest{
		ProjectId:   suite.project.Id,
		Currency:    "RUB",
		Amount:      100,
		Account:     "unit test",
		Description: "unit test",
		OrderId:     bson.NewObjectId().Hex(),
		User: &billing.OrderUser{
			Email:  "test@unit.unit",
			Ip:     "127.0.0.1",
			Locale: "en",
		},
	}

	rsp := &billing.Order{}
	err := suite.service.OrderCreateProcess(context.TODO(), req, rsp)
	assert.Nil(suite.T(), err)
	assert.True(suite.T(), len(rsp.Id) > 0)

	req2 := &grpc.PaymentFormJsonDataRequest{
		OrderId: rsp.Uuid,
		Scheme:  "http",
		Host:    "localhost",
		Locale:  "en-US",
		Ip:      "127.0.0.1",
	}
	rsp2 := &grpc.PaymentFormJsonDataResponse{}
	err = suite.service.PaymentFormJsonDataProcess(context.TODO(), req2, rsp2)
	assert.NoError(suite.T(), err)

	req1 := &grpc.PaymentFormUserChangeLangRequest{
		OrderId: rsp.Uuid,
		Lang:    "en",
	}
	rsp1 := &grpc.PaymentFormDataChangeResponse{}
	err = suite.service.PaymentFormLanguageChanged(context.TODO(), req1, rsp1)
	assert.NoError(suite.T(), err)
	assert.Equal(suite.T(), pkg.ResponseStatusOk, rsp1.Status)
	assert.Empty(suite.T(), rsp1.Message)
	assert.NotNil(suite.T(), rsp1.Item)
	assert.False(suite.T(), rsp1.Item.UserAddressDataRequired)
}

func (suite *OrderTestSuite) TestOrder_PaymentFormPaymentAccountChanged_BankCard_Ok() {
	req := &billing.OrderCreateRequest{
		ProjectId:   suite.project.Id,
		Currency:    "RUB",
		Amount:      100,
		Account:     "unit test",
		Description: "unit test",
		OrderId:     bson.NewObjectId().Hex(),
		User: &billing.OrderUser{
			Email: "test@unit.unit",
			Ip:    "127.0.0.1",
		},
	}

	rsp := &billing.Order{}
	err := suite.service.OrderCreateProcess(context.TODO(), req, rsp)
	assert.Nil(suite.T(), err)
	assert.True(suite.T(), len(rsp.Id) > 0)

	req1 := &grpc.PaymentFormUserChangePaymentAccountRequest{
		OrderId:  rsp.Uuid,
		MethodId: suite.paymentMethod.Id,
		Account:  "4000000000000002",
	}
	rsp1 := &grpc.PaymentFormDataChangeResponse{}
	err = suite.service.PaymentFormPaymentAccountChanged(context.TODO(), req1, rsp1)
	assert.NoError(suite.T(), err)
	assert.Equal(suite.T(), pkg.ResponseStatusOk, rsp1.Status)
	assert.Empty(suite.T(), rsp1.Message)
	assert.NotNil(suite.T(), rsp1.Item)
	assert.True(suite.T(), rsp1.Item.UserAddressDataRequired)
	assert.Equal(suite.T(), "US", rsp1.Item.UserIpData.Country)
	assert.Equal(suite.T(), rsp.User.Address.PostalCode, rsp1.Item.UserIpData.Zip)
	assert.Equal(suite.T(), rsp.User.Address.City, rsp1.Item.UserIpData.City)
}

func (suite *OrderTestSuite) TestOrder_PaymentFormPaymentAccountChanged_Qiwi_Ok() {
	req := &billing.OrderCreateRequest{
		ProjectId:   suite.project.Id,
		Currency:    "RUB",
		Amount:      100,
		Account:     "unit test",
		Description: "unit test",
		OrderId:     bson.NewObjectId().Hex(),
		User: &billing.OrderUser{
			Email: "test@unit.unit",
			Ip:    "127.0.0.1",
		},
	}

	rsp := &billing.Order{}
	err := suite.service.OrderCreateProcess(context.TODO(), req, rsp)
	assert.Nil(suite.T(), err)
	assert.True(suite.T(), len(rsp.Id) > 0)

	req1 := &grpc.PaymentFormUserChangePaymentAccountRequest{
		OrderId:  rsp.Uuid,
		MethodId: suite.paymentMethodWithInactivePaymentSystem.Id,
		Account:  "375444190039",
	}
	rsp1 := &grpc.PaymentFormDataChangeResponse{}
	err = suite.service.PaymentFormPaymentAccountChanged(context.TODO(), req1, rsp1)
	assert.NoError(suite.T(), err)
	assert.Equal(suite.T(), pkg.ResponseStatusOk, rsp1.Status)
	assert.Empty(suite.T(), rsp1.Message)
	assert.NotNil(suite.T(), rsp1.Item)
	assert.True(suite.T(), rsp1.Item.UserAddressDataRequired)
	assert.Equal(suite.T(), "BY", rsp1.Item.UserIpData.Country)
	assert.Equal(suite.T(), rsp.User.Address.PostalCode, rsp1.Item.UserIpData.Zip)
	assert.Equal(suite.T(), rsp.User.Address.City, rsp1.Item.UserIpData.City)
}

func (suite *OrderTestSuite) TestOrder_PaymentFormPaymentAccountChanged_OrderNotFound_Error() {
	req := &billing.OrderCreateRequest{
		ProjectId:   suite.project.Id,
		Currency:    "RUB",
		Amount:      100,
		Account:     "unit test",
		Description: "unit test",
		OrderId:     bson.NewObjectId().Hex(),
		User: &billing.OrderUser{
			Email: "test@unit.unit",
			Ip:    "127.0.0.1",
		},
	}

	rsp := &billing.Order{}
	err := suite.service.OrderCreateProcess(context.TODO(), req, rsp)
	assert.Nil(suite.T(), err)
	assert.True(suite.T(), len(rsp.Id) > 0)

	req1 := &grpc.PaymentFormUserChangePaymentAccountRequest{
		OrderId:  uuid.New().String(),
		MethodId: suite.paymentMethod.Id,
		Account:  "4000000000000002",
	}
	rsp1 := &grpc.PaymentFormDataChangeResponse{}
	err = suite.service.PaymentFormPaymentAccountChanged(context.TODO(), req1, rsp1)
	assert.NoError(suite.T(), err)
	assert.Equal(suite.T(), pkg.ResponseStatusBadData, rsp1.Status)
	assert.Equal(suite.T(), orderErrorNotFound, rsp1.Message)
}

func (suite *OrderTestSuite) TestOrder_PaymentFormPaymentAccountChanged_PaymentMethodNotFound_Error() {
	req := &billing.OrderCreateRequest{
		ProjectId:   suite.project.Id,
		Currency:    "RUB",
		Amount:      100,
		Account:     "unit test",
		Description: "unit test",
		OrderId:     bson.NewObjectId().Hex(),
		User: &billing.OrderUser{
			Email: "test@unit.unit",
			Ip:    "127.0.0.1",
		},
	}

	rsp := &billing.Order{}
	err := suite.service.OrderCreateProcess(context.TODO(), req, rsp)
	assert.Nil(suite.T(), err)
	assert.True(suite.T(), len(rsp.Id) > 0)

	req1 := &grpc.PaymentFormUserChangePaymentAccountRequest{
		OrderId:  rsp.Uuid,
		MethodId: bson.NewObjectId().Hex(),
		Account:  "4000000000000002",
	}
	rsp1 := &grpc.PaymentFormDataChangeResponse{}
	err = suite.service.PaymentFormPaymentAccountChanged(context.TODO(), req1, rsp1)
	assert.NoError(suite.T(), err)
	assert.Equal(suite.T(), pkg.ResponseStatusBadData, rsp1.Status)
	assert.Equal(suite.T(), orderErrorPaymentMethodNotFound, rsp1.Message)
}

func (suite *OrderTestSuite) TestOrder_PaymentFormPaymentAccountChanged_AccountIncorrect_Error() {
	req := &billing.OrderCreateRequest{
		ProjectId:   suite.project.Id,
		Currency:    "RUB",
		Amount:      100,
		Account:     "unit test",
		Description: "unit test",
		OrderId:     bson.NewObjectId().Hex(),
		User: &billing.OrderUser{
			Email: "test@unit.unit",
			Ip:    "127.0.0.1",
		},
	}

	rsp := &billing.Order{}
	err := suite.service.OrderCreateProcess(context.TODO(), req, rsp)
	assert.Nil(suite.T(), err)
	assert.True(suite.T(), len(rsp.Id) > 0)

	req1 := &grpc.PaymentFormUserChangePaymentAccountRequest{
		OrderId:  rsp.Uuid,
		MethodId: suite.paymentMethod.Id,
		Account:  "some_account",
	}
	rsp1 := &grpc.PaymentFormDataChangeResponse{}
	err = suite.service.PaymentFormPaymentAccountChanged(context.TODO(), req1, rsp1)
	assert.NoError(suite.T(), err)
	assert.Equal(suite.T(), pkg.ResponseStatusBadData, rsp1.Status)
	assert.Equal(suite.T(), orderErrorPaymentAccountIncorrect, rsp1.Message)
}

func (suite *OrderTestSuite) TestOrder_PaymentFormPaymentAccountChanged_BinDataNotFound_Error() {
	req := &billing.OrderCreateRequest{
		ProjectId:   suite.project.Id,
		Currency:    "RUB",
		Amount:      100,
		Account:     "unit test",
		Description: "unit test",
		OrderId:     bson.NewObjectId().Hex(),
		User: &billing.OrderUser{
			Email: "test@unit.unit",
			Ip:    "127.0.0.1",
		},
	}

	rsp := &billing.Order{}
	err := suite.service.OrderCreateProcess(context.TODO(), req, rsp)
	assert.Nil(suite.T(), err)
	assert.True(suite.T(), len(rsp.Id) > 0)

	req1 := &grpc.PaymentFormUserChangePaymentAccountRequest{
		OrderId:  rsp.Uuid,
		MethodId: suite.paymentMethod.Id,
		Account:  "5555555555554444",
	}
	rsp1 := &grpc.PaymentFormDataChangeResponse{}
	err = suite.service.PaymentFormPaymentAccountChanged(context.TODO(), req1, rsp1)
	assert.NoError(suite.T(), err)
	assert.Equal(suite.T(), pkg.ResponseStatusBadData, rsp1.Status)
	assert.Equal(suite.T(), orderErrorCountryByPaymentAccountNotFound, rsp1.Message)
}

func (suite *OrderTestSuite) TestOrder_PaymentFormPaymentAccountChanged_QiwiAccountIncorrect_Error() {
	req := &billing.OrderCreateRequest{
		ProjectId:   suite.project.Id,
		Currency:    "RUB",
		Amount:      100,
		Account:     "unit test",
		Description: "unit test",
		OrderId:     bson.NewObjectId().Hex(),
		User: &billing.OrderUser{
			Email: "test@unit.unit",
			Ip:    "127.0.0.1",
		},
	}

	rsp := &billing.Order{}
	err := suite.service.OrderCreateProcess(context.TODO(), req, rsp)
	assert.Nil(suite.T(), err)
	assert.True(suite.T(), len(rsp.Id) > 0)

	req1 := &grpc.PaymentFormUserChangePaymentAccountRequest{
		OrderId:  rsp.Uuid,
		MethodId: suite.paymentMethodWithInactivePaymentSystem.Id,
		Account:  "some_account",
	}
	rsp1 := &grpc.PaymentFormDataChangeResponse{}
	err = suite.service.PaymentFormPaymentAccountChanged(context.TODO(), req1, rsp1)
	assert.NoError(suite.T(), err)
	assert.Equal(suite.T(), pkg.ResponseStatusBadData, rsp1.Status)
	assert.Equal(suite.T(), orderErrorPaymentAccountIncorrect, rsp1.Message)
}

func (suite *OrderTestSuite) TestOrder_PaymentFormPaymentAccountChanged_QiwiAccountCountryNotFound_Error() {
	req := &billing.OrderCreateRequest{
		ProjectId:   suite.project.Id,
		Currency:    "RUB",
		Amount:      100,
		Account:     "unit test",
		Description: "unit test",
		OrderId:     bson.NewObjectId().Hex(),
		User: &billing.OrderUser{
			Email: "test@unit.unit",
			Ip:    "127.0.0.1",
		},
	}

	rsp := &billing.Order{}
	err := suite.service.OrderCreateProcess(context.TODO(), req, rsp)
	assert.Nil(suite.T(), err)
	assert.True(suite.T(), len(rsp.Id) > 0)

	req1 := &grpc.PaymentFormUserChangePaymentAccountRequest{
		OrderId:  rsp.Uuid,
		MethodId: suite.paymentMethodWithInactivePaymentSystem.Id,
		Account:  "244636739467",
	}
	rsp1 := &grpc.PaymentFormDataChangeResponse{}
	err = suite.service.PaymentFormPaymentAccountChanged(context.TODO(), req1, rsp1)
	assert.NoError(suite.T(), err)
	assert.Equal(suite.T(), pkg.ResponseStatusBadData, rsp1.Status)
	assert.Equal(suite.T(), orderErrorCountryByPaymentAccountNotFound, rsp1.Message)
}

func (suite *OrderTestSuite) TestOrder_PaymentFormPaymentAccountChanged_Bitcoin_Ok() {
	req := &billing.OrderCreateRequest{
		ProjectId:   suite.project.Id,
		Currency:    "RUB",
		Amount:      100,
		Account:     "unit test",
		Description: "unit test",
		OrderId:     bson.NewObjectId().Hex(),
		User: &billing.OrderUser{
			Email: "test@unit.unit",
			Ip:    "127.0.0.1",
		},
	}

	rsp := &billing.Order{}
	err := suite.service.OrderCreateProcess(context.TODO(), req, rsp)
	assert.Nil(suite.T(), err)
	assert.True(suite.T(), len(rsp.Id) > 0)

	req1 := &grpc.PaymentFormUserChangePaymentAccountRequest{
		OrderId:  rsp.Uuid,
		MethodId: suite.pmBitcoin1.Id,
		Account:  "some_account",
	}
	rsp1 := &grpc.PaymentFormDataChangeResponse{}
	err = suite.service.PaymentFormPaymentAccountChanged(context.TODO(), req1, rsp1)
	assert.NoError(suite.T(), err)
	assert.Equal(suite.T(), pkg.ResponseStatusOk, rsp1.Status)
	assert.Empty(suite.T(), rsp1.Message)
	assert.NotNil(suite.T(), rsp1.Item)
	assert.False(suite.T(), rsp1.Item.UserAddressDataRequired)
}

func (suite *OrderTestSuite) TestOrder_PaymentFormPaymentAccountChanged_NoChanges_Ok() {
	req := &billing.OrderCreateRequest{
		ProjectId:   suite.project.Id,
		Currency:    "RUB",
		Amount:      100,
		Account:     "unit test",
		Description: "unit test",
		OrderId:     bson.NewObjectId().Hex(),
		User: &billing.OrderUser{
			Email: "test@unit.unit",
			Ip:    "127.0.0.1",
		},
	}

	rsp := &billing.Order{}
	err := suite.service.OrderCreateProcess(context.TODO(), req, rsp)
	assert.Nil(suite.T(), err)
	assert.True(suite.T(), len(rsp.Id) > 0)

	req1 := &grpc.PaymentFormUserChangePaymentAccountRequest{
		OrderId:  rsp.Uuid,
		MethodId: suite.paymentMethodWithInactivePaymentSystem.Id,
		Account:  "79211234567",
	}
	rsp1 := &grpc.PaymentFormDataChangeResponse{}
	err = suite.service.PaymentFormPaymentAccountChanged(context.TODO(), req1, rsp1)
	assert.NoError(suite.T(), err)
	assert.Equal(suite.T(), pkg.ResponseStatusOk, rsp1.Status)
	assert.Empty(suite.T(), rsp1.Message)
	assert.NotNil(suite.T(), rsp1.Item)
	assert.False(suite.T(), rsp1.Item.UserAddressDataRequired)
}

func (suite *OrderTestSuite) TestOrder_OrderReCalculateAmounts_Ok() {
	req := &billing.OrderCreateRequest{
		ProjectId:   suite.project.Id,
		Currency:    "RUB",
		Amount:      100,
		Account:     "unit test",
		Description: "unit test",
		OrderId:     bson.NewObjectId().Hex(),
		User: &billing.OrderUser{
			Email: "test@unit.unit",
			Ip:    "127.0.0.1",
		},
	}

	rsp := &billing.Order{}
	err := suite.service.OrderCreateProcess(context.TODO(), req, rsp)
	assert.Nil(suite.T(), err)
	assert.True(suite.T(), len(rsp.Id) > 0)

	order, err := suite.service.getOrderByUuid(rsp.Uuid)
	assert.NoError(suite.T(), err)
	assert.Nil(suite.T(), order.BillingAddress)

	req1 := &grpc.ProcessBillingAddressRequest{
		OrderId: rsp.Uuid,
		Country: "US",
		City:    "Washington",
		Zip:     "98001",
	}
	rsp1 := &grpc.ProcessBillingAddressResponse{}
	err = suite.service.ProcessBillingAddress(context.TODO(), req1, rsp1)
	assert.NoError(suite.T(), err)
	assert.Equal(suite.T(), pkg.ResponseStatusOk, rsp1.Status)
	assert.Empty(suite.T(), rsp1.Message)
	assert.NotNil(suite.T(), rsp1.Item)
	assert.True(suite.T(), rsp1.Item.HasVat)
	assert.True(suite.T(), rsp1.Item.Vat > 0)
	assert.True(suite.T(), rsp1.Item.Amount > 0)
	assert.True(suite.T(), rsp1.Item.TotalAmount > 0)

	assert.NotEqual(suite.T(), order.Tax.Amount, rsp1.Item.Vat)
	assert.NotEqual(suite.T(), float32(order.TotalPaymentAmount), rsp1.Item.TotalAmount)

	order1, err := suite.service.getOrderByUuid(rsp.Uuid)
	assert.NoError(suite.T(), err)
	assert.NotNil(suite.T(), order1.BillingAddress)

	assert.Equal(suite.T(), order1.Tax.Amount, rsp1.Item.Vat)
	assert.Equal(suite.T(), order1.TotalPaymentAmount, rsp1.Item.TotalAmount)
}

func (suite *OrderTestSuite) TestOrder_OrderReCalculateAmounts_OrderNotFound_Error() {
	req := &billing.OrderCreateRequest{
		ProjectId:   suite.project.Id,
		Currency:    "RUB",
		Amount:      100,
		Account:     "unit test",
		Description: "unit test",
		OrderId:     bson.NewObjectId().Hex(),
		User: &billing.OrderUser{
			Email: "test@unit.unit",
			Ip:    "127.0.0.1",
		},
	}

	rsp := &billing.Order{}
	err := suite.service.OrderCreateProcess(context.TODO(), req, rsp)
	assert.Nil(suite.T(), err)
	assert.True(suite.T(), len(rsp.Id) > 0)

	req1 := &grpc.ProcessBillingAddressRequest{
		OrderId: uuid.New().String(),
		Country: "US",
		City:    "Washington",
		Zip:     "98001",
	}
	rsp1 := &grpc.ProcessBillingAddressResponse{}
	err = suite.service.ProcessBillingAddress(context.TODO(), req1, rsp1)
	assert.NoError(suite.T(), err)
	assert.Equal(suite.T(), pkg.ResponseStatusBadData, rsp1.Status)
	assert.Equal(suite.T(), orderErrorNotFound, rsp1.Message)
}

func (suite *OrderTestSuite) TestOrder_PaymentCreateProcess_UserAddressDataRequired_Ok() {
	req := &billing.OrderCreateRequest{
		ProjectId:   suite.project.Id,
		Currency:    "RUB",
		Amount:      100,
		Account:     "unit test",
		Description: "unit test",
		OrderId:     bson.NewObjectId().Hex(),
		User: &billing.OrderUser{
			Email: "test@unit.unit",
			Ip:    "127.0.0.1",
		},
	}

	rsp := &billing.Order{}
	err := suite.service.OrderCreateProcess(context.TODO(), req, rsp)
	assert.Nil(suite.T(), err)

	order, err := suite.service.getOrderByUuid(rsp.Uuid)
	assert.NoError(suite.T(), err)
	assert.NotNil(suite.T(), order)
	assert.Nil(suite.T(), order.BillingAddress)

	order.UserAddressDataRequired = true
	err = suite.service.updateOrder(order)
	assert.NoError(suite.T(), err)

	expireYear := time.Now().AddDate(1, 0, 0)

	req1 := &grpc.PaymentCreateRequest{
		Data: map[string]string{
			pkg.PaymentCreateFieldOrderId:         rsp.Uuid,
			pkg.PaymentCreateFieldPaymentMethodId: suite.paymentMethod.Id,
			pkg.PaymentCreateFieldEmail:           "test@unit.unit",
			pkg.PaymentCreateFieldPan:             "4000000000000002",
			pkg.PaymentCreateFieldCvv:             "123",
			pkg.PaymentCreateFieldMonth:           "02",
			pkg.PaymentCreateFieldYear:            expireYear.Format("2006"),
			pkg.PaymentCreateFieldHolder:          "Mr. Card Holder",
			pkg.PaymentCreateFieldUserCountry:     "US",
			pkg.PaymentCreateFieldUserCity:        "Washington",
			pkg.PaymentCreateFieldUserZip:         "98001",
		},
		Ip: "127.0.0.1",
	}

	rsp1 := &grpc.PaymentCreateResponse{}
	err = suite.service.PaymentCreateProcess(context.TODO(), req1, rsp1)

	assert.Nil(suite.T(), err)
	assert.Equal(suite.T(), pkg.ResponseStatusOk, rsp1.Status)
	assert.True(suite.T(), len(rsp1.RedirectUrl) > 0)
	assert.Len(suite.T(), rsp1.Message, 0)

	order1, err := suite.service.getOrderByUuid(rsp.Uuid)
	assert.NoError(suite.T(), err)
	assert.NotNil(suite.T(), order1)

	assert.True(suite.T(), order.Tax.Amount > order1.Tax.Amount)
	assert.True(suite.T(), order.TotalPaymentAmount > order1.TotalPaymentAmount)
	assert.NotNil(suite.T(), order1.BillingAddress)
	assert.Equal(suite.T(), "US", order1.BillingAddress.Country)
	assert.Equal(suite.T(), "Washington", order1.BillingAddress.City)
	assert.Equal(suite.T(), "98001", order1.BillingAddress.PostalCode)
}

func (suite *OrderTestSuite) TestOrder_PaymentCreateProcess_UserAddressDataRequired_CountryFieldNotFound_Ok() {
	req := &billing.OrderCreateRequest{
		ProjectId:   suite.project.Id,
		Currency:    "RUB",
		Amount:      100,
		Account:     "unit test",
		Description: "unit test",
		OrderId:     bson.NewObjectId().Hex(),
		User: &billing.OrderUser{
			Email: "test@unit.unit",
			Ip:    "127.0.0.1",
		},
	}

	rsp := &billing.Order{}
	err := suite.service.OrderCreateProcess(context.TODO(), req, rsp)
	assert.Nil(suite.T(), err)

	order, err := suite.service.getOrderByUuid(rsp.Uuid)
	assert.NoError(suite.T(), err)
	assert.NotNil(suite.T(), order)
	assert.Nil(suite.T(), order.BillingAddress)

	order.UserAddressDataRequired = true
	err = suite.service.updateOrder(order)
	assert.NoError(suite.T(), err)

	expireYear := time.Now().AddDate(1, 0, 0)

	req1 := &grpc.PaymentCreateRequest{
		Data: map[string]string{
			pkg.PaymentCreateFieldOrderId:         rsp.Uuid,
			pkg.PaymentCreateFieldPaymentMethodId: suite.paymentMethod.Id,
			pkg.PaymentCreateFieldEmail:           "test@unit.unit",
			pkg.PaymentCreateFieldPan:             "4000000000000002",
			pkg.PaymentCreateFieldCvv:             "123",
			pkg.PaymentCreateFieldMonth:           "02",
			pkg.PaymentCreateFieldYear:            expireYear.Format("2006"),
			pkg.PaymentCreateFieldHolder:          "Mr. Card Holder",
		},
	}

	rsp1 := &grpc.PaymentCreateResponse{}
	err = suite.service.PaymentCreateProcess(context.TODO(), req1, rsp1)

	assert.Nil(suite.T(), err)
	assert.Equal(suite.T(), pkg.ResponseStatusBadData, rsp1.Status)
	assert.Empty(suite.T(), rsp1.RedirectUrl)
	assert.Equal(suite.T(), orderErrorCreatePaymentRequiredFieldUserCountryNotFound, rsp1.Message)

	order1, err := suite.service.getOrderByUuid(rsp.Uuid)
	assert.NoError(suite.T(), err)
	assert.NotNil(suite.T(), order1)

	assert.Equal(suite.T(), order.Tax.Amount, order1.Tax.Amount)
	assert.Equal(suite.T(), order.TotalPaymentAmount, order1.TotalPaymentAmount)
	assert.Nil(suite.T(), order1.BillingAddress)
}

func (suite *OrderTestSuite) TestOrder_PaymentCreateProcess_UserAddressDataRequired_CityFieldNotFound_Ok() {
	req := &billing.OrderCreateRequest{
		ProjectId:   suite.project.Id,
		Currency:    "RUB",
		Amount:      100,
		Account:     "unit test",
		Description: "unit test",
		OrderId:     bson.NewObjectId().Hex(),
		User: &billing.OrderUser{
			Email: "test@unit.unit",
			Ip:    "127.0.0.1",
		},
	}

	rsp := &billing.Order{}
	err := suite.service.OrderCreateProcess(context.TODO(), req, rsp)
	assert.Nil(suite.T(), err)

	order, err := suite.service.getOrderByUuid(rsp.Uuid)
	assert.NoError(suite.T(), err)
	assert.NotNil(suite.T(), order)
	assert.Nil(suite.T(), order.BillingAddress)

	order.UserAddressDataRequired = true
	err = suite.service.updateOrder(order)
	assert.NoError(suite.T(), err)

	expireYear := time.Now().AddDate(1, 0, 0)

	req1 := &grpc.PaymentCreateRequest{
		Data: map[string]string{
			pkg.PaymentCreateFieldOrderId:         rsp.Uuid,
			pkg.PaymentCreateFieldPaymentMethodId: suite.paymentMethod.Id,
			pkg.PaymentCreateFieldEmail:           "test@unit.unit",
			pkg.PaymentCreateFieldPan:             "4000000000000002",
			pkg.PaymentCreateFieldCvv:             "123",
			pkg.PaymentCreateFieldMonth:           "02",
			pkg.PaymentCreateFieldYear:            expireYear.Format("2006"),
			pkg.PaymentCreateFieldHolder:          "Mr. Card Holder",
			pkg.PaymentCreateFieldUserCountry:     "US",
		},
	}

	rsp1 := &grpc.PaymentCreateResponse{}
	err = suite.service.PaymentCreateProcess(context.TODO(), req1, rsp1)

	assert.Nil(suite.T(), err)
	assert.Equal(suite.T(), pkg.ResponseStatusBadData, rsp1.Status)
	assert.Empty(suite.T(), rsp1.RedirectUrl)
	assert.Equal(suite.T(), orderErrorCreatePaymentRequiredFieldUserCityNotFound, rsp1.Message)

	order1, err := suite.service.getOrderByUuid(rsp.Uuid)
	assert.NoError(suite.T(), err)
	assert.NotNil(suite.T(), order1)

	assert.Equal(suite.T(), order.Tax.Amount, order1.Tax.Amount)
	assert.Equal(suite.T(), order.TotalPaymentAmount, order1.TotalPaymentAmount)
	assert.Nil(suite.T(), order1.BillingAddress)
}

func (suite *OrderTestSuite) TestOrder_PaymentCreateProcess_UserAddressDataRequired_ZipFieldNotFound_Ok() {
	req := &billing.OrderCreateRequest{
		ProjectId:   suite.project.Id,
		Currency:    "RUB",
		Amount:      100,
		Account:     "unit test",
		Description: "unit test",
		OrderId:     bson.NewObjectId().Hex(),
		User: &billing.OrderUser{
			Email: "test@unit.unit",
			Ip:    "127.0.0.1",
		},
	}

	rsp := &billing.Order{}
	err := suite.service.OrderCreateProcess(context.TODO(), req, rsp)
	assert.Nil(suite.T(), err)

	order, err := suite.service.getOrderByUuid(rsp.Uuid)
	assert.NoError(suite.T(), err)
	assert.NotNil(suite.T(), order)
	assert.Nil(suite.T(), order.BillingAddress)

	order.UserAddressDataRequired = true
	err = suite.service.updateOrder(order)
	assert.NoError(suite.T(), err)

	expireYear := time.Now().AddDate(1, 0, 0)

	req1 := &grpc.PaymentCreateRequest{
		Data: map[string]string{
			pkg.PaymentCreateFieldOrderId:         rsp.Uuid,
			pkg.PaymentCreateFieldPaymentMethodId: suite.paymentMethod.Id,
			pkg.PaymentCreateFieldEmail:           "test@unit.unit",
			pkg.PaymentCreateFieldPan:             "4000000000000002",
			pkg.PaymentCreateFieldCvv:             "123",
			pkg.PaymentCreateFieldMonth:           "02",
			pkg.PaymentCreateFieldYear:            expireYear.Format("2006"),
			pkg.PaymentCreateFieldHolder:          "Mr. Card Holder",
			pkg.PaymentCreateFieldUserCountry:     "US",
			pkg.PaymentCreateFieldUserCity:        "Washington",
		},
	}

	rsp1 := &grpc.PaymentCreateResponse{}
	err = suite.service.PaymentCreateProcess(context.TODO(), req1, rsp1)

	assert.Nil(suite.T(), err)
	assert.Equal(suite.T(), pkg.ResponseStatusBadData, rsp1.Status)
	assert.Empty(suite.T(), rsp1.RedirectUrl)
	assert.Equal(suite.T(), orderErrorCreatePaymentRequiredFieldUserZipNotFound, rsp1.Message)

	order1, err := suite.service.getOrderByUuid(rsp.Uuid)
	assert.NoError(suite.T(), err)
	assert.NotNil(suite.T(), order1)

	assert.Equal(suite.T(), order.Tax.Amount, order1.Tax.Amount)
	assert.Equal(suite.T(), order.TotalPaymentAmount, order1.TotalPaymentAmount)
	assert.Nil(suite.T(), order1.BillingAddress)
}

func (suite *OrderTestSuite) TestOrder_CreateOrderByToken_Ok() {
	req := &grpc.TokenRequest{
		User: &billing.TokenUser{
			Id: bson.NewObjectId().Hex(),
			Email: &billing.TokenUserEmailValue{
				Value: "test@unit.test",
			},
			Phone: &billing.TokenUserPhoneValue{
				Value: "1234567890",
			},
			Name: &billing.TokenUserValue{
				Value: "Unit Test",
			},
			Ip: &billing.TokenUserIpValue{
				Value: "127.0.0.1",
			},
			Locale: &billing.TokenUserLocaleValue{
				Value: "ru",
			},
			Address: &billing.OrderBillingAddress{
				Country:    "RU",
				City:       "St.Petersburg",
				PostalCode: "190000",
				State:      "SPE",
			},
		},
		Settings: &billing.TokenSettings{
			ProjectId:   suite.project.Id,
			Currency:    "RUB",
			Amount:      100,
			Description: "test payment",
		},
	}
	rsp := &grpc.TokenResponse{}
	err := suite.service.CreateToken(context.TODO(), req, rsp)
	assert.NoError(suite.T(), err)
	assert.Equal(suite.T(), pkg.ResponseStatusOk, rsp.Status)
	assert.Empty(suite.T(), rsp.Message)
	assert.NotEmpty(suite.T(), rsp.Token)

	req1 := &billing.OrderCreateRequest{
		Token: rsp.Token,
	}

	rsp1 := &billing.Order{}
	err = suite.service.OrderCreateProcess(context.TODO(), req1, rsp1)
	assert.NoError(suite.T(), err)
	assert.NotEmpty(suite.T(), rsp1.Id)
	assert.Equal(suite.T(), req.Settings.ProjectId, rsp1.Project.Id)
	assert.Equal(suite.T(), req.Settings.Currency, rsp1.ProjectIncomeCurrency.CodeA3)
	assert.Equal(suite.T(), req.Settings.Amount, rsp1.ProjectIncomeAmount)
	assert.Equal(suite.T(), req.Settings.Description, rsp1.Description)
}

func (suite *OrderTestSuite) TestOrder_PaymentFormJsonDataProcess_UuidNotFound_Error() {
	req := &grpc.PaymentFormJsonDataRequest{
		OrderId: bson.NewObjectId().Hex(),
	}
	rsp := &grpc.PaymentFormJsonDataResponse{}
	err := suite.service.PaymentFormJsonDataProcess(context.TODO(), req, rsp)
	assert.NotNil(suite.T(), err)
	assert.Equal(suite.T(), orderErrorNotFound, err.Error())
}

func (suite *OrderTestSuite) TestOrder_PaymentFormJsonDataProcess_NewCookie_Ok() {
	req := &billing.OrderCreateRequest{
		ProjectId:   suite.project.Id,
		Currency:    "RUB",
		Amount:      100,
		Account:     "unit test",
		Description: "unit test",
		OrderId:     bson.NewObjectId().Hex(),
	}

	rsp := &billing.Order{}
	err := suite.service.OrderCreateProcess(context.TODO(), req, rsp)
	assert.NoError(suite.T(), err)

	req1 := &grpc.PaymentFormJsonDataRequest{
		OrderId: rsp.Uuid,
		Scheme:  "http",
		Host:    "127.0.0.1",
	}
	rsp1 := &grpc.PaymentFormJsonDataResponse{}
	err = suite.service.PaymentFormJsonDataProcess(context.TODO(), req1, rsp1)
	assert.NoError(suite.T(), err)
	assert.NotEmpty(suite.T(), rsp1.Cookie)

	browserCustomer, err := suite.service.decryptBrowserCookie(rsp1.Cookie)
	assert.NoError(suite.T(), err)
	assert.NotNil(suite.T(), browserCustomer)
	assert.Empty(suite.T(), browserCustomer.CustomerId)
}

func (suite *OrderTestSuite) TestOrder_PaymentFormJsonDataProcess_ExistCookie_Ok() {
	req := &billing.OrderCreateRequest{
		ProjectId:   suite.project.Id,
		Currency:    "RUB",
		Amount:      100,
		Account:     "unit test",
		Description: "unit test",
		OrderId:     bson.NewObjectId().Hex(),
	}

	rsp := &billing.Order{}
	err := suite.service.OrderCreateProcess(context.TODO(), req, rsp)
	assert.NoError(suite.T(), err)

	req1 := &grpc.TokenRequest{
		User: &billing.TokenUser{
			Id: bson.NewObjectId().Hex(),
			Email: &billing.TokenUserEmailValue{
				Value: "test@unit.test",
			},
			Phone: &billing.TokenUserPhoneValue{
				Value: "1234567890",
			},
			Name: &billing.TokenUserValue{
				Value: "Unit Test",
			},
			Ip: &billing.TokenUserIpValue{
				Value: "127.0.0.1",
			},
			Locale: &billing.TokenUserLocaleValue{
				Value: "ru",
			},
			Address: &billing.OrderBillingAddress{
				Country:    "RU",
				City:       "St.Petersburg",
				PostalCode: "190000",
				State:      "SPE",
			},
		},
		Settings: &billing.TokenSettings{
			ProjectId:   suite.project.Id,
			Currency:    "RUB",
			Amount:      100,
			Description: "test payment",
		},
	}
	customer, err := suite.service.createCustomer(req1, suite.project)
	assert.NoError(suite.T(), err)
	assert.NotNil(suite.T(), customer)

	browserCustomer := &BrowserCookieCustomer{
		CustomerId: customer.Id,
		Ip:         "127.0.0.1",
		CreatedAt:  time.Now(),
		UpdatedAt:  time.Now(),
	}
	cookie, err := suite.service.generateBrowserCookie(browserCustomer)
	assert.NoError(suite.T(), err)
	assert.NotEmpty(suite.T(), cookie)

	req2 := &grpc.PaymentFormJsonDataRequest{
		OrderId: rsp.Uuid,
		Scheme:  "http",
		Host:    "127.0.0.1",
		Cookie:  cookie,
		Ip:      "127.0.0.1",
	}
	rsp2 := &grpc.PaymentFormJsonDataResponse{}
	err = suite.service.PaymentFormJsonDataProcess(context.TODO(), req2, rsp2)
	assert.NoError(suite.T(), err)
	assert.NotEmpty(suite.T(), rsp2.Cookie)

	browserCustomer, err = suite.service.decryptBrowserCookie(rsp2.Cookie)
	assert.NoError(suite.T(), err)
	assert.NotNil(suite.T(), browserCustomer)
	assert.NotEmpty(suite.T(), browserCustomer.CustomerId)
	assert.Equal(suite.T(), int32(1), browserCustomer.SessionCount)
}

func (suite *OrderTestSuite) TestOrder_PaymentCreateProcess_NotOwnBankCard_Error() {
	req := &billing.OrderCreateRequest{
		ProjectId:   suite.project.Id,
		Currency:    "RUB",
		Amount:      100,
		Account:     "unit test",
		Description: "unit test",
		OrderId:     bson.NewObjectId().Hex(),
		User: &billing.OrderUser{
			Email: "test@unit.unit",
			Ip:    "127.0.0.1",
		},
	}

	rsp := &billing.Order{}
	err := suite.service.OrderCreateProcess(context.TODO(), req, rsp)
	assert.Nil(suite.T(), err)

	order, err := suite.service.getOrderByUuid(rsp.Uuid)
	assert.NoError(suite.T(), err)
	assert.NotNil(suite.T(), order)
	assert.Nil(suite.T(), order.BillingAddress)

	req1 := &grpc.PaymentCreateRequest{
		Data: map[string]string{
			pkg.PaymentCreateFieldOrderId:         rsp.Uuid,
			pkg.PaymentCreateFieldPaymentMethodId: suite.paymentMethod.Id,
			pkg.PaymentCreateFieldEmail:           "test@unit.unit",
			pkg.PaymentCreateFieldCvv:             "123",
			pkg.PaymentCreateFieldStoredCardId:    bson.NewObjectId().Hex(),
		},
	}

	rsp1 := &grpc.PaymentCreateResponse{}
	err = suite.service.PaymentCreateProcess(context.TODO(), req1, rsp1)
	assert.NoError(suite.T(), err)
	assert.Equal(suite.T(), pkg.ResponseStatusBadData, rsp1.Status)
	assert.Equal(suite.T(), orderErrorRecurringCardNotOwnToUser, rsp1.Message)
}

func (suite *OrderTestSuite) TestOrder_IsOrderCanBePaying_Ok() {
	req := &billing.OrderCreateRequest{
		ProjectId:   suite.project.Id,
		Currency:    "RUB",
		Amount:      100,
		Description: "unit test",
		OrderId:     bson.NewObjectId().Hex(),
		User: &billing.OrderUser{
			Email: "test@unit.unit",
			Ip:    "127.0.0.1",
		},
	}

	rsp := &billing.Order{}
	err := suite.service.OrderCreateProcess(context.TODO(), req, rsp)
	assert.NoError(suite.T(), err)

	req1 := &grpc.IsOrderCanBePayingRequest{
		OrderId:   rsp.Uuid,
		ProjectId: rsp.GetProjectId(),
	}
	rsp1 := &grpc.IsOrderCanBePayingResponse{}
	err = suite.service.IsOrderCanBePaying(context.TODO(), req1, rsp1)
	assert.NoError(suite.T(), err)
	assert.Equal(suite.T(), pkg.ResponseStatusOk, rsp1.Status)
	assert.Empty(suite.T(), rsp1.Message)
	assert.NotNil(suite.T(), rsp1.Item)
	assert.Equal(suite.T(), req1.ProjectId, rsp1.Item.GetProjectId())
	assert.Equal(suite.T(), req1.OrderId, rsp1.Item.Uuid)
}

func (suite *OrderTestSuite) TestOrder_IsOrderCanBePaying_IncorrectProject_Error() {
	req := &billing.OrderCreateRequest{
		ProjectId:   suite.project.Id,
		Currency:    "RUB",
		Amount:      100,
		Description: "unit test",
		OrderId:     bson.NewObjectId().Hex(),
		User: &billing.OrderUser{
			Email: "test@unit.unit",
			Ip:    "127.0.0.1",
		},
	}

	rsp := &billing.Order{}
	err := suite.service.OrderCreateProcess(context.TODO(), req, rsp)
	assert.NoError(suite.T(), err)

	req1 := &grpc.IsOrderCanBePayingRequest{
		OrderId:   rsp.Uuid,
		ProjectId: bson.NewObjectId().Hex(),
	}
	rsp1 := &grpc.IsOrderCanBePayingResponse{}
	err = suite.service.IsOrderCanBePaying(context.TODO(), req1, rsp1)
	assert.NoError(suite.T(), err)
	assert.Equal(suite.T(), pkg.ResponseStatusBadData, rsp1.Status)
	assert.Equal(suite.T(), orderErrorOrderCreatedAnotherProject, rsp1.Message)
	assert.Nil(suite.T(), rsp1.Item)
}

func (suite *OrderTestSuite) TestOrder_IsOrderCanBePaying_HasEndedStatus_Error() {
	req := &billing.OrderCreateRequest{
		ProjectId:   suite.project.Id,
		Currency:    "RUB",
		Amount:      100,
		Description: "unit test",
		OrderId:     bson.NewObjectId().Hex(),
		User: &billing.OrderUser{
			Email: "test@unit.unit",
			Ip:    "127.0.0.1",
		},
	}

	rsp := &billing.Order{}
	err := suite.service.OrderCreateProcess(context.TODO(), req, rsp)
	assert.NoError(suite.T(), err)

	rsp.PrivateStatus = constant.OrderStatusProjectComplete
	err = suite.service.updateOrder(rsp)
	assert.NoError(suite.T(), err)

	req1 := &grpc.IsOrderCanBePayingRequest{
		OrderId:   rsp.Uuid,
		ProjectId: rsp.GetProjectId(),
	}
	rsp1 := &grpc.IsOrderCanBePayingResponse{}
	err = suite.service.IsOrderCanBePaying(context.TODO(), req1, rsp1)
	assert.NoError(suite.T(), err)
	assert.Equal(suite.T(), pkg.ResponseStatusBadData, rsp1.Status)
	assert.Equal(suite.T(), orderErrorOrderAlreadyComplete, rsp1.Message)
	assert.Nil(suite.T(), rsp1.Item)
}

func (suite *OrderTestSuite) TestOrder_CreatePayment_ChangeCustomerData_Ok() {
	req := &billing.OrderCreateRequest{
		ProjectId: suite.project.Id,
		Currency:  "RUB",
		Amount:    100,
		User: &billing.OrderUser{
			Email:  "test@unit.unit",
			Ip:     "127.0.0.1",
			Locale: "ru",
		},
	}

	rsp := &billing.Order{}
	err := suite.service.OrderCreateProcess(context.TODO(), req, rsp)
	assert.NoError(suite.T(), err)

	customer1, err := suite.service.getCustomerById(rsp.User.Id)
	assert.NoError(suite.T(), err)
	assert.NotNil(suite.T(), customer1)
	assert.Equal(suite.T(), rsp.User.Id, customer1.Id)
	assert.Equal(suite.T(), rsp.User.Email, customer1.Email)
	assert.Equal(suite.T(), rsp.User.Ip, net.IP(customer1.Ip).String())
	assert.Len(suite.T(), customer1.Identity, 1)
	assert.Equal(suite.T(), rsp.User.Email, customer1.Identity[0].Value)
	assert.Empty(suite.T(), customer1.IpHistory)
	assert.Empty(suite.T(), customer1.AcceptLanguage)
	assert.Empty(suite.T(), customer1.AcceptLanguageHistory)
	assert.Equal(suite.T(), rsp.User.Locale, customer1.Locale)
	assert.Empty(suite.T(), customer1.LocaleHistory)
	assert.Empty(suite.T(), customer1.UserAgent)

	req1 := &grpc.PaymentFormJsonDataRequest{
		OrderId:   rsp.Uuid,
		Scheme:    "http",
		Host:      "localhost",
		Locale:    "en-US",
		Ip:        "127.0.0.2",
		UserAgent: "linux",
	}
	rsp1 := &grpc.PaymentFormJsonDataResponse{}
	err = suite.service.PaymentFormJsonDataProcess(context.TODO(), req1, rsp1)
	assert.NoError(suite.T(), err)

	customer2, err := suite.service.getCustomerById(rsp.User.Id)
	assert.NoError(suite.T(), err)

	order, err := suite.service.getOrderById(rsp.Id)
	assert.NoError(suite.T(), err)
	assert.NotNil(suite.T(), order)
	assert.NotNil(suite.T(), order.User)
	assert.Equal(suite.T(), customer2.Id, order.User.Id)
	assert.Equal(suite.T(), order.User.Ip, net.IP(customer2.Ip).String())
	assert.Equal(suite.T(), order.User.Locale, customer2.Locale)
	assert.Equal(suite.T(), order.User.Email, customer2.Email)
	assert.True(suite.T(), order.UserAddressDataRequired)

	assert.NotNil(suite.T(), customer2)
	assert.Equal(suite.T(), customer1.Id, customer2.Id)
	assert.Equal(suite.T(), customer1.Email, customer2.Email)
	assert.Equal(suite.T(), req1.Ip, net.IP(customer2.Ip).String())
	assert.NotEmpty(suite.T(), customer2.IpHistory)
	assert.Len(suite.T(), customer2.IpHistory, 1)
	assert.Equal(suite.T(), customer2.IpHistory[0].Ip, customer1.Ip)
	assert.Len(suite.T(), customer2.Identity, 1)
	assert.Equal(suite.T(), rsp.User.Email, customer2.Identity[0].Value)
	assert.Equal(suite.T(), req1.Locale, customer2.AcceptLanguage)
	assert.Empty(suite.T(), customer2.AcceptLanguageHistory)
	assert.Equal(suite.T(), "en", customer2.Locale)
	assert.NotEmpty(suite.T(), customer2.LocaleHistory)
	assert.Len(suite.T(), customer2.LocaleHistory, 1)
	assert.Equal(suite.T(), customer1.Locale, customer2.LocaleHistory[0].Value)
	assert.Equal(suite.T(), req1.UserAgent, customer2.UserAgent)

	expireYear := time.Now().AddDate(1, 0, 0)

	req2 := &grpc.PaymentCreateRequest{
		Data: map[string]string{
			pkg.PaymentCreateFieldOrderId:         rsp.Uuid,
			pkg.PaymentCreateFieldPaymentMethodId: suite.paymentMethod.Id,
			pkg.PaymentCreateFieldEmail:           "test123@unit.unit",
			pkg.PaymentCreateFieldPan:             "4000000000000002",
			pkg.PaymentCreateFieldCvv:             "123",
			pkg.PaymentCreateFieldMonth:           "02",
			pkg.PaymentCreateFieldYear:            expireYear.Format("2006"),
			pkg.PaymentCreateFieldHolder:          "MR. CARD HOLDER",
			pkg.PaymentCreateFieldUserCountry:     "US",
			pkg.PaymentCreateFieldUserCity:        "Washington",
			pkg.PaymentCreateFieldUserZip:         "123456",
		},
		Ip:             "127.0.0.3",
		AcceptLanguage: "fr-CA",
		UserAgent:      "windows",
	}
	rsp2 := &grpc.PaymentCreateResponse{}
	err = suite.service.PaymentCreateProcess(context.TODO(), req2, rsp2)
	assert.NoError(suite.T(), err)

	order, err = suite.service.getOrderById(rsp.Id)
	assert.NoError(suite.T(), err)
	assert.NotNil(suite.T(), order)
	assert.Equal(suite.T(), int32(constant.OrderStatusPaymentSystemCreate), order.PrivateStatus)

	customer3, err := suite.service.getCustomerById(rsp.User.Id)
	assert.NoError(suite.T(), err)
	assert.NotNil(suite.T(), customer3)

	assert.Equal(suite.T(), customer2.Id, customer3.Id)
	assert.Equal(suite.T(), customer3.Id, order.User.Id)
	assert.Equal(suite.T(), order.User.Ip, req2.Ip)
	assert.Equal(suite.T(), "fr", order.User.Locale)
	assert.Equal(suite.T(), "test123@unit.unit", order.User.Email)

	assert.Equal(suite.T(), order.User.Email, customer3.Email)
	assert.Equal(suite.T(), order.User.Ip, net.IP(customer3.Ip).String())
	assert.Len(suite.T(), customer3.IpHistory, 2)
	assert.Equal(suite.T(), customer2.Ip, customer3.IpHistory[1].Ip)
	assert.Equal(suite.T(), customer1.Ip, customer3.IpHistory[0].Ip)

	assert.Len(suite.T(), customer3.Identity, 2)
	assert.Equal(suite.T(), order.User.Email, customer3.Identity[1].Value)
	assert.Equal(suite.T(), customer2.Email, customer3.Identity[0].Value)

	assert.Equal(suite.T(), req2.AcceptLanguage, customer3.AcceptLanguage)
	assert.Len(suite.T(), customer3.AcceptLanguageHistory, 1)
	assert.Equal(suite.T(), customer2.AcceptLanguage, customer3.AcceptLanguageHistory[0].Value)

	assert.Equal(suite.T(), order.User.Locale, customer3.Locale)
	assert.Len(suite.T(), customer3.LocaleHistory, 2)
	assert.Equal(suite.T(), customer1.Locale, customer3.LocaleHistory[0].Value)
	assert.Equal(suite.T(), customer2.Locale, customer3.LocaleHistory[1].Value)
	assert.Equal(suite.T(), req2.UserAgent, customer3.UserAgent)
}

func (suite *OrderTestSuite) TestOrder_GetPublicStatus() {
	order := &billing.Order{}

	order.PrivateStatus = constant.OrderStatusNew
	assert.Equal(suite.T(), order.GetPublicStatus(), constant.OrderPublicStatusCreated)

	order.PrivateStatus = constant.OrderStatusPaymentSystemCreate
	assert.Equal(suite.T(), order.GetPublicStatus(), constant.OrderPublicStatusCreated)

	order.PrivateStatus = constant.OrderStatusPaymentSystemCanceled
	assert.Equal(suite.T(), order.GetPublicStatus(), constant.OrderPublicStatusCanceled)

	order.PrivateStatus = constant.OrderStatusPaymentSystemRejectOnCreate
	assert.Equal(suite.T(), order.GetPublicStatus(), constant.OrderPublicStatusRejected)

	order.PrivateStatus = constant.OrderStatusPaymentSystemReject
	assert.Equal(suite.T(), order.GetPublicStatus(), constant.OrderPublicStatusRejected)

	order.PrivateStatus = constant.OrderStatusProjectReject
	assert.Equal(suite.T(), order.GetPublicStatus(), constant.OrderPublicStatusRejected)

	order.PrivateStatus = constant.OrderStatusPaymentSystemDeclined
	assert.Equal(suite.T(), order.GetPublicStatus(), constant.OrderPublicStatusRejected)

	order.PrivateStatus = constant.OrderStatusPaymentSystemComplete
	assert.Equal(suite.T(), order.GetPublicStatus(), constant.OrderPublicStatusProcessed)

	order.PrivateStatus = constant.OrderStatusProjectComplete
	assert.Equal(suite.T(), order.GetPublicStatus(), constant.OrderPublicStatusProcessed)

	order.PrivateStatus = constant.OrderStatusRefund
	assert.Equal(suite.T(), order.GetPublicStatus(), constant.OrderPublicStatusRefunded)

	order.PrivateStatus = constant.OrderStatusChargeback
	assert.Equal(suite.T(), order.GetPublicStatus(), constant.OrderPublicStatusChargeback)
}

func (suite *OrderTestSuite) TestOrder_GetReceiptUserEmail() {
	order := &billing.Order{}
	assert.Empty(suite.T(), order.GetReceiptUserEmail())

	order.User = &billing.OrderUser{}
	assert.Empty(suite.T(), order.GetReceiptUserEmail())

	order.User.Email = "test@test.com"
	assert.NotEmpty(suite.T(), order.GetReceiptUserEmail())
	assert.Equal(suite.T(), order.GetReceiptUserEmail(), "test@test.com")
}

func (suite *OrderTestSuite) TestOrder_GetReceiptUserPhone() {
	order := &billing.Order{}
	assert.Empty(suite.T(), order.GetReceiptUserPhone())

	order.User = &billing.OrderUser{}
	assert.Empty(suite.T(), order.GetReceiptUserPhone())

	order.User.Phone = "79111234567"
	assert.NotEmpty(suite.T(), order.GetReceiptUserPhone())
	assert.Equal(suite.T(), order.GetReceiptUserPhone(), "79111234567")
}

func (suite *OrderTestSuite) TestOrder_GetCountry() {
	order := &billing.Order{}
	assert.Empty(suite.T(), order.GetCountry())

	order.User = &billing.OrderUser{
		Address: &billing.OrderBillingAddress{
			Country: "RU",
		},
	}
	assert.NotEmpty(suite.T(), order.GetCountry())
	assert.Equal(suite.T(), order.GetCountry(), "RU")

	order.BillingAddress = &billing.OrderBillingAddress{
		Country: "CY",
	}
	assert.NotEmpty(suite.T(), order.GetCountry())
	assert.Equal(suite.T(), order.GetCountry(), "CY")
}

func (suite *OrderTestSuite) TestOrder_GetState() {
	order := &billing.Order{}
	assert.Empty(suite.T(), order.GetState())

	order.User = &billing.OrderUser{
		Address: &billing.OrderBillingAddress{
			Country: "US",
			State:   "AL",
		},
	}
	assert.NotEmpty(suite.T(), order.GetState())
	assert.Equal(suite.T(), order.GetState(), "AL")

	order.BillingAddress = &billing.OrderBillingAddress{
		Country: "US",
		State:   "MN",
	}
	assert.NotEmpty(suite.T(), order.GetState())
	assert.Equal(suite.T(), order.GetState(), "MN")
}

func (suite *OrderTestSuite) TestOrder_SetNotificationStatus() {
	order := &billing.Order{}
	assert.Nil(suite.T(), order.IsNotificationsSent)

	order.SetNotificationStatus("somekey", true)
	assert.NotNil(suite.T(), order.IsNotificationsSent)
	assert.Equal(suite.T(), len(order.IsNotificationsSent), 1)
	assert.Equal(suite.T(), order.IsNotificationsSent["somekey"], true)
}

func (suite *OrderTestSuite) TestOrder_GetNotificationStatus() {
	order := &billing.Order{}
	assert.Nil(suite.T(), order.IsNotificationsSent)

	ns := order.GetNotificationStatus("somekey")
	assert.False(suite.T(), ns)

	order.IsNotificationsSent = make(map[string]bool)
	order.IsNotificationsSent["somekey"] = true

	ns = order.GetNotificationStatus("somekey")
	assert.True(suite.T(), ns)
}

func (suite *OrderTestSuite) TestOrder_orderNotifyMerchant_Ok() {
	req := &billing.OrderCreateRequest{
		ProjectId:   suite.project.Id,
		Currency:    "RUB",
		Amount:      100,
		Account:     "unit test",
		Description: "unit test",
		OrderId:     bson.NewObjectId().Hex(),
		User: &billing.OrderUser{
			Email: "test@unit.unit",
			Ip:    "127.0.0.1",
		},
	}

	order := &billing.Order{}
	err := suite.service.OrderCreateProcess(context.TODO(), req, order)
	assert.Nil(suite.T(), err)

	ps := order.GetPublicStatus()
	assert.Equal(suite.T(), ps, constant.OrderPublicStatusCreated)
	nS := order.GetNotificationStatus(ps)
	assert.False(suite.T(), nS)
	assert.False(suite.T(), order.GetNotificationStatus(constant.OrderPublicStatusProcessed))
	assert.Equal(suite.T(), len(order.IsNotificationsSent), 0)

	order.PrivateStatus = constant.OrderStatusProjectComplete
	err = suite.service.updateOrder(order)
	assert.NoError(suite.T(), err)

	ps = order.GetPublicStatus()
	assert.Equal(suite.T(), ps, constant.OrderPublicStatusProcessed)
	nS = order.GetNotificationStatus(ps)
	assert.True(suite.T(), nS)
	assert.Equal(suite.T(), len(order.IsNotificationsSent), 1)
}

func (suite *OrderTestSuite) TestCardpay_fillPaymentDataCrypto() {
	var (
		name    = "Bitcoin"
		address = "1ByR2GSfDMuFGVoUzh4a5pzgrVuoTdr8wU"
	)

	req := &billing.OrderCreateRequest{
		ProjectId:   suite.project.Id,
		Currency:    "RUB",
		Amount:      100,
		Account:     "unit test",
		Description: "unit test",
		OrderId:     bson.NewObjectId().Hex(),
		User: &billing.OrderUser{
			Email: "test@unit.unit",
			Ip:    "127.0.0.1",
		},
	}

	order := &billing.Order{}
	err := suite.service.OrderCreateProcess(context.TODO(), req, order)
	assert.Nil(suite.T(), err)

	order.PaymentMethod = &billing.PaymentMethodOrder{
		Name: name,
	}
	order.PaymentMethodTxnParams = make(map[string]string)
	order.PaymentMethodTxnParams[pkg.PaymentCreateFieldCrypto] = address
	order.PaymentMethodTxnParams[pkg.TxnParamsFieldCryptoTransactionId] = "7d8c131c-092c-4a5b-83ed-5137ecb9b083"
	order.PaymentMethodTxnParams[pkg.TxnParamsFieldCryptoAmount] = "0.0001"
	order.PaymentMethodTxnParams[pkg.TxnParamsFieldCryptoCurrency] = "BTC"

	err = suite.service.fillPaymentDataCrypto(order)
	assert.NoError(suite.T(), err)
	assert.Equal(suite.T(), order.PaymentMethodPayerAccount, address)
	assert.NotNil(suite.T(), order.PaymentMethod.CryptoCurrency)
	assert.Equal(suite.T(), order.PaymentMethod.CryptoCurrency.Brand, name)
	assert.Equal(suite.T(), order.PaymentMethod.CryptoCurrency.Address, address)
}

func (suite *OrderTestSuite) TestCardpay_fillPaymentDataEwallet() {
	var (
		name    = "yamoney"
		account = "41001811131268"
	)
	req := &billing.OrderCreateRequest{
		ProjectId:   suite.project.Id,
		Currency:    "RUB",
		Amount:      100,
		Account:     "unit test",
		Description: "unit test",
		OrderId:     bson.NewObjectId().Hex(),
		User: &billing.OrderUser{
			Email: "test@unit.unit",
			Ip:    "127.0.0.1",
		},
	}

	order := &billing.Order{}
	err := suite.service.OrderCreateProcess(context.TODO(), req, order)
	assert.Nil(suite.T(), err)

	order.PaymentMethod = &billing.PaymentMethodOrder{
		Name: name,
	}
	order.PaymentMethodTxnParams = make(map[string]string)
	order.PaymentMethodTxnParams[pkg.PaymentCreateFieldEWallet] = account

	err = suite.service.fillPaymentDataEwallet(order)
	assert.NoError(suite.T(), err)
	assert.Equal(suite.T(), order.PaymentMethodPayerAccount, account)
	assert.NotNil(suite.T(), order.PaymentMethod.Wallet)
	assert.Equal(suite.T(), order.PaymentMethod.Wallet.Brand, name)
	assert.Equal(suite.T(), order.PaymentMethod.Wallet.Account, account)
}

func (suite *OrderTestSuite) TestCardpay_fillPaymentDataCard() {
	var (
		name      = "bank_card"
		maskedPan = "444444******4448"
		expMonth  = "10"
		expYear   = "2021"
		cardBrand = "VISA"
	)

	req := &billing.OrderCreateRequest{
		ProjectId:   suite.project.Id,
		Currency:    "RUB",
		Amount:      100,
		Account:     "unit test",
		Description: "unit test",
		OrderId:     bson.NewObjectId().Hex(),
		User: &billing.OrderUser{
			Email: "test@unit.unit",
			Ip:    "127.0.0.1",
		},
	}

	order := &billing.Order{}
	err := suite.service.OrderCreateProcess(context.TODO(), req, order)
	assert.Nil(suite.T(), err)

	order.PaymentMethod = &billing.PaymentMethodOrder{
		Name: name,
	}
	order.PaymentMethodTxnParams = make(map[string]string)
	order.PaymentMethodTxnParams[pkg.TxnParamsFieldBankCardIs3DS] = "1"

	order.PaymentRequisites = make(map[string]string)
	order.PaymentRequisites["card_brand"] = cardBrand
	order.PaymentRequisites["pan"] = maskedPan
	order.PaymentRequisites["month"] = expMonth
	order.PaymentRequisites["year"] = expYear

	err = suite.service.fillPaymentDataCard(order)
	assert.NoError(suite.T(), err)
	assert.Equal(suite.T(), order.PaymentMethodPayerAccount, maskedPan)
	assert.NotNil(suite.T(), order.PaymentMethod.Card)
	assert.Equal(suite.T(), order.PaymentMethod.Card.Brand, cardBrand)
	assert.Equal(suite.T(), order.PaymentMethod.Card.Masked, maskedPan)
	assert.Equal(suite.T(), order.PaymentMethod.Card.First6, "444444")
	assert.Equal(suite.T(), order.PaymentMethod.Card.Last4, "4448")
	assert.Equal(suite.T(), order.PaymentMethod.Card.ExpiryMonth, expMonth)
	assert.Equal(suite.T(), order.PaymentMethod.Card.ExpiryYear, expYear)
	assert.Equal(suite.T(), order.PaymentMethod.Card.Secure3D, true)
	assert.NotEmpty(suite.T(), order.PaymentMethod.Card.Fingerprint)
}<|MERGE_RESOLUTION|>--- conflicted
+++ resolved
@@ -3322,13 +3322,8 @@
 	err := suite.service.OrderCreateProcess(context.TODO(), req, rsp)
 	assert.Nil(suite.T(), err)
 
-<<<<<<< HEAD
-	rsp.Status = constant.OrderStatusProjectComplete
-	err = suite.service.db.Collection(collectionOrder).UpdateId(bson.ObjectIdHex(rsp.Id), rsp)
-=======
 	rsp.PrivateStatus = constant.OrderStatusProjectComplete
 	err = suite.service.updateOrder(rsp)
->>>>>>> 71a51404
 
 	data := map[string]string{
 		pkg.PaymentCreateFieldOrderId:         rsp.Uuid,
@@ -3366,11 +3361,7 @@
 	assert.Nil(suite.T(), err)
 
 	rsp.Project.Id = suite.inactiveProject.Id
-<<<<<<< HEAD
-	err = suite.service.db.Collection(collectionOrder).UpdateId(bson.ObjectIdHex(rsp.Id), rsp)
-=======
 	err = suite.service.updateOrder(rsp)
->>>>>>> 71a51404
 
 	data := map[string]string{
 		pkg.PaymentCreateFieldOrderId:         rsp.Uuid,
@@ -3478,11 +3469,7 @@
 	assert.Nil(suite.T(), err)
 
 	rsp.ProjectIncomeAmount = 10
-<<<<<<< HEAD
-	err = suite.service.db.Collection(collectionOrder).UpdateId(bson.ObjectIdHex(rsp.Id), rsp)
-=======
 	err = suite.service.updateOrder(rsp)
->>>>>>> 71a51404
 
 	data := map[string]string{
 		pkg.PaymentCreateFieldOrderId:         rsp.Uuid,
@@ -3925,11 +3912,7 @@
 	order.ExpireDateToFormInput, err = ptypes.TimestampProto(time.Now().Add(time.Minute * -40))
 	assert.NoError(suite.T(), err)
 
-<<<<<<< HEAD
-	err = suite.service.db.Collection(collectionOrder).UpdateId(bson.ObjectIdHex(order.Id), order)
-=======
 	err = suite.service.updateOrder(order)
->>>>>>> 71a51404
 
 	expireYear := time.Now().AddDate(1, 0, 0)
 
