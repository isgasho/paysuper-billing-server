--- conflicted
+++ resolved
@@ -3129,15 +3129,12 @@
 				"paysuper_refund_total_profit":                      1,
 				"issuer":                                            1,
 				"items":                                             1,
-<<<<<<< HEAD
+				"parent_order":                                      1,
+				"refund":                                            1,
+				"cancellation":                                      1,
 				"mcc_code":                                          1,
 				"operating_company_id":                              1,
 				"is_high_risk":                                      1,
-=======
-				"parent_order":                                      1,
-				"refund":                                            1,
-				"cancellation":                                      1,
->>>>>>> 92f61f3d
 				"merchant_payout_currency": bson.M{
 					"$ifNull": list{"$net_revenue.currency", "$refund_reverse_revenue.currency"},
 				},
