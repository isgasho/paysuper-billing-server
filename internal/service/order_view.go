package service

import (
	"context"
	"github.com/paysuper/paysuper-billing-server/pkg"
	"github.com/paysuper/paysuper-billing-server/pkg/proto/billing"
	"github.com/paysuper/paysuper-billing-server/pkg/proto/paylink"
	"github.com/paysuper/paysuper-recurring-repository/pkg/constant"
	"github.com/paysuper/paysuper-recurring-repository/tools"
	"go.mongodb.org/mongo-driver/bson"
	"go.mongodb.org/mongo-driver/bson/primitive"
	"go.mongodb.org/mongo-driver/mongo"
	"go.mongodb.org/mongo-driver/mongo/options"
	"go.uber.org/zap"
	"strings"
	"time"
)

const (
	collectionOrderView = "order_view"

	errorOrderViewUpdateQuery = "order query view update failed"
)

var (
	statusForRoyaltySummary = []string{
		constant.OrderPublicStatusProcessed,
		constant.OrderPublicStatusRefunded,
		constant.OrderPublicStatusChargeback,
	}
)

type royaltySummaryResult struct {
	Items []*billing.RoyaltyReportProductSummaryItem `bson:"top"`
	Total *billing.RoyaltyReportProductSummaryItem   `bson:"total"`
}

type conformPaylinkStatItemFn func(item *paylink.StatCommon)

type list []interface{}

type OrderViewServiceInterface interface {
	CountTransactions(ctx context.Context, match bson.M) (n int64, err error)
	GetTransactionsPublic(ctx context.Context, match bson.M, limit, offset int64) (result []*billing.OrderViewPublic, err error)
	GetTransactionsPrivate(ctx context.Context, match bson.M, limit, offset int64) (result []*billing.OrderViewPrivate, err error)
	GetRoyaltyOperatingCompaniesIds(ctx context.Context, merchantId, currency string, from, to time.Time) (ids []string, err error)
	GetRoyaltySummary(ctx context.Context, merchantId, operatingCompanyId, currency string, from, to time.Time) (items []*billing.RoyaltyReportProductSummaryItem, total *billing.RoyaltyReportProductSummaryItem, err error)
	GetOrderBy(ctx context.Context, id, uuid, merchantId string, receiver interface{}) (interface{}, error)
	GetPaylinkStat(ctx context.Context, paylinkId, merchantId string, from, to int64) (*paylink.StatCommon, error)
	GetPaylinkStatByCountry(ctx context.Context, paylinkId, merchantId string, from, to int64) (result *paylink.GroupStatCommon, err error)
	GetPaylinkStatByReferrer(ctx context.Context, paylinkId, merchantId string, from, to int64) (result *paylink.GroupStatCommon, err error)
	GetPaylinkStatByDate(ctx context.Context, paylinkId, merchantId string, from, to int64) (result *paylink.GroupStatCommon, err error)
	GetPaylinkStatByUtm(ctx context.Context, paylinkId, merchantId string, from, to int64) (result *paylink.GroupStatCommon, err error)
}

func newOrderView(svc *Service) OrderViewServiceInterface {
	s := &OrderView{svc: svc}
	return s
}

// emulate update batching, because aggregarion pipeline, ended with $merge,
// does not return any documents in result,
// so, this query cannot be iterated with driver's BatchSize() and Next() methods
func (s *Service) updateOrderView(ctx context.Context, ids []string) error {
	batchSize := s.cfg.OrderViewUpdateBatchSize
	count := len(ids)

	if count == 0 {
		res, err := s.db.Collection(collectionAccountingEntry).Distinct(ctx, "source.id", bson.M{})

		if err != nil {
			zap.S().Errorf(pkg.ErrorDatabaseQueryFailed, "err", err.Error(), "collection", collectionAccountingEntry)
			return err
		}

		for _, id := range res {
			ids = append(ids, id.(primitive.ObjectID).Hex())
		}

		count = len(ids)
	}

	if count > 0 && count <= batchSize {
		matchQuery := s.getUpdateOrderViewMatchQuery(ids)
		return s.doUpdateOrderView(ctx, matchQuery)
	}

	var batches [][]string

	for batchSize < len(ids) {
		ids, batches = ids[batchSize:], append(batches, ids[0:batchSize:batchSize])
	}
	batches = append(batches, ids)
	for _, batchIds := range batches {
		matchQuery := s.getUpdateOrderViewMatchQuery(batchIds)
		err := s.doUpdateOrderView(ctx, matchQuery)
		if err != nil {
			return err
		}
	}

	return nil
}

func (s *Service) getUpdateOrderViewMatchQuery(ids []string) bson.M {
	idsHex := []primitive.ObjectID{}

	for _, id := range ids {
		oid, err := primitive.ObjectIDFromHex(id)

		if err != nil {
			continue
		}

		idsHex = append(idsHex, oid)
	}

	if len(idsHex) == 1 {
		return bson.M{
			"$match": bson.M{
				"_id": idsHex[0],
			},
		}
	}

	return bson.M{
		"$match": bson.M{
			"_id": bson.M{"$in": idsHex},
		},
	}
}

func (s *Service) doUpdateOrderView(ctx context.Context, match bson.M) error {
	defer timeTrack(time.Now(), "updateOrderView")

	orderViewQuery := []bson.M{
		match,
		{
			"$lookup": bson.M{
				"from": "accounting_entry",
				"let": bson.M{
					"order_id":    "$_id",
					"object_type": "$type",
				},
				"pipeline": []bson.M{
					{
						"$match": bson.M{
							"$expr": bson.M{
								"$and": list{
									bson.M{
										"$eq": []string{
											"$source.id",
											"$$order_id",
										}},
									bson.M{
										"$eq": []string{
											"$source.type",
											"$$object_type",
										}},
								},
							},
							"type": "real_gross_revenue",
						},
					},
					{
						"$project": bson.M{
							"amount":   "$local_amount",
							"currency": "$local_currency",
							"_id":      0,
						},
					},
				},
				"as": "payment_gross_revenue_local",
			},
		},
		{
			"$unwind": bson.M{
				"path":                       "$payment_gross_revenue_local",
				"preserveNullAndEmptyArrays": true,
			},
		},
		{
			"$lookup": bson.M{
				"from": "accounting_entry",
				"let": bson.M{
					"order_id":    "$_id",
					"object_type": "$type",
				},
				"pipeline": []bson.M{
					{
						"$match": bson.M{
							"$expr": bson.M{
								"$and": list{
									bson.M{
										"$eq": []string{
											"$source.id",
											"$$order_id",
										}},
									bson.M{
										"$eq": []string{
											"$source.type",
											"$$object_type",
										}},
								},
							},
							"type": "real_gross_revenue",
						},
					},
					{
						"$project": bson.M{
							"amount":   "$original_amount",
							"currency": "$original_currency",
							"_id":      0,
						},
					},
				},
				"as": "payment_gross_revenue_origin",
			},
		},
		{
			"$unwind": bson.M{
				"path":                       "$payment_gross_revenue_origin",
				"preserveNullAndEmptyArrays": true,
			},
		},
		{
			"$lookup": bson.M{
				"from": "accounting_entry",
				"let": bson.M{
					"order_id":    "$_id",
					"object_type": "$type",
				},
				"pipeline": []bson.M{
					{
						"$match": bson.M{
							"$expr": bson.M{
								"$and": list{
									bson.M{
										"$eq": []string{
											"$source.id",
											"$$order_id",
										}},
									bson.M{
										"$eq": []string{
											"$source.type",
											"$$object_type",
										}},
								},
							},
							"type": "real_gross_revenue",
						},
					},
					{
						"$project": bson.M{
							"amount":   1,
							"currency": 1,
							"_id":      0,
						},
					},
				},
				"as": "payment_gross_revenue",
			},
		},
		{
			"$unwind": bson.M{
				"path":                       "$payment_gross_revenue",
				"preserveNullAndEmptyArrays": true,
			},
		},
		{
			"$lookup": bson.M{
				"from": "accounting_entry",
				"let": bson.M{
					"order_id":    "$_id",
					"object_type": "$type",
				},
				"pipeline": []bson.M{
					{
						"$match": bson.M{
							"$expr": bson.M{
								"$and": list{
									bson.M{
										"$eq": []string{
											"$source.id",
											"$$order_id",
										}},
									bson.M{
										"$eq": []string{
											"$source.type",
											"$$object_type",
										}},
								},
							},
							"type": "real_tax_fee",
						},
					},
					{
						"$project": bson.M{
							"amount":   1,
							"currency": 1,
							"_id":      0,
						},
					},
				},
				"as": "payment_tax_fee",
			},
		},
		{
			"$unwind": bson.M{
				"path":                       "$payment_tax_fee",
				"preserveNullAndEmptyArrays": true,
			},
		},
		{
			"$lookup": bson.M{
				"from": "accounting_entry",
				"let": bson.M{
					"order_id":    "$_id",
					"object_type": "$type",
				},
				"pipeline": []bson.M{
					{
						"$match": bson.M{
							"$expr": bson.M{
								"$and": list{
									bson.M{
										"$eq": []string{
											"$source.id",
											"$$order_id",
										}},
									bson.M{
										"$eq": []string{
											"$source.type",
											"$$object_type",
										}},
								},
							},
							"type": "real_tax_fee",
						},
					},
					{
						"$project": bson.M{
							"amount":   "$local_amount",
							"currency": "$local_currency",
							"_id":      0,
						},
					},
				},
				"as": "payment_tax_fee_local",
			},
		},
		{
			"$unwind": bson.M{
				"path":                       "$payment_tax_fee_local",
				"preserveNullAndEmptyArrays": true,
			},
		},
		{
			"$lookup": bson.M{
				"from": "accounting_entry",
				"let": bson.M{
					"order_id":    "$_id",
					"object_type": "$type",
				},
				"pipeline": []bson.M{
					{
						"$match": bson.M{
							"$expr": bson.M{
								"$and": list{
									bson.M{
										"$eq": []string{
											"$source.id",
											"$$order_id",
										}},
									bson.M{
										"$eq": []string{
											"$source.type",
											"$$object_type",
										}},
								},
							},
							"type": "real_tax_fee",
						},
					},
					{
						"$project": bson.M{
							"amount":   "$original_amount",
							"currency": "$original_currency",
							"_id":      0,
						},
					},
				},
				"as": "payment_tax_fee_origin",
			},
		},
		{
			"$unwind": bson.M{
				"path":                       "$payment_tax_fee_origin",
				"preserveNullAndEmptyArrays": true,
			},
		},
		{
			"$lookup": bson.M{
				"from": "accounting_entry",
				"let": bson.M{
					"order_id":    "$_id",
					"object_type": "$type",
				},
				"pipeline": []bson.M{
					{
						"$match": bson.M{
							"$expr": bson.M{
								"$and": list{
									bson.M{
										"$eq": []string{
											"$source.id",
											"$$order_id",
										}},
									bson.M{
										"$eq": []string{
											"$source.type",
											"$$object_type",
										}},
								},
							},
							"type": "central_bank_tax_fee",
						},
					},
					{
						"$project": bson.M{
							"amount":   1,
							"currency": 1,
							"_id":      0,
						},
					},
				},
				"as": "payment_tax_fee_current_exchange_fee",
			},
		},
		{
			"$unwind": bson.M{
				"path":                       "$payment_tax_fee_current_exchange_fee",
				"preserveNullAndEmptyArrays": true,
			},
		},
		{
			"$lookup": bson.M{
				"from": "accounting_entry",
				"let": bson.M{
					"order_id":    "$_id",
					"object_type": "$type",
				},
				"pipeline": []bson.M{
					{
						"$match": bson.M{
							"$expr": bson.M{
								"$and": list{
									bson.M{
										"$eq": []string{
											"$source.id",
											"$$order_id",
										}},
									bson.M{
										"$eq": []string{
											"$source.type",
											"$$object_type",
										}},
								},
							},
							"type": "ps_gross_revenue_fx",
						},
					},
					{
						"$project": bson.M{
							"amount":   1,
							"currency": 1,
							"_id":      0,
						},
					},
				},
				"as": "payment_gross_revenue_fx",
			},
		},
		{
			"$unwind": bson.M{
				"path":                       "$payment_gross_revenue_fx",
				"preserveNullAndEmptyArrays": true,
			},
		},
		{
			"$lookup": bson.M{
				"from": "accounting_entry",
				"let": bson.M{
					"order_id":    "$_id",
					"object_type": "$type",
				},
				"pipeline": []bson.M{
					{
						"$match": bson.M{
							"$expr": bson.M{
								"$and": list{
									bson.M{
										"$eq": []string{
											"$source.id",
											"$$order_id",
										}},
									bson.M{
										"$eq": []string{
											"$source.type",
											"$$object_type",
										}},
								},
							},
							"type": "ps_gross_revenue_fx_tax_fee",
						},
					},
					{
						"$project": bson.M{
							"amount":   1,
							"currency": 1,
							"_id":      0,
						},
					},
				},
				"as": "payment_gross_revenue_fx_tax_fee",
			},
		},
		{
			"$unwind": bson.M{
				"path":                       "$payment_gross_revenue_fx_tax_fee",
				"preserveNullAndEmptyArrays": true,
			},
		},
		{
			"$lookup": bson.M{
				"from": "accounting_entry",
				"let": bson.M{
					"order_id":    "$_id",
					"object_type": "$type",
				},
				"pipeline": []bson.M{
					{
						"$match": bson.M{
							"$expr": bson.M{
								"$and": list{
									bson.M{
										"$eq": []string{
											"$source.id",
											"$$order_id",
										}},
									bson.M{
										"$eq": []string{
											"$source.type",
											"$$object_type",
										}},
								},
							},
							"type": "merchant_tax_fee_cost_value",
						},
					},
					{
						"$project": bson.M{
							"amount":   1,
							"currency": 1,
							"_id":      0,
						},
					},
				},
				"as": "tax_fee",
			},
		},
		{
			"$unwind": bson.M{
				"path":                       "$tax_fee",
				"preserveNullAndEmptyArrays": true,
			},
		},
		{
			"$lookup": bson.M{
				"from": "accounting_entry",
				"let": bson.M{
					"order_id":    "$_id",
					"object_type": "$type",
				},
				"pipeline": []bson.M{
					{
						"$match": bson.M{
							"$expr": bson.M{
								"$and": list{
									bson.M{
										"$eq": []string{
											"$source.id",
											"$$order_id",
										}},
									bson.M{
										"$eq": []string{
											"$source.type",
											"$$object_type",
										}},
								},
							},
							"type": "merchant_tax_fee_central_bank_fx",
						},
					},
					{
						"$project": bson.M{
							"amount":   1,
							"currency": 1,
							"_id":      0,
						},
					},
				},
				"as": "tax_fee_currency_exchange_fee",
			},
		},
		{
			"$unwind": bson.M{
				"path":                       "$tax_fee_currency_exchange_fee",
				"preserveNullAndEmptyArrays": true,
			},
		},
		{
			"$lookup": bson.M{
				"from": "accounting_entry",
				"let": bson.M{
					"order_id":    "$_id",
					"object_type": "$type",
				},
				"pipeline": []bson.M{
					{
						"$match": bson.M{
							"$expr": bson.M{
								"$and": list{
									bson.M{
										"$eq": []string{
											"$source.id",
											"$$order_id",
										}},
									bson.M{
										"$eq": []string{
											"$source.type",
											"$$object_type",
										}},
								},
							},
							"type": "ps_method_fee",
						},
					},
					{
						"$project": bson.M{
							"amount":   1,
							"currency": 1,
							"_id":      0,
						},
					},
				},
				"as": "method_fee_total",
			},
		},
		{
			"$unwind": bson.M{
				"path":                       "$method_fee_total",
				"preserveNullAndEmptyArrays": true,
			},
		},
		{
			"$lookup": bson.M{
				"from": "accounting_entry",
				"let": bson.M{
					"order_id":    "$_id",
					"object_type": "$type",
				},
				"pipeline": []bson.M{
					{
						"$match": bson.M{
							"$expr": bson.M{
								"$and": list{
									bson.M{
										"$eq": []string{
											"$source.id",
											"$$order_id",
										}},
									bson.M{
										"$eq": []string{
											"$source.type",
											"$$object_type",
										}},
								},
							},
							"type": "merchant_method_fee",
						},
					},
					{
						"$project": bson.M{
							"amount":   1,
							"currency": 1,
							"_id":      0,
						},
					},
				},
				"as": "method_fee_tariff",
			},
		},
		{
			"$unwind": bson.M{
				"path":                       "$method_fee_tariff",
				"preserveNullAndEmptyArrays": true,
			},
		},
		{
			"$lookup": bson.M{
				"from": "accounting_entry",
				"let": bson.M{
					"order_id":    "$_id",
					"object_type": "$type",
				},
				"pipeline": []bson.M{
					{
						"$match": bson.M{
							"$expr": bson.M{
								"$and": list{
									bson.M{
										"$eq": []string{
											"$source.id",
											"$$order_id",
										}},
									bson.M{
										"$eq": []string{
											"$source.type",
											"$$object_type",
										}},
								},
							},
							"type": "merchant_method_fee_cost_value",
						},
					},
					{
						"$project": bson.M{
							"amount":   1,
							"currency": 1,
							"_id":      0,
						},
					},
				},
				"as": "paysuper_method_fee_tariff_self_cost",
			},
		},
		{
			"$unwind": bson.M{
				"path":                       "$paysuper_method_fee_tariff_self_cost",
				"preserveNullAndEmptyArrays": true,
			},
		},
		{
			"$lookup": bson.M{
				"from": "accounting_entry",
				"let": bson.M{
					"order_id":    "$_id",
					"object_type": "$type",
				},
				"pipeline": []bson.M{
					{
						"$match": bson.M{
							"$expr": bson.M{
								"$and": list{
									bson.M{
										"$eq": []string{
											"$source.id",
											"$$order_id",
										}},
									bson.M{
										"$eq": []string{
											"$source.type",
											"$$object_type",
										}},
								},
							},
							"type": "merchant_method_fixed_fee",
						},
					},
					{
						"$project": bson.M{
							"amount":   1,
							"currency": 1,
							"_id":      0,
						},
					},
				},
				"as": "method_fixed_fee_tariff",
			},
		},
		{
			"$unwind": bson.M{
				"path":                       "$method_fixed_fee_tariff",
				"preserveNullAndEmptyArrays": true,
			},
		},
		{
			"$lookup": bson.M{
				"from": "accounting_entry",
				"let": bson.M{
					"order_id":    "$_id",
					"object_type": "$type",
				},
				"pipeline": []bson.M{
					{
						"$match": bson.M{
							"$expr": bson.M{
								"$and": list{
									bson.M{
										"$eq": []string{
											"$source.id",
											"$$order_id",
										}},
									bson.M{
										"$eq": []string{
											"$source.type",
											"$$object_type",
										}},
								},
							},
							"type": "real_merchant_method_fixed_fee_cost_value",
						},
					},
					{
						"$project": bson.M{
							"amount":   1,
							"currency": 1,
							"_id":      0,
						},
					},
				},
				"as": "paysuper_method_fixed_fee_tariff_self_cost",
			},
		},
		{
			"$unwind": bson.M{
				"path":                       "$paysuper_method_fixed_fee_tariff_self_cost",
				"preserveNullAndEmptyArrays": true,
			},
		},
		{
			"$lookup": bson.M{
				"from": "accounting_entry",
				"let": bson.M{
					"order_id":    "$_id",
					"object_type": "$type",
				},
				"pipeline": []bson.M{
					{
						"$match": bson.M{
							"$expr": bson.M{
								"$and": list{
									bson.M{
										"$eq": []string{
											"$source.id",
											"$$order_id",
										}},
									bson.M{
										"$eq": []string{
											"$source.type",
											"$$object_type",
										}},
								},
							},
							"type": "merchant_ps_fixed_fee",
						},
					},
					{
						"$project": bson.M{
							"amount":   1,
							"currency": 1,
							"_id":      0,
						},
					},
				},
				"as": "paysuper_fixed_fee",
			},
		},
		{
			"$unwind": bson.M{
				"path":                       "$paysuper_fixed_fee",
				"preserveNullAndEmptyArrays": true,
			},
		},
		{
			"$lookup": bson.M{
				"from": "accounting_entry",
				"let": bson.M{
					"order_id":    "$_id",
					"object_type": "$type",
				},
				"pipeline": []bson.M{
					{
						"$match": bson.M{
							"$expr": bson.M{
								"$and": list{
									bson.M{
										"$eq": []string{
											"$source.id",
											"$$order_id",
										}},
									bson.M{
										"$eq": []string{
											"$source.type",
											"$$object_type",
										}},
								},
							},
							"type": "real_refund",
						},
					},
					{
						"$project": bson.M{
							"amount":   "$local_amount",
							"currency": "$local_currency",
							"_id":      0,
						},
					},
				},
				"as": "payment_refund_gross_revenue_local",
			},
		},
		{
			"$unwind": bson.M{
				"path":                       "$payment_refund_gross_revenue_local",
				"preserveNullAndEmptyArrays": true,
			},
		},
		{
			"$lookup": bson.M{
				"from": "accounting_entry",
				"let": bson.M{
					"order_id":    "$_id",
					"object_type": "$type",
				},
				"pipeline": []bson.M{
					{
						"$match": bson.M{
							"$expr": bson.M{
								"$and": list{
									bson.M{
										"$eq": []string{
											"$source.id",
											"$$order_id",
										}},
									bson.M{
										"$eq": []string{
											"$source.type",
											"$$object_type",
										}},
								},
							},
							"type": "real_refund",
						},
					},
					{
						"$project": bson.M{
							"amount":   "$original_amount",
							"currency": "$original_currency",
							"_id":      0,
						},
					},
				},
				"as": "payment_refund_gross_revenue_origin",
			},
		},
		{
			"$unwind": bson.M{
				"path":                       "$payment_refund_gross_revenue_origin",
				"preserveNullAndEmptyArrays": true,
			},
		},
		{
			"$lookup": bson.M{
				"from": "accounting_entry",
				"let": bson.M{
					"order_id":    "$_id",
					"object_type": "$type",
				},
				"pipeline": []bson.M{
					{
						"$match": bson.M{
							"$expr": bson.M{
								"$and": list{
									bson.M{
										"$eq": []string{
											"$source.id",
											"$$order_id",
										}},
									bson.M{
										"$eq": []string{
											"$source.type",
											"$$object_type",
										}},
								},
							},
							"type": "real_refund",
						},
					},
					{
						"$project": bson.M{
							"amount":   1,
							"currency": 1,
							"_id":      0,
						},
					},
				},
				"as": "payment_refund_gross_revenue",
			},
		},
		{
			"$unwind": bson.M{
				"path":                       "$payment_refund_gross_revenue",
				"preserveNullAndEmptyArrays": true,
			},
		},
		{
			"$lookup": bson.M{
				"from": "accounting_entry",
				"let": bson.M{
					"order_id":    "$_id",
					"object_type": "$type",
				},
				"pipeline": []bson.M{
					{
						"$match": bson.M{
							"$expr": bson.M{
								"$and": list{
									bson.M{
										"$eq": []string{
											"$source.id",
											"$$order_id",
										}},
									bson.M{
										"$eq": []string{
											"$source.type",
											"$$object_type",
										}},
								},
							},
							"type": "real_refund_tax_fee",
						},
					},
					{
						"$project": bson.M{
							"amount":   "$local_amount",
							"currency": "$local_currency",
							"_id":      0,
						},
					},
				},
				"as": "payment_refund_tax_fee_local",
			},
		},
		{
			"$unwind": bson.M{
				"path":                       "$payment_refund_tax_fee_local",
				"preserveNullAndEmptyArrays": true,
			},
		},
		{
			"$lookup": bson.M{
				"from": "accounting_entry",
				"let": bson.M{
					"order_id":    "$_id",
					"object_type": "$type",
				},
				"pipeline": []bson.M{
					{
						"$match": bson.M{
							"$expr": bson.M{
								"$and": list{
									bson.M{
										"$eq": []string{
											"$source.id",
											"$$order_id",
										}},
									bson.M{
										"$eq": []string{
											"$source.type",
											"$$object_type",
										}},
								},
							},
							"type": "real_refund_tax_fee",
						},
					},
					{
						"$project": bson.M{
							"amount":   "$original_amount",
							"currency": "$original_currency",
							"_id":      0,
						},
					},
				},
				"as": "payment_refund_tax_fee_origin",
			},
		},
		{
			"$unwind": bson.M{
				"path":                       "$payment_refund_tax_fee_origin",
				"preserveNullAndEmptyArrays": true,
			},
		},
		{
			"$lookup": bson.M{
				"from": "accounting_entry",
				"let": bson.M{
					"order_id":    "$_id",
					"object_type": "$type",
				},
				"pipeline": []bson.M{
					{
						"$match": bson.M{
							"$expr": bson.M{
								"$and": list{
									bson.M{
										"$eq": []string{
											"$source.id",
											"$$order_id",
										}},
									bson.M{
										"$eq": []string{
											"$source.type",
											"$$object_type",
										}},
								},
							},
							"type": "real_refund_tax_fee",
						},
					},
					{
						"$project": bson.M{
							"amount":   1,
							"currency": 1,
							"_id":      0,
						},
					},
				},
				"as": "payment_refund_tax_fee",
			},
		},
		{
			"$unwind": bson.M{
				"path":                       "$payment_refund_tax_fee",
				"preserveNullAndEmptyArrays": true,
			},
		},
		{
			"$lookup": bson.M{
				"from": "accounting_entry",
				"let": bson.M{
					"order_id":    "$_id",
					"object_type": "$type",
				},
				"pipeline": []bson.M{
					{
						"$match": bson.M{
							"$expr": bson.M{
								"$and": list{
									bson.M{
										"$eq": []string{
											"$source.id",
											"$$order_id",
										}},
									bson.M{
										"$eq": []string{
											"$source.type",
											"$$object_type",
										}},
								},
							},
							"type": "real_refund_fee",
						},
					},
					{
						"$project": bson.M{
							"amount":   1,
							"currency": 1,
							"_id":      0,
						},
					},
				},
				"as": "payment_refund_fee_tariff",
			},
		},
		{
			"$unwind": bson.M{
				"path":                       "$payment_refund_fee_tariff",
				"preserveNullAndEmptyArrays": true,
			},
		},
		{
			"$lookup": bson.M{
				"from": "accounting_entry",
				"let": bson.M{
					"order_id":    "$_id",
					"object_type": "$type",
				},
				"pipeline": []bson.M{
					{
						"$match": bson.M{
							"$expr": bson.M{
								"$and": list{
									bson.M{
										"$eq": []string{
											"$source.id",
											"$$order_id",
										}},
									bson.M{
										"$eq": []string{
											"$source.type",
											"$$object_type",
										}},
								},
							},
							"type": "real_refund_fixed_fee",
						},
					},
					{
						"$project": bson.M{
							"amount":   1,
							"currency": 1,
							"_id":      0,
						},
					},
				},
				"as": "method_refund_fixed_fee_tariff",
			},
		},
		{
			"$unwind": bson.M{
				"path":                       "$method_refund_fixed_fee_tariff",
				"preserveNullAndEmptyArrays": true,
			},
		},
		{
			"$lookup": bson.M{
				"from": "accounting_entry",
				"let": bson.M{
					"order_id":    "$_id",
					"object_type": "$type",
				},
				"pipeline": []bson.M{
					{
						"$match": bson.M{
							"$expr": bson.M{
								"$and": list{
									bson.M{
										"$eq": []string{
											"$source.id",
											"$$order_id",
										}},
									bson.M{
										"$eq": []string{
											"$source.type",
											"$$object_type",
										}},
								},
							},
							"type": "merchant_refund",
						},
					},
					{
						"$project": bson.M{
							"amount":   1,
							"currency": 1,
							"_id":      0,
						},
					},
				},
				"as": "refund_gross_revenue",
			},
		},
		{
			"$unwind": bson.M{
				"path":                       "$refund_gross_revenue",
				"preserveNullAndEmptyArrays": true,
			},
		},
		{
			"$lookup": bson.M{
				"from": "accounting_entry",
				"let": bson.M{
					"order_id":    "$_id",
					"object_type": "$type",
				},
				"pipeline": []bson.M{
					{
						"$match": bson.M{
							"$expr": bson.M{
								"$and": list{
									bson.M{
										"$eq": []string{
											"$source.id",
											"$$order_id",
										}},
									bson.M{
										"$eq": []string{
											"$source.type",
											"$$object_type",
										}},
								},
							},
							"type": "merchant_refund_fee",
						},
					},
					{
						"$project": bson.M{
							"amount":   1,
							"currency": 1,
							"_id":      0,
						},
					},
				},
				"as": "method_refund_fee_tariff",
			},
		},
		{
			"$unwind": bson.M{
				"path":                       "$method_refund_fee_tariff",
				"preserveNullAndEmptyArrays": true,
			},
		},
		{
			"$lookup": bson.M{
				"from": "accounting_entry",
				"let": bson.M{
					"order_id":    "$_id",
					"object_type": "$type",
				},
				"pipeline": []bson.M{
					{
						"$match": bson.M{
							"$expr": bson.M{
								"$and": list{
									bson.M{
										"$eq": []string{
											"$source.id",
											"$$order_id",
										}},
									bson.M{
										"$eq": []string{
											"$source.type",
											"$$object_type",
										}},
								},
							},
							"type": "merchant_refund_fixed_fee_cost_value",
						},
					},
					{
						"$project": bson.M{
							"amount":   1,
							"currency": 1,
							"_id":      0,
						},
					},
				},
				"as": "paysuper_method_refund_fixed_fee_tariff_self_cost",
			},
		},
		{
			"$unwind": bson.M{
				"path":                       "$paysuper_method_refund_fixed_fee_tariff_self_cost",
				"preserveNullAndEmptyArrays": true,
			},
		},
		{
			"$lookup": bson.M{
				"from": "accounting_entry",
				"let": bson.M{
					"order_id":    "$_id",
					"object_type": "$type",
				},
				"pipeline": []bson.M{
					{
						"$match": bson.M{
							"$expr": bson.M{
								"$and": list{
									bson.M{
										"$eq": []string{
											"$source.id",
											"$$order_id",
										}},
									bson.M{
										"$eq": []string{
											"$source.type",
											"$$object_type",
										}},
								},
							},
							"type": "merchant_refund_fixed_fee",
						},
					},
					{
						"$project": bson.M{
							"amount":   1,
							"currency": 1,
							"_id":      0,
						},
					},
				},
				"as": "merchant_refund_fixed_fee_tariff",
			},
		},
		{
			"$unwind": bson.M{
				"path":                       "$merchant_refund_fixed_fee_tariff",
				"preserveNullAndEmptyArrays": true,
			},
		},
		{
			"$lookup": bson.M{
				"from": "accounting_entry",
				"let": bson.M{
					"order_id":    "$_id",
					"object_type": "$type",
				},
				"pipeline": []bson.M{
					{
						"$match": bson.M{
							"$expr": bson.M{
								"$and": list{
									bson.M{
										"$eq": []string{
											"$source.id",
											"$$order_id",
										}},
									bson.M{
										"$eq": []string{
											"$source.type",
											"$$object_type",
										}},
								},
							},
							"type": "reverse_tax_fee",
						},
					},
					{
						"$project": bson.M{
							"amount":   1,
							"currency": 1,
							"_id":      0,
						},
					},
				},
				"as": "refund_tax_fee",
			},
		},
		{
			"$unwind": bson.M{
				"path":                       "$refund_tax_fee",
				"preserveNullAndEmptyArrays": true,
			},
		},
		{
			"$lookup": bson.M{
				"from": "accounting_entry",
				"let": bson.M{
					"order_id":    "$_id",
					"object_type": "$type",
				},
				"pipeline": []bson.M{
					{
						"$match": bson.M{
							"$expr": bson.M{
								"$and": list{
									bson.M{
										"$eq": []string{
											"$source.id",
											"$$order_id",
										}},
									bson.M{
										"$eq": []string{
											"$source.type",
											"$$object_type",
										}},
								},
							},
							"type": "reverse_tax_fee_delta",
						},
					},
					{
						"$project": bson.M{
							"amount":   1,
							"currency": 1,
							"_id":      0,
						},
					},
				},
				"as": "refund_tax_fee_currency_exchange_fee",
			},
		},
		{
			"$unwind": bson.M{
				"path":                       "$refund_tax_fee_currency_exchange_fee",
				"preserveNullAndEmptyArrays": true,
			},
		},
		{
			"$lookup": bson.M{
				"from": "accounting_entry",
				"let": bson.M{
					"order_id":    "$_id",
					"object_type": "$type",
				},
				"pipeline": []bson.M{
					{
						"$match": bson.M{
							"$expr": bson.M{
								"$and": list{
									bson.M{
										"$eq": []string{
											"$source.id",
											"$$order_id",
										}},
									bson.M{
										"$eq": []string{
											"$source.type",
											"$$object_type",
										}},
								},
							},
							"type": "ps_reverse_tax_fee_delta",
						},
					},
					{
						"$project": bson.M{
							"amount":   1,
							"currency": 1,
							"_id":      0,
						},
					},
				},
				"as": "paysuper_refund_tax_fee_currency_exchange_fee",
			},
		},
		{
			"$unwind": bson.M{
				"path":                       "$paysuper_refund_tax_fee_currency_exchange_fee",
				"preserveNullAndEmptyArrays": true,
			},
		},
		{
			"$lookup": bson.M{
				"from": "accounting_entry",
				"let": bson.M{
					"order_id":    "$_id",
					"object_type": "$type",
				},
				"pipeline": []bson.M{
					{
						"$match": bson.M{
							"$expr": bson.M{
								"$and": list{
									bson.M{
										"$eq": []string{
											"$source.id",
											"$$order_id",
										}},
									bson.M{
										"$eq": []string{
											"$source.type",
											"$$object_type",
										}},
								},
							},
							"type": bson.M{
								"$in": []string{
									"real_tax_fee",
									"central_bank_tax_fee",
								},
							},
						},
					},
					{
						"$group": bson.M{
							"_id": "$currency",
							"amount": bson.M{
								"$sum": "$amount",
							},
							"currency": bson.M{
								"$first": "$currency",
							},
						},
					},
					{
						"$project": bson.M{
							"amount":   1,
							"currency": 1,
							"_id":      0,
						},
					},
				},
				"as": "payment_tax_fee_total",
			},
		},
		{
			"$unwind": bson.M{
				"path":                       "$payment_tax_fee_total",
				"preserveNullAndEmptyArrays": true,
			},
		},
		{
			"$lookup": bson.M{
				"from": "accounting_entry",
				"let": bson.M{
					"order_id":    "$_id",
					"object_type": "$type",
				},
				"pipeline": []bson.M{
					{
						"$match": bson.M{
							"$expr": bson.M{
								"$and": list{
									bson.M{
										"$eq": []string{
											"$source.id",
											"$$order_id",
										}},
									bson.M{
										"$eq": []string{
											"$source.type",
											"$$object_type",
										}},
								},
							},
							"type": bson.M{
								"$in": []string{
									"merchant_tax_fee_cost_value",
									"merchant_tax_fee_central_bank_fx",
								},
							},
						},
					},
					{
						"$group": bson.M{
							"_id": "$currency",
							"amount": bson.M{
								"$sum": "$amount",
							},
							"currency": bson.M{
								"$first": "$currency",
							},
						},
					},
					{
						"$project": bson.M{
							"amount":   1,
							"currency": 1,
							"_id":      0,
						},
					},
				},
				"as": "tax_fee_total",
			},
		},
		{
			"$unwind": bson.M{
				"path":                       "$tax_fee_total",
				"preserveNullAndEmptyArrays": true,
			},
		},
		{
			"$lookup": bson.M{
				"from": "accounting_entry",
				"let": bson.M{
					"order_id":    "$_id",
					"object_type": "$type",
				},
				"pipeline": []bson.M{
					{
						"$match": bson.M{
							"$expr": bson.M{
								"$and": list{
									bson.M{
										"$eq": []string{
											"$source.id",
											"$$order_id",
										}},
									bson.M{
										"$eq": []string{
											"$source.type",
											"$$object_type",
										}},
								},
							},
							"type": bson.M{
								"$in": []string{
									"reverse_tax_fee",
									"reverse_tax_fee_delta",
								},
							},
						},
					},
					{
						"$group": bson.M{
							"_id": "$currency",
							"amount": bson.M{
								"$sum": "$amount",
							},
							"currency": bson.M{
								"$first": "$currency",
							},
						},
					},
					{
						"$project": bson.M{
							"amount":   1,
							"currency": 1,
							"_id":      0,
						},
					},
				},
				"as": "refund_tax_fee_total",
			},
		},
		{
			"$unwind": bson.M{
				"path":                       "$refund_tax_fee_total",
				"preserveNullAndEmptyArrays": true,
			},
		},
		{
			"$lookup": bson.M{
				"from": "accounting_entry",
				"let": bson.M{
					"order_id":    "$_id",
					"object_type": "$type",
				},
				"pipeline": []bson.M{
					{
						"$match": bson.M{
							"$expr": bson.M{
								"$and": list{
									bson.M{
										"$eq": []string{
											"$source.id",
											"$$order_id",
										}},
									bson.M{
										"$eq": []string{
											"$source.type",
											"$$object_type",
										}},
								},
							},
							"type": bson.M{
								"$in": []string{
									"ps_method_fee",
									"merchant_ps_fixed_fee",
								},
							},
						},
					},
					{
						"$group": bson.M{
							"_id": "$currency",
							"amount": bson.M{
								"$sum": "$amount",
							},
							"currency": bson.M{
								"$first": "$currency",
							},
						},
					},
					{
						"$project": bson.M{
							"amount":   1,
							"currency": 1,
							"_id":      0,
						},
					},
				},
				"as": "fees_total",
			},
		},
		{
			"$unwind": bson.M{
				"path":                       "$fees_total",
				"preserveNullAndEmptyArrays": true,
			},
		},
		{
			"$lookup": bson.M{
				"from": "accounting_entry",
				"let": bson.M{
					"order_id":    "$_id",
					"object_type": "$type",
				},
				"pipeline": []bson.M{
					{
						"$match": bson.M{
							"$expr": bson.M{
								"$and": list{
									bson.M{
										"$eq": []string{
											"$source.id",
											"$$order_id",
										}},
									bson.M{
										"$eq": []string{
											"$source.type",
											"$$object_type",
										}},
								},
							},
							"type": bson.M{
								"$in": []string{
									"ps_method_fee",
									"merchant_ps_fixed_fee",
								},
							},
						},
					},
					{
						"$group": bson.M{
							"_id": "$local_currency",
							"amount": bson.M{
								"$sum": "$local_amount",
							},
							"currency": bson.M{
								"$first": "$currency",
							},
						},
					},
					{
						"$project": bson.M{
							"amount":   1,
							"currency": 1,
							"_id":      0,
						},
					},
				},
				"as": "fees_total_local",
			},
		},
		{
			"$unwind": bson.M{
				"path":                       "$fees_total_local",
				"preserveNullAndEmptyArrays": true,
			},
		},
		{
			"$lookup": bson.M{
				"from": "accounting_entry",
				"let": bson.M{
					"order_id":    "$_id",
					"object_type": "$type",
				},
				"pipeline": []bson.M{
					{
						"$match": bson.M{
							"$expr": bson.M{
								"$and": list{
									bson.M{
										"$eq": []string{
											"$source.id",
											"$$order_id",
										}},
									bson.M{
										"$eq": []string{
											"$source.type",
											"$$object_type",
										}},
								},
							},
							"type": bson.M{
								"$in": []string{
									"merchant_refund_fee",
									"merchant_refund_fixed_fee",
								},
							},
						},
					},
					{
						"$group": bson.M{
							"_id": "$currency",
							"amount": bson.M{
								"$sum": "$amount",
							},
							"currency": bson.M{
								"$first": "$currency",
							},
						},
					},
					{
						"$project": bson.M{
							"amount":   1,
							"currency": 1,
							"_id":      0,
						},
					},
				},
				"as": "refund_fees_total",
			},
		},
		{
			"$unwind": bson.M{
				"path":                       "$refund_fees_total",
				"preserveNullAndEmptyArrays": true,
			},
		},
		{
			"$lookup": bson.M{
				"from": "accounting_entry",
				"let": bson.M{
					"order_id":    "$_id",
					"object_type": "$type",
				},
				"pipeline": []bson.M{
					{
						"$match": bson.M{
							"$expr": bson.M{
								"$and": list{
									bson.M{
										"$eq": []string{
											"$source.id",
											"$$order_id",
										}},
									bson.M{
										"$eq": []string{
											"$source.type",
											"$$object_type",
										}},
								},
							},
							"type": bson.M{
								"$in": []string{
									"merchant_refund_fee",
									"merchant_refund_fixed_fee",
								},
							},
						},
					},
					{
						"$group": bson.M{
							"_id": "$local_currency",
							"amount": bson.M{
								"$sum": "$local_amount",
							},
							"currency": bson.M{
								"$first": "$currency",
							},
						},
					},
					{
						"$project": bson.M{
							"amount":   1,
							"currency": 1,
							"_id":      0,
						},
					},
				},
				"as": "refund_fees_total_local",
			},
		},
		{
			"$unwind": bson.M{
				"path":                       "$refund_fees_total_local",
				"preserveNullAndEmptyArrays": true,
			},
		},
		{
			"$lookup": bson.M{
				"from": "accounting_entry",
				"let": bson.M{
					"order_id":    "$_id",
					"object_type": "$type",
				},
				"pipeline": []bson.M{
					{
						"$match": bson.M{
							"$expr": bson.M{
								"$and": list{
									bson.M{
										"$eq": []string{
											"$source.id",
											"$$order_id",
										}},
									bson.M{
										"$eq": []string{
											"$source.type",
											"$$object_type",
										}},
								},
							},
							"type": bson.M{
								"$in": []string{
									"ps_gross_revenue_fx",
									"ps_gross_revenue_fx_tax_fee",
								},
							},
						},
					},
					{
						"$group": bson.M{
							"_id": "$currency",
							"amount": bson.M{
								"$sum": bson.M{
									"$cond": list{
										bson.M{
											"$eq": []string{
												"$type",
												"ps_gross_revenue_fx_tax_fee",
											},
										},
										bson.M{
											"$subtract": list{
												0,
												"$amount",
											},
										},
										"$amount",
									},
								},
							},
							"currency": bson.M{
								"$first": "$currency",
							},
						},
					},
					{
						"$project": bson.M{
							"amount":   1,
							"currency": 1,
							"_id":      0,
						},
					},
				},
				"as": "payment_gross_revenue_fx_profit",
			},
		},
		{
			"$unwind": bson.M{
				"path":                       "$payment_gross_revenue_fx_profit",
				"preserveNullAndEmptyArrays": true,
			},
		},
		{
			"$lookup": bson.M{
				"from": "accounting_entry",
				"let": bson.M{
					"order_id":    "$_id",
					"object_type": "$type",
				},
				"pipeline": []bson.M{
					{
						"$match": bson.M{
							"$expr": bson.M{
								"$and": list{
									bson.M{
										"$eq": []string{
											"$source.id",
											"$$order_id",
										}},
									bson.M{
										"$eq": []string{
											"$source.type",
											"$$object_type",
										}},
								},
							},
							"type": bson.M{
								"$in": []string{
									"real_gross_revenue",
									"ps_gross_revenue_fx",
								},
							},
						},
					},

					{
						"$group": bson.M{
							"_id": "$currency",
							"amount": bson.M{
								"$sum": bson.M{
									"$cond": list{
										bson.M{
											"$eq": []string{
												"$type",
												"ps_gross_revenue_fx",
											},
										},
										bson.M{
											"$subtract": list{
												0,
												"$amount",
											},
										},
										"$amount",
									},
								},
							},
							"currency": bson.M{
								"$first": "$currency",
							},
						},
					},
					{
						"$project": bson.M{
							"amount":   1,
							"currency": 1,
							"_id":      0,
						},
					},
				},
				"as": "gross_revenue",
			},
		},
		{
			"$unwind": bson.M{
				"path":                       "$gross_revenue",
				"preserveNullAndEmptyArrays": true,
			},
		},
		{
			"$lookup": bson.M{
				"from": "accounting_entry",
				"let": bson.M{
					"order_id":    "$_id",
					"object_type": "$type",
				},
				"pipeline": []bson.M{
					{
						"$match": bson.M{
							"$expr": bson.M{
								"$and": list{
									bson.M{
										"$eq": []string{
											"$source.id",
											"$$order_id",
										}},
									bson.M{
										"$eq": []string{
											"$source.type",
											"$$object_type",
										}},
								},
							},
							"type": bson.M{
								"$in": []string{
									"merchant_method_fee",
									"merchant_method_fee_cost_value",
								},
							},
						},
					},

					{
						"$group": bson.M{
							"_id": "$currency",
							"amount": bson.M{
								"$sum": bson.M{
									"$cond": list{
										bson.M{
											"$eq": []string{
												"$type",
												"merchant_method_fee_cost_value",
											},
										},
										bson.M{
											"$subtract": list{
												0,
												"$amount",
											},
										},
										"$amount",
									},
								},
							},
							"currency": bson.M{
								"$first": "$currency",
							},
						},
					},
					{
						"$project": bson.M{
							"amount":   1,
							"currency": 1,
							"_id":      0,
						},
					},
				},
				"as": "paysuper_method_fee_profit",
			},
		},
		{
			"$unwind": bson.M{
				"path":                       "$paysuper_method_fee_profit",
				"preserveNullAndEmptyArrays": true,
			},
		},
		{
			"$lookup": bson.M{
				"from": "accounting_entry",
				"let": bson.M{
					"order_id":    "$_id",
					"object_type": "$type",
				},
				"pipeline": []bson.M{
					{
						"$match": bson.M{
							"$expr": bson.M{
								"$and": list{
									bson.M{
										"$eq": []string{
											"$source.id",
											"$$order_id",
										}},
									bson.M{
										"$eq": []string{
											"$source.type",
											"$$object_type",
										}},
								},
							},
							"type": bson.M{
								"$in": []string{
									"merchant_method_fixed_fee",
									"real_merchant_method_fixed_fee",
								},
							},
						},
					},

					{
						"$group": bson.M{
							"_id": "$currency",
							"amount": bson.M{
								"$sum": bson.M{
									"$cond": list{
										bson.M{
											"$eq": []string{
												"$type",
												"real_merchant_method_fixed_fee",
											},
										},
										bson.M{
											"$subtract": list{
												0,
												"$amount",
											},
										},
										"$amount",
									},
								},
							},
							"currency": bson.M{
								"$first": "$currency",
							},
						},
					},
					{
						"$project": bson.M{
							"amount":   1,
							"currency": 1,
							"_id":      0,
						},
					},
				},
				"as": "paysuper_method_fixed_fee_tariff_fx_profit",
			},
		},
		{
			"$unwind": bson.M{
				"path":                       "$paysuper_method_fixed_fee_tariff_fx_profit",
				"preserveNullAndEmptyArrays": true,
			},
		},
		{
			"$lookup": bson.M{
				"from": "accounting_entry",
				"let": bson.M{
					"order_id":    "$_id",
					"object_type": "$type",
				},
				"pipeline": []bson.M{
					{
						"$match": bson.M{
							"$expr": bson.M{
								"$and": list{
									bson.M{
										"$eq": []string{
											"$source.id",
											"$$order_id",
										}},
									bson.M{
										"$eq": []string{
											"$source.type",
											"$$object_type",
										}},
								},
							},
							"type": bson.M{
								"$in": []string{
									"real_merchant_method_fixed_fee",
									"real_merchant_method_fixed_fee_cost_value",
								},
							},
						},
					},
					{
						"$group": bson.M{
							"_id": "$currency",
							"amount": bson.M{
								"$sum": bson.M{
									"$cond": list{
										bson.M{
											"$eq": []string{
												"$type",
												"real_merchant_method_fixed_fee_cost_value",
											},
										},
										bson.M{
											"$subtract": list{
												0,
												"$amount",
											},
										},
										"$amount",
									},
								},
							},
							"currency": bson.M{
								"$first": "$currency",
							},
						},
					},
					{
						"$project": bson.M{
							"amount":   1,
							"currency": 1,
							"_id":      0,
						},
					},
				},
				"as": "paysuper_method_fixed_fee_tariff_total_profit",
			},
		},
		{
			"$unwind": bson.M{
				"path":                       "$paysuper_method_fixed_fee_tariff_total_profit",
				"preserveNullAndEmptyArrays": true,
			},
		},
		{
			"$lookup": bson.M{
				"from": "accounting_entry",
				"let": bson.M{
					"order_id":    "$_id",
					"object_type": "$type",
				},
				"pipeline": []bson.M{
					{
						"$match": bson.M{
							"$expr": bson.M{
								"$and": list{
									bson.M{
										"$eq": []string{
											"$source.id",
											"$$order_id",
										}},
									bson.M{
										"$eq": []string{
											"$source.type",
											"$$object_type",
										}},
								},
							},
							"type": bson.M{
								"$in": []string{
									"merchant_ps_fixed_fee",
									"real_merchant_ps_fixed_fee",
								},
							},
						},
					},
					{
						"$group": bson.M{
							"_id": "$currency",
							"amount": bson.M{
								"$sum": bson.M{
									"$cond": list{
										bson.M{
											"$eq": []string{
												"$type",
												"real_merchant_ps_fixed_fee",
											},
										},
										bson.M{
											"$subtract": list{
												0,
												"$amount",
											},
										},
										"$amount",
									},
								},
							},
							"currency": bson.M{
								"$first": "$currency",
							},
						},
					},
					{
						"$project": bson.M{
							"amount":   1,
							"currency": 1,
							"_id":      0,
						},
					},
				},
				"as": "paysuper_fixed_fee_fx_profit",
			},
		},
		{
			"$unwind": bson.M{
				"path":                       "$paysuper_fixed_fee_fx_profit",
				"preserveNullAndEmptyArrays": true,
			},
		},
		{
			"$lookup": bson.M{
				"from": "accounting_entry",
				"let": bson.M{
					"order_id":    "$_id",
					"object_type": "$type",
				},
				"pipeline": []bson.M{
					{
						"$match": bson.M{
							"$expr": bson.M{
								"$and": list{
									bson.M{
										"$eq": []string{
											"$source.id",
											"$$order_id",
										}},
									bson.M{
										"$eq": []string{
											"$source.type",
											"$$object_type",
										}},
								},
							},
							"type": bson.M{
								"$in": []string{
									"merchant_refund",
									"real_refund",
								},
							},
						},
					},
					{
						"$group": bson.M{
							"_id": "$currency",
							"amount": bson.M{
								"$sum": bson.M{
									"$cond": list{
										bson.M{
											"$eq": []string{
												"$type",
												"real_refund",
											},
										},
										bson.M{
											"$subtract": list{
												0,
												"$amount",
											},
										},
										"$amount",
									},
								},
							},
							"currency": bson.M{
								"$first": "$currency",
							},
						},
					},
					{
						"$project": bson.M{
							"amount":   1,
							"currency": 1,
							"_id":      0,
						},
					},
				},
				"as": "refund_gross_revenue_fx",
			},
		},
		{
			"$unwind": bson.M{
				"path":                       "$refund_gross_revenue_fx",
				"preserveNullAndEmptyArrays": true,
			},
		},
		{
			"$lookup": bson.M{
				"from": "accounting_entry",
				"let": bson.M{
					"order_id":    "$_id",
					"object_type": "$type",
				},
				"pipeline": []bson.M{
					{
						"$match": bson.M{
							"$expr": bson.M{
								"$and": list{
									bson.M{
										"$eq": []string{
											"$source.id",
											"$$order_id",
										}},
									bson.M{
										"$eq": []string{
											"$source.type",
											"$$object_type",
										}},
								},
							},

							"type": bson.M{
								"$in": []string{
									"merchant_refund_fee",
									"real_refund_fee",
								},
							},
						},
					},
					{
						"$group": bson.M{
							"_id": "$currency",
							"amount": bson.M{
								"$sum": bson.M{
									"$cond": list{
										bson.M{
											"$eq": []string{
												"$type",
												"real_refund_fee",
											},
										},
										bson.M{
											"$subtract": list{
												0,
												"$amount",
											},
										},
										"$amount",
									},
								},
							},
							"currency": bson.M{
								"$first": "$currency",
							},
						},
					},
					{
						"$project": bson.M{
							"amount":   1,
							"currency": 1,
							"_id":      0,
						},
					},
				},
				"as": "paysuper_method_refund_fee_tariff_profit",
			},
		},
		{
			"$unwind": bson.M{
				"path":                       "$paysuper_method_refund_fee_tariff_profit",
				"preserveNullAndEmptyArrays": true,
			},
		},
		{
			"$lookup": bson.M{
				"from": "accounting_entry",
				"let": bson.M{
					"order_id":    "$_id",
					"object_type": "$type",
				},
				"pipeline": []bson.M{
					{
						"$match": bson.M{
							"$expr": bson.M{
								"$and": list{
									bson.M{
										"$eq": []string{
											"$source.id",
											"$$order_id",
										}},
									bson.M{
										"$eq": []string{
											"$source.type",
											"$$object_type",
										}},
								},
							},
							"type": bson.M{
								"$in": []string{
									"merchant_refund_fixed_fee",
									"real_refund_fixed_fee",
								},
							},
						},
					},
					{
						"$group": bson.M{
							"_id": "$currency",
							"amount": bson.M{
								"$sum": bson.M{
									"$cond": list{
										bson.M{
											"$eq": []string{
												"$type",
												"real_refund_fixed_fee",
											},
										},
										bson.M{
											"$subtract": list{
												0,
												"$amount",
											},
										},
										"$amount",
									},
								},
							},
							"currency": bson.M{
								"$first": "$currency",
							},
						},
					},
					{
						"$project": bson.M{
							"amount":   1,
							"currency": 1,
							"_id":      0,
						},
					},
				},
				"as": "paysuper_method_refund_fixed_fee_tariff_profit",
			},
		},
		{
			"$unwind": bson.M{
				"path":                       "$paysuper_method_refund_fixed_fee_tariff_profit",
				"preserveNullAndEmptyArrays": true,
			},
		},
		{
			"$lookup": bson.M{
				"from": "accounting_entry",
				"let": bson.M{
					"order_id":    "$_id",
					"object_type": "$type",
				},
				"pipeline": []bson.M{
					{
						"$match": bson.M{
							"$expr": bson.M{
								"$and": list{
									bson.M{
										"$eq": []string{
											"$source.id",
											"$$order_id",
										}},
									bson.M{
										"$eq": []string{
											"$source.type",
											"$$object_type",
										}},
								},
							},
							"type": bson.M{
								"$in": []string{
									"real_gross_revenue",
									"merchant_tax_fee_central_bank_fx",
									"ps_gross_revenue_fx",
									"merchant_tax_fee_cost_value",
									"ps_method_fee",
									"merchant_ps_fixed_fee",
								},
							},
						},
					},
					{
						"$group": bson.M{
							"_id": "$currency",
							"amount": bson.M{
								"$sum": bson.M{
									"$cond": list{
										bson.M{
											"$in": list{"$type", []string{
												"ps_gross_revenue_fx",
												"merchant_tax_fee_central_bank_fx",
												"merchant_tax_fee_cost_value",
												"ps_method_fee",
												"merchant_ps_fixed_fee",
											},
											},
										},
										bson.M{
											"$subtract": list{
												0,
												"$amount",
											},
										},
										"$amount",
									},
								},
							},
							"currency": bson.M{
								"$first": "$currency",
							},
						},
					},
					{
						"$project": bson.M{
							"amount":   1,
							"currency": 1,
							"_id":      0,
						},
					},
				},
				"as": "net_revenue",
			},
		},
		{
			"$unwind": bson.M{
				"path":                       "$net_revenue",
				"preserveNullAndEmptyArrays": true,
			},
		},
		{
			"$lookup": bson.M{
				"from": "accounting_entry",
				"let": bson.M{
					"order_id":    "$_id",
					"object_type": "$type",
				},
				"pipeline": []bson.M{
					{
						"$match": bson.M{
							"$expr": bson.M{
								"$and": list{
									bson.M{
										"$eq": []string{
											"$source.id",
											"$$order_id",
										}},
									bson.M{
										"$eq": []string{
											"$source.type",
											"$$object_type",
										}},
								},
							},
							"type": bson.M{
								"$in": []string{
									"ps_method_fee",
									"merchant_ps_fixed_fee",
									"merchant_method_fee_cost_value",
									"real_merchant_method_fixed_fee_cost_value",
								},
							},
						},
					},
					{
						"$group": bson.M{
							"_id": "$currency",
							"amount": bson.M{
								"$sum": bson.M{
									"$cond": list{
										bson.M{
											"$in": list{"$type", []string{
												"merchant_method_fee_cost_value",
												"real_merchant_method_fixed_fee_cost_value",
											},
											},
										},
										bson.M{
											"$subtract": list{
												0,
												"$amount",
											},
										},
										"$amount",
									},
								},
							},
							"currency": bson.M{
								"$first": "$currency",
							},
						},
					},
					{
						"$project": bson.M{
							"amount":   1,
							"currency": 1,
							"_id":      0,
						},
					},
				},
				"as": "paysuper_method_total_profit",
			},
		},
		{
			"$unwind": bson.M{
				"path":                       "$paysuper_method_total_profit",
				"preserveNullAndEmptyArrays": true,
			},
		},
		{
			"$lookup": bson.M{
				"from": "accounting_entry",
				"let": bson.M{
					"order_id":    "$_id",
					"object_type": "$type",
				},
				"pipeline": []bson.M{
					{
						"$match": bson.M{
							"$expr": bson.M{
								"$and": list{
									bson.M{
										"$eq": []string{
											"$source.id",
											"$$order_id",
										}},
									bson.M{
										"$eq": []string{
											"$source.type",
											"$$object_type",
										}},
								},
							},
							"type": bson.M{
								"$in": []string{
									"ps_gross_revenue_fx",
									"ps_method_fee",
									"merchant_ps_fixed_fee",
									"central_bank_tax_fee",
									"ps_gross_revenue_fx_tax_fee",
									"merchant_method_fee_cost_value",
									"real_merchant_method_fixed_fee_cost_value",
								},
							},
						},
					},

					{
						"$group": bson.M{
							"_id": "$currency",
							"amount": bson.M{
								"$sum": bson.M{
									"$cond": list{
										bson.M{
											"$in": list{"$type", []string{
												"central_bank_tax_fee",
												"ps_gross_revenue_fx_tax_fee",
												"merchant_method_fee_cost_value",
												"real_merchant_method_fixed_fee_cost_value",
											},
											},
										},
										bson.M{
											"$subtract": list{
												0,
												"$amount",
											},
										},
										"$amount",
									},
								},
							},
							"currency": bson.M{
								"$first": "$currency",
							},
						},
					},
					{
						"$project": bson.M{
							"amount":   1,
							"currency": 1,
							"_id":      0,
						},
					},
				},
				"as": "paysuper_total_profit",
			},
		},
		{
			"$unwind": bson.M{
				"path":                       "$paysuper_total_profit",
				"preserveNullAndEmptyArrays": true,
			},
		},
		{
			"$lookup": bson.M{
				"from": "accounting_entry",
				"let": bson.M{
					"order_id":    "$_id",
					"object_type": "$type",
				},
				"pipeline": []bson.M{
					{
						"$match": bson.M{
							"$expr": bson.M{
								"$and": list{
									bson.M{
										"$eq": []string{
											"$source.id",
											"$$order_id",
										}},
									bson.M{
										"$eq": []string{
											"$source.type",
											"$$object_type",
										}},
								},
							},
							"type": bson.M{
								"$in": []string{
									"merchant_refund",
									"merchant_refund_fee",
									"merchant_refund_fixed_fee",
									"reverse_tax_fee_delta",
									"reverse_tax_fee",
								},
							},
						},
					},
					{
						"$group": bson.M{
							"_id": "$currency",
							"amount": bson.M{
								"$sum": bson.M{
									"$cond": list{
										bson.M{
											"$eq": []string{
												"$type",
												"reverse_tax_fee",
											},
										},
										bson.M{
											"$subtract": list{
												0,
												"$amount",
											},
										},
										"$amount",
									},
								},
							},
							"currency": bson.M{
								"$first": "$currency",
							},
						},
					},
					{
						"$project": bson.M{
							"amount":   1,
							"currency": 1,
							"_id":      0,
						},
					},
				},
				"as": "refund_reverse_revenue",
			},
		},
		{
			"$unwind": bson.M{
				"path":                       "$refund_reverse_revenue",
				"preserveNullAndEmptyArrays": true,
			},
		},
		{
			"$lookup": bson.M{
				"from": "accounting_entry",
				"let": bson.M{
					"order_id":    "$_id",
					"object_type": "$type",
				},
				"pipeline": []bson.M{
					{
						"$match": bson.M{
							"$expr": bson.M{
								"$and": list{
									bson.M{
										"$eq": []string{
											"$source.id",
											"$$order_id",
										}},
									bson.M{
										"$eq": []string{
											"$source.type",
											"$$object_type",
										}},
								},
							},
							"type": bson.M{
								"$in": []string{
									"merchant_refund_fee",
									"merchant_refund_fixed_fee",
									"ps_reverse_tax_fee_delta",
									"real_refund_fixed_fee",
									"real_refund_fee",
								},
							},
						},
					},

					{
						"$group": bson.M{
							"_id": "$currency",
							"amount": bson.M{
								"$sum": bson.M{
									"$cond": list{
										bson.M{
											"$in": list{"$type", []string{
												"real_refund_fixed_fee",
												"real_refund_fee",
											},
											},
										},
										bson.M{
											"$subtract": list{
												0,
												"$amount",
											},
										},
										"$amount",
									},
								},
							},
							"currency": bson.M{
								"$first": "$currency",
							},
						},
					},
					{
						"$project": bson.M{
							"amount":   1,
							"currency": 1,
							"_id":      0,
						},
					},
				},
				"as": "paysuper_refund_total_profit",
			},
		},
		{
			"$unwind": bson.M{
				"path":                       "$paysuper_refund_total_profit",
				"preserveNullAndEmptyArrays": true,
			},
		},
		{
			"$project": bson.M{
				"_id":                  1,
				"uuid":                 1,
				"pm_order_id":          1,
				"project_order_id":     1,
				"project":              1,
				"created_at":           1,
				"pm_order_close_date":  1,
				"total_payment_amount": 1,
				"amount_before_vat":    "$private_amount",
				"currency":             1,
				"user":                 1,
				"billing_address":      1,
				"payment_method":       1,
				"country_code":         1,
				"merchant_id":          "$project.merchant_id",
				"status":               1,
				"locale": bson.M{
					"$cond": list{
						bson.M{
							"$ne": list{"$user", nil},
						},
						"$user.locale",
						"",
					},
				},
				"type":                                              1,
				"royalty_report_id":                                 1,
				"is_vat_deduction":                                  1,
				"payment_gross_revenue_local":                       1,
				"payment_gross_revenue_origin":                      1,
				"payment_gross_revenue":                             1,
				"payment_tax_fee":                                   1,
				"payment_tax_fee_local":                             1,
				"payment_tax_fee_origin":                            1,
				"payment_tax_fee_current_exchange_fee":              1,
				"payment_tax_fee_total":                             1,
				"payment_gross_revenue_fx":                          1,
				"payment_gross_revenue_fx_tax_fee":                  1,
				"payment_gross_revenue_fx_profit":                   1,
				"gross_revenue":                                     1,
				"tax_fee":                                           1,
				"tax_fee_currency_exchange_fee":                     1,
				"tax_fee_total":                                     1,
				"method_fee_total":                                  1,
				"method_fee_tariff":                                 1,
				"paysuper_method_fee_tariff_self_cost":              1,
				"paysuper_method_fee_profit":                        1,
				"method_fixed_fee_tariff":                           1,
				"paysuper_method_fixed_fee_tariff_fx_profit":        1,
				"paysuper_method_fixed_fee_tariff_self_cost":        1,
				"paysuper_method_fixed_fee_tariff_total_profit":     1,
				"paysuper_fixed_fee":                                1,
				"paysuper_fixed_fee_fx_profit":                      1,
				"fees_total":                                        1,
				"fees_total_local":                                  1,
				"net_revenue":                                       1,
				"paysuper_method_total_profit":                      1,
				"paysuper_total_profit":                             1,
				"payment_refund_gross_revenue_local":                1,
				"payment_refund_gross_revenue_origin":               1,
				"payment_refund_gross_revenue":                      1,
				"payment_refund_tax_fee":                            1,
				"payment_refund_tax_fee_local":                      1,
				"payment_refund_tax_fee_origin":                     1,
				"payment_refund_fee_tariff":                         1,
				"method_refund_fixed_fee_tariff":                    1,
				"refund_gross_revenue":                              1,
				"refund_gross_revenue_fx":                           1,
				"method_refund_fee_tariff":                          1,
				"paysuper_method_refund_fee_tariff_profit":          1,
				"paysuper_method_refund_fixed_fee_tariff_self_cost": 1,
				"merchant_refund_fixed_fee_tariff":                  1,
				"paysuper_method_refund_fixed_fee_tariff_profit":    1,
				"refund_tax_fee":                                    1,
				"refund_tax_fee_currency_exchange_fee":              1,
				"paysuper_refund_tax_fee_currency_exchange_fee":     1,
				"refund_tax_fee_total":                              1,
				"refund_reverse_revenue":                            1,
				"refund_fees_total":                                 1,
				"refund_fees_total_local":                           1,
				"paysuper_refund_total_profit":                      1,
				"issuer":                                            1,
				"items":                                             1,
				"parent_order":                                      1,
				"refund":                                            1,
				"cancellation":                                      1,
				"mcc_code":                                          1,
				"operating_company_id":                              1,
				"is_high_risk":                                      1,
				"merchant_payout_currency": bson.M{
					"$ifNull": list{"$net_revenue.currency", "$refund_reverse_revenue.currency"},
				},
				"refund_allowed": bson.M{
					"$cond": list{
						bson.M{
							"$and": []bson.M{
								{"$eq": list{"$payment_method.refund_allowed", true}},
								{"$eq": list{"$type", "order"}},
								{"$eq": list{"$refunded", false}},
							},
						},
						true,
						false,
					},
				},
			},
		},
		{
			"$project": bson.M{
				"payment_method.params":            0,
				"payment_method.payment_system_id": 0,
			},
		},
		{
			"$merge": bson.M{
				"into":        "order_view",
				"whenMatched": "replace",
			},
		},
	}

	cursor, err := s.db.Collection(collectionOrder).Aggregate(ctx, orderViewQuery)
<<<<<<< HEAD
=======

	if err != nil {
		zap.L().Error(
			errorOrderViewUpdateQuery,
			zap.Error(err),
			zap.String(pkg.ErrorDatabaseFieldCollection, collectionOrder),
		)
		return err
	}

	defer cursor.Close(ctx)

	cursor.Next(ctx)
	err = cursor.Err()
>>>>>>> 17730779

	if err != nil || cursor.Err() != nil {
		zap.L().Error(
			errorOrderViewUpdateQuery,
			zap.Error(err),
			zap.String(pkg.ErrorDatabaseFieldCollection, collectionOrder),
		)
		return err
	}

	return nil
}

func (s *Service) RebuildOrderView(ctx context.Context) error {
	zap.L().Info("start rebuilding order view")

	err := s.updateOrderView(ctx, []string{})

	if err != nil {
		zap.L().Error("rebuilding order view failed with error", zap.Error(err))
		return err
	}

	zap.L().Info("rebuilding order view finished successfully")

	return nil
}

func (ow *OrderView) CountTransactions(ctx context.Context, match bson.M) (n int64, err error) {
	n, err = ow.svc.db.Collection(collectionOrderView).CountDocuments(ctx, match)

	if err != nil {
		zap.L().Error(
			pkg.ErrorDatabaseQueryFailed,
			zap.Error(err),
			zap.String(pkg.ErrorDatabaseFieldCollection, collectionOrderView),
			zap.Any(pkg.ErrorDatabaseFieldQuery, match),
		)
	}
	return
}

func (ow *OrderView) GetTransactionsPublic(
	ctx context.Context,
	match bson.M,
	limit, offset int64,
) ([]*billing.OrderViewPublic, error) {
	sort := bson.M{"created_at": 1}
	opts := options.Find().
		SetSort(sort).
		SetLimit(limit).
		SetSkip(offset)
	cursor, err := ow.svc.db.Collection(collectionOrderView).Find(ctx, match, opts)

	if err != nil {
		zap.L().Error(
			pkg.ErrorDatabaseQueryFailed,
			zap.Error(err),
			zap.String(pkg.ErrorDatabaseFieldCollection, collectionOrderView),
			zap.Any(pkg.ErrorDatabaseFieldQuery, match),
			zap.Any(pkg.ErrorDatabaseFieldLimit, limit),
			zap.Any(pkg.ErrorDatabaseFieldOffset, offset),
		)
		return nil, err
	}

	var result []*billing.OrderViewPublic
	err = cursor.All(ctx, &result)

	if err != nil {
		zap.L().Error(
			pkg.ErrorQueryCursorExecutionFailed,
			zap.Error(err),
			zap.String(pkg.ErrorDatabaseFieldCollection, collectionOrderView),
			zap.Any(pkg.ErrorDatabaseFieldQuery, match),
			zap.Any(pkg.ErrorDatabaseFieldLimit, limit),
			zap.Any(pkg.ErrorDatabaseFieldOffset, offset),
		)
		return nil, err
	}

	return result, nil
}

func (ow *OrderView) GetTransactionsPrivate(
	ctx context.Context,
	match bson.M,
	limit, offset int64,
) ([]*billing.OrderViewPrivate, error) {
	sort := bson.M{"created_at": 1}
	opts := options.Find().
		SetSort(sort).
		SetLimit(limit).
		SetSkip(offset)
	cursor, err := ow.svc.db.Collection(collectionOrderView).Find(ctx, match, opts)

	if err != nil {
		zap.L().Error(
			pkg.ErrorDatabaseQueryFailed,
			zap.Error(err),
			zap.String(pkg.ErrorDatabaseFieldCollection, collectionOrderView),
			zap.Any(pkg.ErrorDatabaseFieldQuery, match),
			zap.Any(pkg.ErrorDatabaseFieldLimit, limit),
			zap.Any(pkg.ErrorDatabaseFieldOffset, offset),
		)
		return nil, err
	}

	var result []*billing.OrderViewPrivate
	err = cursor.All(ctx, &result)

	if err != nil {
		zap.L().Error(
			pkg.ErrorQueryCursorExecutionFailed,
			zap.Error(err),
			zap.String(pkg.ErrorDatabaseFieldCollection, collectionOrderView),
			zap.Any(pkg.ErrorDatabaseFieldQuery, match),
			zap.Any(pkg.ErrorDatabaseFieldLimit, limit),
			zap.Any(pkg.ErrorDatabaseFieldOffset, offset),
		)
		return nil, err
	}

	return result, nil
}

func (ow *OrderView) getRoyaltySummaryGroupingQuery(isTotal bool) []bson.M {
	var groupingId bson.M
	if !isTotal {
		groupingId = bson.M{"product": "$product", "region": "$region"}
	} else {
		groupingId = nil
	}

	return []bson.M{
		{
			"$group": bson.M{
				"_id":                          groupingId,
				"product":                      bson.M{"$first": "$product"},
				"region":                       bson.M{"$first": "$region"},
				"currency":                     bson.M{"$first": "$currency"},
				"total_transactions":           bson.M{"$sum": 1},
				"gross_sales_amount":           bson.M{"$sum": "$purchase_gross_revenue"},
				"gross_returns_amount":         bson.M{"$sum": "$refund_gross_revenue"},
				"purchase_fees":                bson.M{"$sum": "$purchase_fees_total"},
				"refund_fees":                  bson.M{"$sum": "$refund_fees_total"},
				"purchase_tax":                 bson.M{"$sum": "$purchase_tax_fee_total"},
				"refund_tax":                   bson.M{"$sum": "$refund_tax_fee_total"},
				"net_revenue_total":            bson.M{"$sum": "$net_revenue"},
				"refund_reverse_revenue_total": bson.M{"$sum": "$refund_reverse_revenue"},
				"sales_count":                  bson.M{"$sum": bson.M{"$cond": list{bson.M{"$eq": list{"$status", "processed"}}, 1, 0}}},
			},
		},
		{
			"$addFields": bson.M{
				"returns_count":      bson.M{"$subtract": list{"$total_transactions", "$sales_count"}},
				"gross_total_amount": bson.M{"$subtract": list{"$gross_sales_amount", "$gross_returns_amount"}},
				"total_fees":         bson.M{"$sum": list{"$purchase_fees", "$refund_fees"}},
				"total_vat":          bson.M{"$subtract": list{"$purchase_tax", "$refund_tax"}},
				"payout_amount":      bson.M{"$subtract": list{"$net_revenue_total", "$refund_reverse_revenue_total"}},
			},
		},
		{
			"$sort": bson.M{"product": 1, "region": 1},
		},
	}
}

func (ow *OrderView) GetRoyaltySummary(
	ctx context.Context,
	merchantId, operatingCompanyId, currency string,
	from, to time.Time,
) (items []*billing.RoyaltyReportProductSummaryItem, total *billing.RoyaltyReportProductSummaryItem, err error) {
	items = []*billing.RoyaltyReportProductSummaryItem{}
	total = &billing.RoyaltyReportProductSummaryItem{}
	merchantOid, _ := primitive.ObjectIDFromHex(merchantId)

	query := []bson.M{
		{
			"$match": bson.M{
				"merchant_id":              merchantOid,
				"merchant_payout_currency": currency,
				"pm_order_close_date":      bson.M{"$gte": from, "$lte": to},
				"status":                   bson.M{"$in": statusForRoyaltySummary},
				"operating_company_id":     operatingCompanyId,
			},
		},
		{
			"$project": bson.M{
				"names": bson.M{
					"$filter": bson.M{
						"input": "$project.name",
						"as":    "name",
						"cond":  bson.M{"$eq": list{"$$name.lang", "en"}},
					},
				},
				"items": bson.M{
					"$cond": list{
						bson.M{"$ne": list{"$items", list{}}}, "$items", []string{""}},
				},
				"region":                 "$country_code",
				"status":                 1,
				"purchase_gross_revenue": "$gross_revenue.amount",
				"refund_gross_revenue":   "$refund_gross_revenue.amount",
				"purchase_tax_fee_total": "$tax_fee_total.amount",
				"refund_tax_fee_total":   "$refund_tax_fee_total.amount",
				"purchase_fees_total":    "$fees_total.amount",
				"refund_fees_total":      "$refund_fees_total.amount",
				"net_revenue":            "$net_revenue.amount",
				"refund_reverse_revenue": "$refund_reverse_revenue.amount",
				"amount_before_vat":      1,
				"currency":               "$merchant_payout_currency",
			},
		},
		{
			"$unwind": "$items",
		},
		{
			"$project": bson.M{
				"region":                   1,
				"status":                   1,
				"purchase_gross_revenue":   1,
				"refund_gross_revenue":     1,
				"purchase_tax_fee_total":   1,
				"refund_tax_fee_total":     1,
				"purchase_fees_total":      1,
				"refund_fees_total":        1,
				"net_revenue":              1,
				"refund_reverse_revenue":   1,
				"order_amount_without_vat": 1,
				"currency":                 1,
				"product": bson.M{
					"$cond": list{
						bson.M{"$eq": []string{"$items", ""}},
						bson.M{"$arrayElemAt": list{"$names.value", 0}},
						"$items.name",
					},
				},
				"correction": bson.M{
					"$cond": list{
						bson.M{"$eq": []string{"$items", ""}},
						1,
						bson.M{"$divide": list{"$items.amount", "$amount_before_vat"}},
					},
				},
			},
		},
		{
			"$project": bson.M{
				"product":                  1,
				"region":                   1,
				"status":                   1,
				"currency":                 1,
				"purchase_gross_revenue":   bson.M{"$multiply": list{"$purchase_gross_revenue", "$correction"}},
				"refund_gross_revenue":     bson.M{"$multiply": list{"$refund_gross_revenue", "$correction"}},
				"purchase_tax_fee_total":   bson.M{"$multiply": list{"$purchase_tax_fee_total", "$correction"}},
				"refund_tax_fee_total":     bson.M{"$multiply": list{"$refund_tax_fee_total", "$correction"}},
				"purchase_fees_total":      bson.M{"$multiply": list{"$purchase_fees_total", "$correction"}},
				"refund_fees_total":        bson.M{"$multiply": list{"$refund_fees_total", "$correction"}},
				"net_revenue":              bson.M{"$multiply": list{"$net_revenue", "$correction"}},
				"refund_reverse_revenue":   bson.M{"$multiply": list{"$refund_reverse_revenue", "$correction"}},
				"order_amount_without_vat": bson.M{"$multiply": list{"$order_amount_without_vat", "$correction"}},
			},
		},
		{
			"$facet": bson.M{
				"top":   ow.getRoyaltySummaryGroupingQuery(false),
				"total": ow.getRoyaltySummaryGroupingQuery(true),
			},
		},
		{
			"$project": bson.M{
				"top":   "$top",
				"total": bson.M{"$arrayElemAt": list{"$total", 0}},
			},
		},
	}

	cursor, err := ow.svc.db.Collection(collectionOrderView).Aggregate(ctx, query)

	if err != nil {
		zap.L().Error(
			pkg.ErrorDatabaseQueryFailed,
			zap.Error(err),
			zap.String("collection", collectionOrderView),
			zap.Any("query", query),
		)
		return
	}

	defer cursor.Close(ctx)

	var result *royaltySummaryResult
	if cursor.Next(ctx) {
		err = cursor.Decode(&result)
		if err != nil {
			return
		}
	}

	if result == nil {
		return
	}

	if result.Items != nil {
		items = result.Items
	}

	if result.Total != nil {
		total = result.Total
		total.Product = ""
		total.Region = ""
	}

	for _, item := range items {
		ow.royaltySummaryItemPrecise(item)
	}

	ow.royaltySummaryItemPrecise(total)

	return
}

func (ow *OrderView) royaltySummaryItemPrecise(item *billing.RoyaltyReportProductSummaryItem) {
	item.GrossSalesAmount = tools.ToPrecise(item.GrossSalesAmount)
	item.GrossReturnsAmount = tools.ToPrecise(item.GrossReturnsAmount)
	item.GrossTotalAmount = tools.ToPrecise(item.GrossTotalAmount)
	item.TotalFees = tools.ToPrecise(item.TotalFees)
	item.TotalVat = tools.ToPrecise(item.TotalVat)
	item.PayoutAmount = tools.ToPrecise(item.PayoutAmount)
}

func (ow *OrderView) GetOrderBy(
	ctx context.Context,
	id, uuid, merchantId string,
	receiver interface{},
) (interface{}, error) {
	query := bson.M{}

	if id != "" {
		query["_id"], _ = primitive.ObjectIDFromHex(id)
	}

	if uuid != "" {
		query["uuid"] = uuid
	}

	if merchantId != "" {
		query["project.merchant_id"], _ = primitive.ObjectIDFromHex(merchantId)
	}

	err := ow.svc.db.Collection(collectionOrderView).FindOne(ctx, query).Decode(receiver)

	if err != nil {
		if err == mongo.ErrNoDocuments {
			return nil, orderErrorNotFound
		}

		zap.L().Error(
			pkg.ErrorDatabaseQueryFailed,
			zap.Error(err),
			zap.String(pkg.ErrorDatabaseFieldCollection, collectionOrderView),
			zap.Any(pkg.ErrorDatabaseFieldQuery, query),
		)
		return nil, orderErrorNotFound
	}

	return receiver, nil
}

func (ow *OrderView) GetPaylinkStatMatchQuery(paylinkId, merchantId string, from, to int64) []bson.M {
	oid, _ := primitive.ObjectIDFromHex(merchantId)
	matchQuery := bson.M{
		"merchant_id":           oid,
		"issuer.reference_type": pkg.OrderIssuerReferenceTypePaylink,
		"issuer.reference":      paylinkId,
	}

	if from > 0 || to > 0 {
		date := bson.M{}
		if from > 0 {
			date["$gte"] = time.Unix(from, 0)
		}
		if to > 0 {
			date["$lte"] = time.Unix(to, 0)
		}
		matchQuery["pm_order_close_date"] = date
	}

	return []bson.M{
		{
			"$match": matchQuery,
		},
	}
}

func (ow *OrderView) getPaylinkStatGroupingQuery(groupingId interface{}) []bson.M {
	return []bson.M{
		{
			"$group": bson.M{
				"_id":                   groupingId,
				"total_transactions":    bson.M{"$sum": 1},
				"gross_sales_amount":    bson.M{"$sum": "$payment_gross_revenue.amount"},
				"gross_returns_amount":  bson.M{"$sum": "$refund_gross_revenue.amount"},
				"sales_count":           bson.M{"$sum": bson.M{"$cond": list{bson.M{"$eq": list{"$status", "processed"}}, 1, 0}}},
				"country_code":          bson.M{"$first": "$country_code"},
				"transactions_currency": bson.M{"$first": "$merchant_payout_currency"},
			},
		},
		{
			"$addFields": bson.M{
				"returns_count":      bson.M{"$subtract": list{"$total_transactions", "$sales_count"}},
				"gross_total_amount": bson.M{"$subtract": list{"$gross_sales_amount", "$gross_returns_amount"}},
			},
		},
	}
}

func (ow *OrderView) GetPaylinkStat(
	ctx context.Context,
	paylinkId, merchantId string,
	from, to int64,
) (*paylink.StatCommon, error) {
	query := append(
		ow.GetPaylinkStatMatchQuery(paylinkId, merchantId, from, to),
		ow.getPaylinkStatGroupingQuery("$merchant_payout_currency")...,
	)

	var results []*paylink.StatCommon
	cursor, err := ow.svc.db.Collection(collectionOrderView).Aggregate(ctx, query)

	if err != nil {
		zap.L().Error(
			pkg.ErrorDatabaseQueryFailed,
			zap.Error(err),
			zap.String(pkg.ErrorDatabaseFieldCollection, collectionOrderView),
			zap.Any(pkg.ErrorDatabaseFieldQuery, query),
		)
		return nil, err
	}

	err = cursor.All(ctx, &results)

	if err != nil {
		zap.L().Error(
			pkg.ErrorQueryCursorExecutionFailed,
			zap.Error(err),
			zap.String(pkg.ErrorDatabaseFieldCollection, collectionOrderView),
			zap.Any(pkg.ErrorDatabaseFieldQuery, query),
		)
		return nil, err
	}

	resultsCount := len(results)

	if resultsCount == 1 {
		ow.paylinkStatItemPrecise(results[0])
		results[0].PaylinkId = paylinkId
		return results[0], nil
	}

	if resultsCount == 0 {
		return &paylink.StatCommon{}, nil
	}

	zap.L().Error(
		errorPaylinkStatDataInconsistent.Message,
	)

	return nil, errorPaylinkStatDataInconsistent
}

func (ow *OrderView) GetPaylinkStatByCountry(
	ctx context.Context,
	paylinkId, merchantId string,
	from, to int64,
) (result *paylink.GroupStatCommon, err error) {
	return ow.getPaylinkGroupStat(ctx, paylinkId, merchantId, from, to, "$country_code", func(item *paylink.StatCommon) {
		item.PaylinkId = paylinkId
		item.CountryCode = item.Id
	})
}

func (ow *OrderView) GetPaylinkStatByReferrer(
	ctx context.Context,
	paylinkId, merchantId string,
	from, to int64,
) (result *paylink.GroupStatCommon, err error) {
	return ow.getPaylinkGroupStat(ctx, paylinkId, merchantId, from, to, "$issuer.referrer_host", func(item *paylink.StatCommon) {
		item.PaylinkId = paylinkId
		item.ReferrerHost = item.Id
	})
}

func (ow *OrderView) GetPaylinkStatByDate(
	ctx context.Context,
	paylinkId, merchantId string,
	from, to int64,
) (result *paylink.GroupStatCommon, err error) {
	return ow.getPaylinkGroupStat(ctx, paylinkId, merchantId, from, to,
		bson.M{
			"$dateToString": bson.M{"format": "%Y-%m-%d", "date": "$pm_order_close_date"},
		},
		func(item *paylink.StatCommon) {
			item.Date = item.Id
			item.PaylinkId = paylinkId
		})
}

func (ow *OrderView) GetPaylinkStatByUtm(
	ctx context.Context,
	paylinkId, merchantId string,
	from, to int64,
) (result *paylink.GroupStatCommon, err error) {
	return ow.getPaylinkGroupStat(ctx, paylinkId, merchantId, from, to,
		bson.M{
			"$concat": list{"$issuer.utm_source", "&", "$issuer.utm_medium", "&", "$issuer.utm_campaign"},
		},
		func(item *paylink.StatCommon) {
			if item.Id != "" {
				utm := strings.Split(item.Id, "&")
				item.Utm = &paylink.Utm{
					UtmSource:   utm[0],
					UtmMedium:   utm[1],
					UtmCampaign: utm[2],
				}
			}
			item.PaylinkId = paylinkId
		})
}

func (ow *OrderView) getPaylinkGroupStat(
	ctx context.Context,
	paylinkId string,
	merchantId string,
	from, to int64,
	groupingId interface{},
	conformFn conformPaylinkStatItemFn,
) (result *paylink.GroupStatCommon, err error) {
	query := ow.GetPaylinkStatMatchQuery(paylinkId, merchantId, from, to)
	query = append(query, bson.M{
		"$facet": bson.M{
			"top": append(
				ow.getPaylinkStatGroupingQuery(groupingId),
				bson.M{"$sort": bson.M{"_id": 1}},
				bson.M{"$limit": 10},
			),
			"total": ow.getPaylinkStatGroupingQuery(""),
		},
	},
		bson.M{
			"$project": bson.M{
				"top":   "$top",
				"total": bson.M{"$arrayElemAt": list{"$total", 0}},
			},
		})

	cursor, err := ow.svc.db.Collection(collectionOrderView).Aggregate(ctx, query)

	if err != nil {
		zap.L().Error(
			pkg.ErrorDatabaseQueryFailed,
			zap.Error(err),
			zap.String(pkg.ErrorDatabaseFieldCollection, collectionOrderView),
			zap.Any(pkg.ErrorDatabaseFieldQuery, query),
		)
		return nil, err
	}

<<<<<<< HEAD
=======
	defer cursor.Close(ctx)

>>>>>>> 17730779
	if cursor.Next(ctx) {
		err = cursor.Decode(&result)

		if err != nil {
			zap.L().Error(
				pkg.ErrorQueryCursorExecutionFailed,
				zap.Error(err),
				zap.String(pkg.ErrorDatabaseFieldCollection, collectionOrderView),
				zap.Any(pkg.ErrorDatabaseFieldQuery, query),
			)
			return nil, err
		}
	}

	if result == nil {
		return
	}

	for _, item := range result.Top {
		ow.paylinkStatItemPrecise(item)
		conformFn(item)
	}

	if result.Total == nil {
		result.Total = &paylink.StatCommon{
			PaylinkId: paylinkId,
		}
	}

	ow.paylinkStatItemPrecise(result.Total)
	conformFn(result.Total)

	return
}

func (ow *OrderView) paylinkStatItemPrecise(item *paylink.StatCommon) {
	item.GrossSalesAmount = tools.ToPrecise(item.GrossSalesAmount)
	item.GrossReturnsAmount = tools.ToPrecise(item.GrossReturnsAmount)
	item.GrossTotalAmount = tools.ToPrecise(item.GrossTotalAmount)
}

func (ow *OrderView) GetRoyaltyOperatingCompaniesIds(
	ctx context.Context,
	merchantId, currency string,
	from, to time.Time,
) ([]string, error) {
	oid, _ := primitive.ObjectIDFromHex(merchantId)
	query := bson.M{
		"merchant_id":              oid,
		"merchant_payout_currency": currency,
		"pm_order_close_date":      bson.M{"$gte": from, "$lte": to},
		"status":                   bson.M{"$in": statusForRoyaltySummary},
	}
	res, err := ow.svc.db.Collection(collectionOrderView).Distinct(ctx, "operating_company_id", bson.M{})

	if err != nil {
		zap.L().Error(
			pkg.ErrorDatabaseQueryFailed,
			zap.Error(err),
			zap.String("collection", collectionOrderView),
			zap.Any("query", query),
		)
		return nil, err
	}

	ids := make([]string, len(res))

	for i, v := range res {
		//ids = append(ids, v.(string))
		ids[i] = v.(string)
	}

	return ids, nil
}<|MERGE_RESOLUTION|>--- conflicted
+++ resolved
@@ -3183,8 +3183,6 @@
 	}
 
 	cursor, err := s.db.Collection(collectionOrder).Aggregate(ctx, orderViewQuery)
-<<<<<<< HEAD
-=======
 
 	if err != nil {
 		zap.L().Error(
@@ -3199,9 +3197,8 @@
 
 	cursor.Next(ctx)
 	err = cursor.Err()
->>>>>>> 17730779
-
-	if err != nil || cursor.Err() != nil {
+
+	if err != nil {
 		zap.L().Error(
 			errorOrderViewUpdateQuery,
 			zap.Error(err),
@@ -3769,11 +3766,8 @@
 		return nil, err
 	}
 
-<<<<<<< HEAD
-=======
 	defer cursor.Close(ctx)
 
->>>>>>> 17730779
 	if cursor.Next(ctx) {
 		err = cursor.Decode(&result)
 
