--- conflicted
+++ resolved
@@ -46,7 +46,6 @@
 
 func (app *Application) Init() {
 	app.initLogger()
-	app.logger.Info("Blah-blah-blah")
 
 	cfg, err := config.NewConfig()
 
@@ -99,7 +98,6 @@
 	repService := repository.NewRepositoryService(constant.PayOneRepositoryServiceName, app.service.Client())
 	taxService := tax_service.NewTaxService(taxPkg.ServiceName, app.service.Client())
 
-<<<<<<< HEAD
 	redisdb := redis.NewClusterClient(&redis.ClusterOptions{
 		Addrs:        cfg.CacheRedis.Address,
 		Password:     cfg.CacheRedis.Password,
@@ -108,10 +106,7 @@
 		PoolSize:     cfg.CacheRedis.PoolSize,
 	})
 
-	svc := service.NewBillingService(
-=======
 	app.svc = service.NewBillingService(
->>>>>>> 71a51404
 		app.database,
 		app.cfg,
 		geoService,
