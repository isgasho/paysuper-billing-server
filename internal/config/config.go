--- conflicted
+++ resolved
@@ -46,7 +46,16 @@
 	CentrifugoURL       string `envconfig:"CENTRIFUGO_URL" required:"false" default:"http://127.0.0.1:8000"`
 	BrokerAddress       string `envconfig:"BROKER_ADDRESS" default:"amqp://127.0.0.1:5672"`
 
-<<<<<<< HEAD
+	CentrifugoUserChannel           string `envconfig:"CENTRIFUGO_USER_CHANNEL" default:"paysuper:user#%s"`
+	EmailConfirmTokenLifetime       int64  `envconfig:"EMAIL_CONFIRM_TOKEN_LIFETIME" default:"86400"`
+	EmailConfirmUrl                 string `envconfig:"EMAIL_CONFIRM_URL" default:"https://paysupermgmt.tst.protocol.one/confirm_email"`
+	EmailConfirmTemplate            string `envconfig:"EMAIL_CONFIRM_TEMPLATE" default:"p1_verify_letter"`
+	EmailNewRoyaltyReportTemplate   string `envconfig:"EMAIL_NEW_ROYALTY_REPORT_TEMPLATE" default:"p1_new_royalty_report"`
+	EmailVatReportTemplate          string `envconfig:"EMAIL_VAT_REPORT_TEMPLATE" default:"p1_vat_report"`
+	EmailGameCodeTemplate           string `envconfig:"EMAIL_ACTIVATION_CODE_TEMPLATE" default:"p1_verify_letter-2"`
+	EmailSuccessTransactionTemplate string `envconfig:"EMAIL_SUCCESS_TRANSACTION_TEMPLATE" default:"p1_verify_letter-4"`
+	EmailRefundTransactionTemplate  string `envconfig:"EMAIL_REFUND_TRANSACTION_TEMPLATE" default:"p1_verify_letter-5"`
+	EmailInviteTemplate             string `envconfig:"EMAIL_INVITE_TEMPLATE" default:"code-your-own"`
 	CentrifugoUserChannel            string `envconfig:"CENTRIFUGO_USER_CHANNEL" default:"paysuper:user#%s"`
 	EmailConfirmTokenLifetime        int64  `envconfig:"EMAIL_CONFIRM_TOKEN_LIFETIME" default:"86400"`
 	EmailConfirmUrl                  string `envconfig:"EMAIL_CONFIRM_URL" default:"https://paysupermgmt.tst.protocol.one/confirm_email"`
@@ -62,18 +71,6 @@
 
 	RoyaltyReportsUrl string `envconfig:"ROYALTY_REPORTS_URL" default:"https://paysupermgmt.tst.protocol.one/royalty_reports"`
 	PayoutsUrl        string `envconfig:"PAYOUTS_URL" default:"https://paysupermgmt.tst.protocol.one/payout_documents"`
-=======
-	CentrifugoUserChannel           string `envconfig:"CENTRIFUGO_USER_CHANNEL" default:"paysuper:user#%s"`
-	EmailConfirmTokenLifetime       int64  `envconfig:"EMAIL_CONFIRM_TOKEN_LIFETIME" default:"86400"`
-	EmailConfirmUrl                 string `envconfig:"EMAIL_CONFIRM_URL" default:"https://paysupermgmt.tst.protocol.one/confirm_email"`
-	EmailConfirmTemplate            string `envconfig:"EMAIL_CONFIRM_TEMPLATE" default:"p1_verify_letter"`
-	EmailNewRoyaltyReportTemplate   string `envconfig:"EMAIL_NEW_ROYALTY_REPORT_TEMPLATE" default:"p1_new_royalty_report"`
-	EmailVatReportTemplate          string `envconfig:"EMAIL_VAT_REPORT_TEMPLATE" default:"p1_vat_report"`
-	EmailGameCodeTemplate           string `envconfig:"EMAIL_ACTIVATION_CODE_TEMPLATE" default:"p1_verify_letter-2"`
-	EmailSuccessTransactionTemplate string `envconfig:"EMAIL_SUCCESS_TRANSACTION_TEMPLATE" default:"p1_verify_letter-4"`
-	EmailRefundTransactionTemplate  string `envconfig:"EMAIL_REFUND_TRANSACTION_TEMPLATE" default:"p1_verify_letter-5"`
-	EmailInviteTemplate             string `envconfig:"EMAIL_INVITE_TEMPLATE" default:"code-your-own"`
->>>>>>> 5ad40ddb
 
 	MicroRegistry string `envconfig:"MICRO_REGISTRY" required:"false"`
 
