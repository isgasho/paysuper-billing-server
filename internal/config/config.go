--- conflicted
+++ resolved
@@ -49,20 +49,6 @@
 	CentrifugoURL       string `envconfig:"CENTRIFUGO_URL" required:"false" default:"http://127.0.0.1:8000"`
 	BrokerAddress       string `envconfig:"BROKER_ADDRESS" default:"amqp://127.0.0.1:5672"`
 
-<<<<<<< HEAD
-	CentrifugoUserChannel            string `envconfig:"CENTRIFUGO_USER_CHANNEL" default:"paysuper:user#%s"`
-	EmailConfirmTokenLifetime        int64  `envconfig:"EMAIL_CONFIRM_TOKEN_LIFETIME" default:"86400"`
-	EmailConfirmUrl                  string `envconfig:"EMAIL_CONFIRM_URL" default:"https://paysupermgmt.tst.protocol.one/confirm_email"`
-	EmailConfirmTemplate             string `envconfig:"EMAIL_CONFIRM_TEMPLATE" default:"p1_verify_letter"`
-	EmailNewRoyaltyReportTemplate    string `envconfig:"EMAIL_NEW_ROYALTY_REPORT_TEMPLATE" default:"p1_new_royalty_report"`
-	EmailUpdateRoyaltyReportTemplate string `envconfig:"EMAIL_UPDATE_ROYALTY_REPORT_TEMPLATE" default:"p1_update_royalty_report"`
-	EmailNewPayoutTemplate           string `envconfig:"EMAIL_NEW_PAYOUT_TEMPLATE" default:"p1_new_payout"`
-	EmailVatReportTemplate           string `envconfig:"EMAIL_VAT_REPORT_TEMPLATE" default:"p1_vat_report"`
-	EmailGameCodeTemplate            string `envconfig:"EMAIL_ACTIVATION_CODE_TEMPLATE" default:"p1_verify_letter-2"`
-	EmailSuccessTransactionTemplate  string `envconfig:"EMAIL_SUCCESS_TRANSACTION_TEMPLATE" default:"p1_verify_letter-4"`
-	EmailRefundTransactionTemplate   string `envconfig:"EMAIL_REFUND_TRANSACTION_TEMPLATE" default:"p1_verify_letter-5"`
-	EmailInviteTemplate              string `envconfig:"EMAIL_INVITE_TEMPLATE" default:"code-your-own"`
-=======
 	CentrifugoUserChannel                          string `envconfig:"CENTRIFUGO_USER_CHANNEL" default:"paysuper:user#%s"`
 	EmailConfirmTokenLifetime                      int64  `envconfig:"EMAIL_CONFIRM_TOKEN_LIFETIME" default:"86400"`
 	EmailConfirmUrl                                string `envconfig:"EMAIL_CONFIRM_URL" default:"https://paysupermgmt.tst.protocol.one/confirm_email"`
@@ -77,7 +63,7 @@
 	EmailMerchantNewOnboardingRequestTemplate      string `envconfig:"EMAIL_MERCHANT_NEW_ONBOARDING_REQUEST_TEMPLATE" default:"p1_email_merchant_new_onboarding_request_template"`
 	EmailAdminNewOnboardingRequestTemplate         string `envconfig:"EMAIL_ADMIN_NEW_ONBOARDING_REQUEST_TEMPLATE" default:"p1_email_admin_new_onboarding_request_template"`
 	EmailMerchantOnboardingRequestCompleteTemplate string `envconfig:"EMAIL_MERCHANT_ONBOARDING_REQUEST_COMPLETE_TEMPLATE" default:"p1_email_merchant_onboarding_request_complete_template"`
->>>>>>> 0718b459
+	EmailInviteTemplate                            string `envconfig:"EMAIL_INVITE_TEMPLATE" default:"code-your-own"`
 
 	RoyaltyReportsUrl string `envconfig:"ROYALTY_REPORTS_URL" default:"https://paysupermgmt.tst.protocol.one/royalty_reports"`
 	PayoutsUrl        string `envconfig:"PAYOUTS_URL" default:"https://paysupermgmt.tst.protocol.one/payout_documents"`
@@ -115,18 +101,16 @@
 	PaylinkMinProducts int `envconfig:"PAYLINK_MIN_PRODUCTS" required:"false" default:"1"`
 	PaylinkMaxProducts int `envconfig:"PAYLINK_MAX_PRODUCTS" required:"false" default:"8"`
 
-<<<<<<< HEAD
+	CentrifugoOrderChannel string `envconfig:"CENTRIFUGO_ORDER_CHANNEL" default:"paysuper:order#%s"`
+
+	ReceiptPurchaseUrl string `envconfig:"RECEIPT_PURCHASE_URL" default:"https://dashboard.pay.super.com/receipt/purchase/%s/%s"`
+	ReceiptRefundUrl   string `envconfig:"RECEIPT_REFUND_URL" default:"https://dashboard.pay.super.com/orders/receipt/refund/%s/%s"`
+
+	MerchantsAgreementSignatureUrl string `envconfig:"MERCHANTS_AGREEMENT_SIGNATURE_URL" default:"https://dashboard.pay.super.com/company"`
+	AdminOnboardingRequestsUrl     string `envconfig:"ADMIN_ONBOARDING_REQUESTS_URL" default:"https://dashboard.pay.super.com/agreement-requests"`
+
 	UserInviteTokenSecret  string `envconfig:"USER_INVITE_TOKEN_SECRET" required:"true"`
 	UserInviteTokenTimeout int64  `envconfig:"USER_INVITE_TOKEN_TIMEOUT" default:"48"`
-=======
-	CentrifugoOrderChannel string `envconfig:"CENTRIFUGO_ORDER_CHANNEL" default:"paysuper:order#%s"`
-
-	ReceiptPurchaseUrl string `envconfig:"RECEIPT_PURCHASE_URL" default:"https://dashboard.pay.super.com/receipt/purchase/%s/%s"`
-	ReceiptRefundUrl   string `envconfig:"RECEIPT_REFUND_URL" default:"https://dashboard.pay.super.com/orders/receipt/refund/%s/%s"`
-
-	MerchantsAgreementSignatureUrl string `envconfig:"MERCHANTS_AGREEMENT_SIGNATURE_URL" default:"https://dashboard.pay.super.com/company"`
-	AdminOnboardingRequestsUrl     string `envconfig:"ADMIN_ONBOARDING_REQUESTS_URL" default:"https://dashboard.pay.super.com/agreement-requests"`
->>>>>>> 0718b459
 
 	*PaymentSystemConfig
 	*CustomerTokenConfig
