{{- $deployment := .Values.backend -}}
{{- $deploymentName := printf "%s-%s" .Release.Name $deployment.name }}
apiVersion: batch/v1beta1
kind: CronJob
metadata:
<<<<<<< HEAD
  name: "{{ .Chart.Name }}-vat-reports"
=======
  name: "{{ .Chart.Name }}-vat"
>>>>>>> 2a4924a2
  labels:
    app: {{ .Chart.Name }}
    chart: "{{ .Chart.Name }}-{{ .Chart.Version }}"
    release: {{ .Release.Name }}
    heritage: {{ .Release.Service }}
    role: {{ $deployment.role }}
  annotations: 
    released: {{ .Release.Time }} 
spec:
  schedule: 59 23 * * *
  jobTemplate:
    spec:
      template:
        spec:
          containers:
          - name: "{{ .Chart.Name }}-vat-reports"
            image: {{ $deployment.image }}:{{ $deployment.imageTag }}
            command: ["/application/bin/paysuper_billing_service"]
            args: ["-task=vat_reports"]
            env:
            - name: MICRO_SERVER_ADDRESS
              value: "0.0.0.0:{{ $deployment.port }}"
            - name: MICRO_REGISTRY
              value: "mdns"
            - name: MICRO_SELECTOR
              value: "static"
            - name: METRICS_PORT
              value: "{{ $deployment.healthPort }}"   
            {{- range .Values.backend.env }}
            - name: {{ . }}
              valueFrom:
                secretKeyRef:
                  name: {{ $deploymentName }}-env
                  key: {{ . }}
            {{- end }}
          restartPolicy: OnFailure 
---
apiVersion: batch/v1beta1
kind: CronJob
metadata:
<<<<<<< HEAD
  name: "{{ .Chart.Name }}-royalty-reports"
=======
  name: "{{ .Chart.Name }}-rlty"
>>>>>>> 2a4924a2
  labels:
    app: {{ .Chart.Name }}
    chart: "{{ .Chart.Name }}-{{ .Chart.Version }}"
    release: {{ .Release.Name }}
    heritage: {{ .Release.Service }}
    role: {{ $deployment.role }}
  annotations: 
    released: {{ .Release.Time }} 
spec:
  schedule: 0 8 * * 2
  jobTemplate:
    spec:
      template:
        spec:
          containers:
          - name: "{{ .Chart.Name }}-royalty-reports"
            image: {{ $deployment.image }}:{{ $deployment.imageTag }}
            command: ["/application/bin/paysuper_billing_service"]
            args: ["-task=royalty_reports"]
            env:
            - name: MICRO_SERVER_ADDRESS
              value: "0.0.0.0:{{ $deployment.port }}"
            - name: MICRO_REGISTRY
              value: "mdns"
            - name: MICRO_SELECTOR
              value: "static"
            - name: METRICS_PORT
              value: "{{ $deployment.healthPort }}"   
            {{- range .Values.backend.env }}
            - name: {{ . }}
              valueFrom:
                secretKeyRef:
                  name: {{ $deploymentName }}-env
                  key: {{ . }}
            {{- end }}
          restartPolicy: OnFailure 
---
apiVersion: batch/v1beta1
kind: CronJob
metadata:
<<<<<<< HEAD
  name: "{{ .Chart.Name }}-royalty-reports-accept"
=======
  name: "{{ .Chart.Name }}-rlty-acpt"
>>>>>>> 2a4924a2
  labels:
    app: {{ .Chart.Name }}
    chart: "{{ .Chart.Name }}-{{ .Chart.Version }}"
    release: {{ .Release.Name }}
    heritage: {{ .Release.Service }}
    role: {{ $deployment.role }}
  annotations: 
    released: {{ .Release.Time }} 
spec:
  schedule: 59 23 * * *
  jobTemplate:
    spec:
      template:
        spec:
          containers:
          - name: "{{ .Chart.Name }}-royalty-reports-accept"
            image: {{ $deployment.image }}:{{ $deployment.imageTag }}
            command: ["/application/bin/paysuper_billing_service"]
            args: ["-task=royalty_reports_accept"]
            env:
            - name: MICRO_SERVER_ADDRESS
              value: "0.0.0.0:{{ $deployment.port }}"
            - name: MICRO_REGISTRY
              value: "mdns"
            - name: MICRO_SELECTOR
              value: "static"
            - name: METRICS_PORT
              value: "{{ $deployment.healthPort }}"            
            {{- range .Values.backend.env }}
            - name: {{ . }}
              valueFrom:
                secretKeyRef:
                  name: {{ $deploymentName }}-env
                  key: {{ . }}
            {{- end }}
          restartPolicy: OnFailure<|MERGE_RESOLUTION|>--- conflicted
+++ resolved
@@ -3,11 +3,7 @@
 apiVersion: batch/v1beta1
 kind: CronJob
 metadata:
-<<<<<<< HEAD
-  name: "{{ .Chart.Name }}-vat-reports"
-=======
   name: "{{ .Chart.Name }}-vat"
->>>>>>> 2a4924a2
   labels:
     app: {{ .Chart.Name }}
     chart: "{{ .Chart.Name }}-{{ .Chart.Version }}"
@@ -48,11 +44,7 @@
 apiVersion: batch/v1beta1
 kind: CronJob
 metadata:
-<<<<<<< HEAD
-  name: "{{ .Chart.Name }}-royalty-reports"
-=======
   name: "{{ .Chart.Name }}-rlty"
->>>>>>> 2a4924a2
   labels:
     app: {{ .Chart.Name }}
     chart: "{{ .Chart.Name }}-{{ .Chart.Version }}"
@@ -93,11 +85,7 @@
 apiVersion: batch/v1beta1
 kind: CronJob
 metadata:
-<<<<<<< HEAD
-  name: "{{ .Chart.Name }}-royalty-reports-accept"
-=======
   name: "{{ .Chart.Name }}-rlty-acpt"
->>>>>>> 2a4924a2
   labels:
     app: {{ .Chart.Name }}
     chart: "{{ .Chart.Name }}-{{ .Chart.Version }}"
